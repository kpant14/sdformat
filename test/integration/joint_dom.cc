--- conflicted
+++ resolved
@@ -256,10 +256,10 @@
   EXPECT_TRUE(joint->ResolveParentLink(resolvedLinkName).empty());
   EXPECT_EQ("base_link", resolvedLinkName);
 
-  ignition::math::Pose3d pose;
+  gz::math::Pose3d pose;
   EXPECT_TRUE(
     joint->SemanticPose().Resolve(pose, "__model__").empty());
-  EXPECT_EQ(ignition::math::Pose3d(1, 0, 0, 0, 0, 0), pose);
+  EXPECT_EQ(gz::math::Pose3d(1, 0, 0, 0, 0, 0), pose);
 }
 
 /////////////////////////////////////////////////
@@ -288,10 +288,10 @@
   EXPECT_TRUE(joint->ResolveChildLink(resolvedLinkName).empty());
   EXPECT_EQ("base_link", resolvedLinkName);
 
-  ignition::math::Pose3d pose;
+  gz::math::Pose3d pose;
   EXPECT_TRUE(
     joint->SemanticPose().Resolve(pose, "__model__").empty());
-  EXPECT_EQ(ignition::math::Pose3d(0, 0, 0, 0, 0, 0), pose);
+  EXPECT_EQ(gz::math::Pose3d(0, 0, 0, 0, 0, 0), pose);
 }
 
 /////////////////////////////////////////////////
@@ -304,7 +304,7 @@
   sdf::Root root;
   EXPECT_TRUE(root.Load(testFile).empty());
 
-  using Pose = ignition::math::Pose3d;
+  using Pose = gz::math::Pose3d;
 
   // Get the first model
   const sdf::Model *model = root.Model();
@@ -396,7 +396,7 @@
   sdf::Root root;
   EXPECT_TRUE(root.Load(testFile).empty());
 
-  using Pose = ignition::math::Pose3d;
+  using Pose = gz::math::Pose3d;
 
   // Get the first model
   const sdf::Model *model = root.Model();
@@ -835,7 +835,7 @@
   auto errors = root.Load(testFile);
   EXPECT_TRUE(errors.empty()) << errors;
 
-  using Pose = ignition::math::Pose3d;
+  using Pose = gz::math::Pose3d;
 
   // Get the first model
   const sdf::Model *model = root.Model();
@@ -978,12 +978,7 @@
   EXPECT_EQ("joint", joint->Name());
   EXPECT_EQ(1u, joint->SensorCount());
 
-<<<<<<< HEAD
-  ignition::math::Pose3d pose;
-=======
   gz::math::Pose3d pose;
-
->>>>>>> 686476b2
   // Get the force_torque sensor
   const sdf::Sensor *forceTorqueSensor =
     joint->SensorByName("force_torque_sensor");
@@ -994,9 +989,9 @@
       forceTorqueSensor->RawPose());
   EXPECT_TRUE(
       forceTorqueSensor->SemanticPose().Resolve(pose, "__model__").empty());
-  EXPECT_EQ(ignition::math::Pose3d(10, 11, 12, 0, 0, 0), pose);
+  EXPECT_EQ(gz::math::Pose3d(10, 11, 12, 0, 0, 0), pose);
   EXPECT_TRUE(forceTorqueSensor->SemanticPose().Resolve(pose).empty());
-  EXPECT_EQ(ignition::math::Pose3d(10, 11, 12, 0, 0, 0), pose);
+  EXPECT_EQ(gz::math::Pose3d(10, 11, 12, 0, 0, 0), pose);
 
   auto forceTorqueSensorObj = forceTorqueSensor->ForceTorqueSensor();
   ASSERT_NE(nullptr, forceTorqueSensorObj);
