--- conflicted
+++ resolved
@@ -165,11 +165,8 @@
     <child link="linkSensorNoPose"/>
   </joint>
   <gazebo reference="linkSensorNoPose">
-<<<<<<< HEAD
-=======
     <light name="lightNoPose" type="point"/>
     <projector name="projectorNoPose"/>
->>>>>>> 2e891c21
     <sensor name="sensorNoPose" type="camera">
       <update_rate>6.0</update_rate>
       <camera name="cam">
@@ -200,15 +197,12 @@
     <child link="linkSensorPose"/>
   </joint>
   <gazebo reference="linkSensorPose">
-<<<<<<< HEAD
-=======
     <light name="lightPose" type="point">
       <pose>111 0 0 0 0 -1</pose>
     </light>
     <projector name="projectorPose">
       <pose>111 0 0 0 0 -1</pose>
     </projector>
->>>>>>> 2e891c21
     <sensor name="sensorPose" type="camera">
       <pose>111 0 0 0 0 -1</pose>
       <update_rate>6.0</update_rate>
@@ -240,15 +234,12 @@
     <child link="linkSensorPoseRelative"/>
   </joint>
   <gazebo reference="linkSensorPoseRelative">
-<<<<<<< HEAD
-=======
     <light name="lightPoseRelative" type="point">
       <pose relative_to="link0">111 0 0 0 0 -1</pose>
     </light>
     <projector name="projectorPoseRelative">
       <pose relative_to="link0">111 0 0 0 0 -1</pose>
     </projector>
->>>>>>> 2e891c21
     <sensor name="sensorPoseRelative" type="camera">
       <pose relative_to="link0">111 0 0 0 0 -1</pose>
       <update_rate>6.0</update_rate>
@@ -292,10 +283,6 @@
     <child link="linkSensorPoseTwoLevel2"/>
   </joint>
   <gazebo reference="linkSensorPoseTwoLevel2">
-<<<<<<< HEAD
-    <sensor name="sensorPoseTwoLevel" type="camera">
-      <pose twoLevel_to="link0">111 0 0 0 0 -1</pose>
-=======
     <light name="lightPoseTwoLevel" type="point">
       <!-- TwoLevel to link0 -->
       <pose>111 0 0 0 0 -1</pose>
@@ -307,7 +294,6 @@
     <sensor name="sensorPoseTwoLevel" type="camera">
       <!-- TwoLevel to link0 -->
       <pose>111 0 0 0 0 -1</pose>
->>>>>>> 2e891c21
       <update_rate>6.0</update_rate>
       <camera name="cam">
         <horizontal_fov>1.36869112579</horizontal_fov>
@@ -326,15 +312,12 @@
 
   <!-- Issue 378 setting -->
   <gazebo reference="issue378_link">
-<<<<<<< HEAD
-=======
     <light name="issue378_light" type="point">
       <pose>1.0 2.0 3.0 0.1 0.2 0.3</pose>
     </light>
     <projector name="issue378_projector">
       <pose>1.0 2.0 3.0 0.1 0.2 0.3</pose>
     </projector>
->>>>>>> 2e891c21
     <sensor name="issue378_sensor" type="imu">
       <always_on>1</always_on>
       <update_rate>400</update_rate>
@@ -366,15 +349,12 @@
     <axis xyz="0 0 0"/>
   </joint>
   <gazebo reference="Camera">
-<<<<<<< HEAD
-=======
     <light name="issue67_light" type="point">
       <pose>1 1 1 1.570796 1.570796 1.570796</pose>
     </light>
     <projector name="issue67_projector">
       <pose>1 1 1 1.570796 1.570796 1.570796</pose>
     </projector>
->>>>>>> 2e891c21
     <sensor name="issue67_sensor" type="camera">
       <visualize>true</visualize>
       <pose>1 1 1 1.570796 1.570796 1.570796</pose>
