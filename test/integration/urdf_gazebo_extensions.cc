/*
 * Copyright 2015 Open Source Robotics Foundation
 *
 * Licensed under the Apache License, Version 2.0 (the "License");
 * you may not use this file except in compliance with the License.
 * You may obtain a copy of the License at
 *
 *     http://www.apache.org/licenses/LICENSE-2.0
 *
 * Unless required by applicable law or agreed to in writing, software
 * distributed under the License is distributed on an "AS IS" BASIS,
 * WITHOUT WARRANTIES OR CONDITIONS OF ANY KIND, either express or implied.
 * See the License for the specific language governing permissions and
 * limitations under the License.
 *
 */

#include <string>

#include <gtest/gtest.h>

#include "sdf/sdf.hh"

#include "test_config.hh"

/////////////////////////////////////////////////
TEST(SDFParser, UrdfGazeboExtensionURDFTest)
{
  const std::string urdfTestFile =
      sdf::testing::TestFile("integration", "urdf_gazebo_extensions.urdf");

  sdf::SDFPtr robot(new sdf::SDF());
  sdf::init(robot);
  ASSERT_TRUE(sdf::readFile(urdfTestFile, robot));

  sdf::ElementPtr model = robot->Root()->GetElement("model");
  for (sdf::ElementPtr joint = model->GetElement("joint"); joint;
       joint = joint->GetNextElement("joint"))
  {
    std::string jointName = joint->Get<std::string>("name");
    if (jointName == "jointw0")
    {
      // No cfm_damping tag was specified
      EXPECT_FALSE(joint->HasElement("physics"));
    }
    else if (jointName == "joint01")
    {
      // cfmDamping = true
      ASSERT_TRUE(joint->HasElement("physics"));
      sdf::ElementPtr physics = joint->GetElement("physics");
      ASSERT_TRUE(physics->HasElement("ode"));
      ASSERT_TRUE(physics->HasElement("provide_feedback"));
      EXPECT_TRUE(physics->Get<bool>("provide_feedback"));

      ASSERT_TRUE(physics->HasElement("ode"));
      sdf::ElementPtr ode = physics->GetElement("ode");
      ASSERT_TRUE(ode->HasElement("provide_feedback"));
      EXPECT_TRUE(ode->Get<bool>("provide_feedback"));
      ASSERT_TRUE(ode->HasElement("implicit_spring_damper"));
      EXPECT_TRUE(!ode->Get<bool>("implicit_spring_damper"));
      ASSERT_TRUE(ode->HasElement("cfm_damping"));
      EXPECT_TRUE(!ode->Get<bool>("cfm_damping"));
      ASSERT_TRUE(ode->HasElement("fudge_factor"));
      EXPECT_DOUBLE_EQ(ode->Get<double>("fudge_factor"), 0.56789);

      ASSERT_TRUE(ode->HasElement("limit"));
      sdf::ElementPtr limit = ode->GetElement("limit");
      ASSERT_TRUE(limit->HasElement("cfm"));
      EXPECT_DOUBLE_EQ(limit->Get<double>("cfm"), 123);
      ASSERT_TRUE(limit->HasElement("erp"));
      EXPECT_DOUBLE_EQ(limit->Get<double>("erp"), 0.987);

      ASSERT_TRUE(joint->HasElement("axis"));
      sdf::ElementPtr axis = joint->GetElement("axis");
      ASSERT_TRUE(axis->HasElement("dynamics"));
      sdf::ElementPtr dynamics = axis->GetElement("dynamics");
      ASSERT_TRUE(dynamics->HasElement("damping"));
      EXPECT_DOUBLE_EQ(dynamics->Get<double>("damping"), 1.1111);
      ASSERT_TRUE(dynamics->HasElement("friction"));
      EXPECT_DOUBLE_EQ(dynamics->Get<double>("friction"), 2.2222);
      ASSERT_TRUE(dynamics->HasElement("spring_reference"));
      EXPECT_DOUBLE_EQ(dynamics->Get<double>("spring_reference"), 0.234);
      ASSERT_TRUE(dynamics->HasElement("spring_stiffness"));
      EXPECT_DOUBLE_EQ(dynamics->Get<double>("spring_stiffness"), 0.567);
    }
    else if (jointName == "joint12")
    {
      // cfmDamping not provided
      ASSERT_TRUE(joint->HasElement("physics"));
      sdf::ElementPtr physics = joint->GetElement("physics");
      EXPECT_FALSE(physics->HasElement("implicit_spring_damper"));
    }
    else if (jointName == "joint13")
    {
      // implicitSpringDamper = 1
      ASSERT_TRUE(joint->HasElement("physics"));
      sdf::ElementPtr physics = joint->GetElement("physics");
      ASSERT_TRUE(physics->HasElement("implicit_spring_damper"));
      EXPECT_TRUE(physics->Get<bool>("implicit_spring_damper"));
    }
  }

  sdf::ElementPtr link0;
  for (sdf::ElementPtr link = model->GetElement("link"); link;
       link = link->GetNextElement("link"))
  {
    const auto& linkName = link->Get<std::string>("name");
    if (linkName == "link0")
    {
      link0 = link;
    }
    else if (linkName == "link1" || linkName == "link2")
    {
      EXPECT_TRUE(link->HasElement("enable_wind"));

      EXPECT_TRUE(link->HasElement("gravity"));
      EXPECT_FALSE(link->Get<bool>("gravity"));

      EXPECT_TRUE(link->HasElement("velocity_decay"));
      auto velocityDecay = link->GetElement("velocity_decay");
      EXPECT_DOUBLE_EQ(0.1, velocityDecay->Get<double>("linear"));

      if (linkName == "link1")
      {
        EXPECT_TRUE(link->Get<bool>("enable_wind"));
        EXPECT_DOUBLE_EQ(0.2, velocityDecay->Get<double>("angular"));
      }
      else
      {
        // linkName == "link2"
        EXPECT_FALSE(link->Get<bool>("enable_wind"));
        EXPECT_DOUBLE_EQ(0.1, velocityDecay->Get<double>("angular"));
      }
    }
    else
    {
      // No gazebo tags added
      EXPECT_FALSE(link->HasElement("enable_wind"));
      EXPECT_FALSE(link->HasElement("gravity"));
      EXPECT_FALSE(link->HasElement("velocity_decay"));
    }
  }
  ASSERT_TRUE(link0);

  auto checkElementPoses = [&](const std::string &_elementName) -> void
  {
    bool foundElementNoPose {false};
    bool foundElementPose {false};
    bool foundElementPoseRelative {false};
    bool foundElementPoseTwoLevel {false};
    bool foundIssue378Element {false};
    bool foundIssue67Element {false};

    for (sdf::ElementPtr element = link0->GetElement(_elementName); element;
         element = element->GetNextElement(_elementName))
    {
      const auto& elementName = element->Get<std::string>("name");
      if (elementName == _elementName + "NoPose")
      {
        foundElementNoPose = true;
        EXPECT_TRUE(element->HasElement("pose"));
        const auto poseElem = element->GetElement("pose");

<<<<<<< HEAD
      const auto& posePair = poseElem->Get<gz::math::Pose3d>(
        "", gz::math::Pose3d::Zero);
      ASSERT_TRUE(posePair.second);
=======
        const auto& posePair = poseElem->Get<ignition::math::Pose3d>(
          "", ignition::math::Pose3d::Zero);
        ASSERT_TRUE(posePair.second);
>>>>>>> 38f8bb04

        const auto& pose = posePair.first;

<<<<<<< HEAD
      EXPECT_DOUBLE_EQ(pose.X(), 333.0);
      EXPECT_DOUBLE_EQ(pose.Y(), 0.0);
      EXPECT_DOUBLE_EQ(pose.Z(), 0.0);
      EXPECT_DOUBLE_EQ(pose.Roll(), 0.0);
      EXPECT_DOUBLE_EQ(pose.Pitch(), 0.0);
      EXPECT_NEAR(pose.Yaw(), GZ_PI_2, 1e-5);
=======
        EXPECT_DOUBLE_EQ(pose.X(), 333.0);
        EXPECT_DOUBLE_EQ(pose.Y(), 0.0);
        EXPECT_DOUBLE_EQ(pose.Z(), 0.0);
        EXPECT_DOUBLE_EQ(pose.Roll(), 0.0);
        EXPECT_DOUBLE_EQ(pose.Pitch(), 0.0);
        EXPECT_NEAR(pose.Yaw(), IGN_PI_2, 1e-5);
>>>>>>> 38f8bb04

        EXPECT_FALSE(poseElem->GetNextElement("pose"));
      }
      else if (elementName == _elementName + "Pose")
      {
        foundElementPose = true;
        EXPECT_TRUE(element->HasElement("pose"));
        const auto poseElem = element->GetElement("pose");

<<<<<<< HEAD
      const auto& posePair = poseElem->Get<gz::math::Pose3d>(
        "", gz::math::Pose3d::Zero);
      ASSERT_TRUE(posePair.second);
=======
        const auto& posePair = poseElem->Get<ignition::math::Pose3d>(
          "", ignition::math::Pose3d::Zero);
        ASSERT_TRUE(posePair.second);
>>>>>>> 38f8bb04

        const auto& pose = posePair.first;

<<<<<<< HEAD
      EXPECT_DOUBLE_EQ(pose.X(), 333.0);
      EXPECT_DOUBLE_EQ(pose.Y(), 111.0);
      EXPECT_DOUBLE_EQ(pose.Z(), 0.0);
      EXPECT_DOUBLE_EQ(pose.Roll(), 0.0);
      EXPECT_DOUBLE_EQ(pose.Pitch(), 0.0);
      EXPECT_NEAR(pose.Yaw(), GZ_PI_2 - 1, 1e-5);
=======
        EXPECT_DOUBLE_EQ(pose.X(), 333.0);
        EXPECT_DOUBLE_EQ(pose.Y(), 111.0);
        EXPECT_DOUBLE_EQ(pose.Z(), 0.0);
        EXPECT_DOUBLE_EQ(pose.Roll(), 0.0);
        EXPECT_DOUBLE_EQ(pose.Pitch(), 0.0);
        EXPECT_NEAR(pose.Yaw(), IGN_PI_2 - 1, 1e-5);
>>>>>>> 38f8bb04

        EXPECT_FALSE(poseElem->GetNextElement("pose"));
      }
      else if (elementName == _elementName + "PoseRelative")
      {
        foundElementPoseRelative = true;
        EXPECT_TRUE(element->HasElement("pose"));
        const auto poseElem = element->GetElement("pose");

<<<<<<< HEAD
      const auto& posePair = poseElem->Get<gz::math::Pose3d>(
        "", gz::math::Pose3d::Zero);
      ASSERT_TRUE(posePair.second);
=======
        const auto& posePair = poseElem->Get<ignition::math::Pose3d>(
          "", ignition::math::Pose3d::Zero);
        ASSERT_TRUE(posePair.second);
>>>>>>> 38f8bb04

        const auto& pose = posePair.first;

        EXPECT_DOUBLE_EQ(pose.X(), 111.0);
        EXPECT_DOUBLE_EQ(pose.Y(), 0.0);
        EXPECT_DOUBLE_EQ(pose.Z(), 0.0);
        EXPECT_DOUBLE_EQ(pose.Roll(), 0.0);
        EXPECT_DOUBLE_EQ(pose.Pitch(), 0.0);
        EXPECT_NEAR(pose.Yaw(), -1, 1e-5);

        EXPECT_FALSE(poseElem->GetNextElement("pose"));
      }
      else if (elementName == _elementName + "PoseTwoLevel")
      {
        foundElementPoseTwoLevel = true;
        EXPECT_TRUE(element->HasElement("pose"));
        const auto poseElem = element->GetElement("pose");

<<<<<<< HEAD
      const auto& posePair = poseElem->Get<gz::math::Pose3d>(
        "", gz::math::Pose3d::Zero);
      ASSERT_TRUE(posePair.second);
=======
        const auto& posePair = poseElem->Get<ignition::math::Pose3d>(
          "", ignition::math::Pose3d::Zero);
        ASSERT_TRUE(posePair.second);
>>>>>>> 38f8bb04

        const auto& pose = posePair.first;

<<<<<<< HEAD
      EXPECT_DOUBLE_EQ(pose.X(), 333.0);
      EXPECT_DOUBLE_EQ(pose.Y(), 111.0);
      EXPECT_DOUBLE_EQ(pose.Z(), 222.0);
      EXPECT_DOUBLE_EQ(pose.Roll(), 0.0);
      EXPECT_DOUBLE_EQ(pose.Pitch(), 0.0);
      EXPECT_NEAR(pose.Yaw(), GZ_PI_2 - 1, 1e-5);
=======
        EXPECT_DOUBLE_EQ(pose.X(), 333.0);
        EXPECT_DOUBLE_EQ(pose.Y(), 111.0);
        EXPECT_DOUBLE_EQ(pose.Z(), 222.0);
        EXPECT_DOUBLE_EQ(pose.Roll(), 0.0);
        EXPECT_DOUBLE_EQ(pose.Pitch(), 0.0);
        EXPECT_NEAR(pose.Yaw(), IGN_PI_2 - 1, 1e-5);
>>>>>>> 38f8bb04

        EXPECT_FALSE(poseElem->GetNextElement("pose"));
      }
      else if (elementName == "issue378_" + _elementName)
      {
        foundIssue378Element = true;
        EXPECT_TRUE(element->HasElement("pose"));
        const auto poseElem = element->GetElement("pose");

<<<<<<< HEAD
      const auto& posePair = poseElem->Get<gz::math::Pose3d>(
        "", gz::math::Pose3d::Zero);
      ASSERT_TRUE(posePair.second);
=======
        const auto& posePair = poseElem->Get<ignition::math::Pose3d>(
          "", ignition::math::Pose3d::Zero);
        ASSERT_TRUE(posePair.second);
>>>>>>> 38f8bb04

        const auto& pose = posePair.first;

        EXPECT_DOUBLE_EQ(pose.X(), 1);
        EXPECT_DOUBLE_EQ(pose.Y(), 2);
        EXPECT_DOUBLE_EQ(pose.Z(), 3);
        EXPECT_DOUBLE_EQ(pose.Roll(), 0.1);
        EXPECT_DOUBLE_EQ(pose.Pitch(), 0.2);
        EXPECT_DOUBLE_EQ(pose.Yaw(), 0.3);

        EXPECT_FALSE(poseElem->GetNextElement("pose"));
      }
      else if (elementName == "issue67_" + _elementName)
      {
        foundIssue67Element = true;
        EXPECT_TRUE(element->HasElement("pose"));
        const auto poseElem = element->GetElement("pose");

<<<<<<< HEAD
      const auto& posePair = poseElem->Get<gz::math::Pose3d>(
        "", gz::math::Pose3d::Zero);
      ASSERT_TRUE(posePair.second);
=======
        const auto& posePair = poseElem->Get<ignition::math::Pose3d>(
          "", ignition::math::Pose3d::Zero);
        ASSERT_TRUE(posePair.second);
>>>>>>> 38f8bb04

        const auto& pose = posePair.first;

        EXPECT_GT(std::abs(pose.X() - (-0.20115)), 0.1);
        EXPECT_GT(std::abs(pose.Y() - 0.42488), 0.1);
        EXPECT_GT(std::abs(pose.Z() - 0.30943), 0.1);
        EXPECT_GT(std::abs(pose.Roll() - 1.5708), 0.1);
        EXPECT_GT(std::abs(pose.Pitch() - (-0.89012)), 0.1);
        EXPECT_GT(std::abs(pose.Yaw() - 1.5708), 0.1);

        EXPECT_FALSE(poseElem->GetNextElement("pose"));
      }
    }

    EXPECT_TRUE(foundElementNoPose) << _elementName;
    EXPECT_TRUE(foundElementPose) << _elementName;
    EXPECT_TRUE(foundElementPoseRelative) << _elementName;
    EXPECT_TRUE(foundElementPoseTwoLevel) << _elementName;
    EXPECT_TRUE(foundIssue378Element) << _elementName;
    EXPECT_TRUE(foundIssue67Element) << _elementName;
  };

  checkElementPoses("light");
  checkElementPoses("projector");
  checkElementPoses("sensor");
}<|MERGE_RESOLUTION|>--- conflicted
+++ resolved
@@ -161,33 +161,18 @@
         EXPECT_TRUE(element->HasElement("pose"));
         const auto poseElem = element->GetElement("pose");
 
-<<<<<<< HEAD
-      const auto& posePair = poseElem->Get<gz::math::Pose3d>(
-        "", gz::math::Pose3d::Zero);
-      ASSERT_TRUE(posePair.second);
-=======
-        const auto& posePair = poseElem->Get<ignition::math::Pose3d>(
-          "", ignition::math::Pose3d::Zero);
-        ASSERT_TRUE(posePair.second);
->>>>>>> 38f8bb04
-
-        const auto& pose = posePair.first;
-
-<<<<<<< HEAD
-      EXPECT_DOUBLE_EQ(pose.X(), 333.0);
-      EXPECT_DOUBLE_EQ(pose.Y(), 0.0);
-      EXPECT_DOUBLE_EQ(pose.Z(), 0.0);
-      EXPECT_DOUBLE_EQ(pose.Roll(), 0.0);
-      EXPECT_DOUBLE_EQ(pose.Pitch(), 0.0);
-      EXPECT_NEAR(pose.Yaw(), GZ_PI_2, 1e-5);
-=======
+        const auto& posePair = poseElem->Get<gz::math::Pose3d>(
+          "", gz::math::Pose3d::Zero);
+        ASSERT_TRUE(posePair.second);
+
+        const auto& pose = posePair.first;
+
         EXPECT_DOUBLE_EQ(pose.X(), 333.0);
         EXPECT_DOUBLE_EQ(pose.Y(), 0.0);
         EXPECT_DOUBLE_EQ(pose.Z(), 0.0);
         EXPECT_DOUBLE_EQ(pose.Roll(), 0.0);
         EXPECT_DOUBLE_EQ(pose.Pitch(), 0.0);
-        EXPECT_NEAR(pose.Yaw(), IGN_PI_2, 1e-5);
->>>>>>> 38f8bb04
+        EXPECT_NEAR(pose.Yaw(), GZ_PI_2, 1e-5);
 
         EXPECT_FALSE(poseElem->GetNextElement("pose"));
       }
@@ -197,33 +182,18 @@
         EXPECT_TRUE(element->HasElement("pose"));
         const auto poseElem = element->GetElement("pose");
 
-<<<<<<< HEAD
-      const auto& posePair = poseElem->Get<gz::math::Pose3d>(
-        "", gz::math::Pose3d::Zero);
-      ASSERT_TRUE(posePair.second);
-=======
-        const auto& posePair = poseElem->Get<ignition::math::Pose3d>(
-          "", ignition::math::Pose3d::Zero);
-        ASSERT_TRUE(posePair.second);
->>>>>>> 38f8bb04
-
-        const auto& pose = posePair.first;
-
-<<<<<<< HEAD
-      EXPECT_DOUBLE_EQ(pose.X(), 333.0);
-      EXPECT_DOUBLE_EQ(pose.Y(), 111.0);
-      EXPECT_DOUBLE_EQ(pose.Z(), 0.0);
-      EXPECT_DOUBLE_EQ(pose.Roll(), 0.0);
-      EXPECT_DOUBLE_EQ(pose.Pitch(), 0.0);
-      EXPECT_NEAR(pose.Yaw(), GZ_PI_2 - 1, 1e-5);
-=======
+        const auto& posePair = poseElem->Get<gz::math::Pose3d>(
+          "", gz::math::Pose3d::Zero);
+        ASSERT_TRUE(posePair.second);
+
+        const auto& pose = posePair.first;
+
         EXPECT_DOUBLE_EQ(pose.X(), 333.0);
         EXPECT_DOUBLE_EQ(pose.Y(), 111.0);
         EXPECT_DOUBLE_EQ(pose.Z(), 0.0);
         EXPECT_DOUBLE_EQ(pose.Roll(), 0.0);
         EXPECT_DOUBLE_EQ(pose.Pitch(), 0.0);
-        EXPECT_NEAR(pose.Yaw(), IGN_PI_2 - 1, 1e-5);
->>>>>>> 38f8bb04
+        EXPECT_NEAR(pose.Yaw(), GZ_PI_2 - 1, 1e-5);
 
         EXPECT_FALSE(poseElem->GetNextElement("pose"));
       }
@@ -233,15 +203,9 @@
         EXPECT_TRUE(element->HasElement("pose"));
         const auto poseElem = element->GetElement("pose");
 
-<<<<<<< HEAD
-      const auto& posePair = poseElem->Get<gz::math::Pose3d>(
-        "", gz::math::Pose3d::Zero);
-      ASSERT_TRUE(posePair.second);
-=======
-        const auto& posePair = poseElem->Get<ignition::math::Pose3d>(
-          "", ignition::math::Pose3d::Zero);
-        ASSERT_TRUE(posePair.second);
->>>>>>> 38f8bb04
+        const auto& posePair = poseElem->Get<gz::math::Pose3d>(
+          "", gz::math::Pose3d::Zero);
+        ASSERT_TRUE(posePair.second);
 
         const auto& pose = posePair.first;
 
@@ -260,33 +224,18 @@
         EXPECT_TRUE(element->HasElement("pose"));
         const auto poseElem = element->GetElement("pose");
 
-<<<<<<< HEAD
-      const auto& posePair = poseElem->Get<gz::math::Pose3d>(
-        "", gz::math::Pose3d::Zero);
-      ASSERT_TRUE(posePair.second);
-=======
-        const auto& posePair = poseElem->Get<ignition::math::Pose3d>(
-          "", ignition::math::Pose3d::Zero);
-        ASSERT_TRUE(posePair.second);
->>>>>>> 38f8bb04
-
-        const auto& pose = posePair.first;
-
-<<<<<<< HEAD
-      EXPECT_DOUBLE_EQ(pose.X(), 333.0);
-      EXPECT_DOUBLE_EQ(pose.Y(), 111.0);
-      EXPECT_DOUBLE_EQ(pose.Z(), 222.0);
-      EXPECT_DOUBLE_EQ(pose.Roll(), 0.0);
-      EXPECT_DOUBLE_EQ(pose.Pitch(), 0.0);
-      EXPECT_NEAR(pose.Yaw(), GZ_PI_2 - 1, 1e-5);
-=======
+        const auto& posePair = poseElem->Get<gz::math::Pose3d>(
+          "", gz::math::Pose3d::Zero);
+        ASSERT_TRUE(posePair.second);
+
+        const auto& pose = posePair.first;
+
         EXPECT_DOUBLE_EQ(pose.X(), 333.0);
         EXPECT_DOUBLE_EQ(pose.Y(), 111.0);
         EXPECT_DOUBLE_EQ(pose.Z(), 222.0);
         EXPECT_DOUBLE_EQ(pose.Roll(), 0.0);
         EXPECT_DOUBLE_EQ(pose.Pitch(), 0.0);
-        EXPECT_NEAR(pose.Yaw(), IGN_PI_2 - 1, 1e-5);
->>>>>>> 38f8bb04
+        EXPECT_NEAR(pose.Yaw(), GZ_PI_2 - 1, 1e-5);
 
         EXPECT_FALSE(poseElem->GetNextElement("pose"));
       }
@@ -296,15 +245,9 @@
         EXPECT_TRUE(element->HasElement("pose"));
         const auto poseElem = element->GetElement("pose");
 
-<<<<<<< HEAD
-      const auto& posePair = poseElem->Get<gz::math::Pose3d>(
-        "", gz::math::Pose3d::Zero);
-      ASSERT_TRUE(posePair.second);
-=======
-        const auto& posePair = poseElem->Get<ignition::math::Pose3d>(
-          "", ignition::math::Pose3d::Zero);
-        ASSERT_TRUE(posePair.second);
->>>>>>> 38f8bb04
+        const auto& posePair = poseElem->Get<gz::math::Pose3d>(
+          "", gz::math::Pose3d::Zero);
+        ASSERT_TRUE(posePair.second);
 
         const auto& pose = posePair.first;
 
@@ -323,15 +266,9 @@
         EXPECT_TRUE(element->HasElement("pose"));
         const auto poseElem = element->GetElement("pose");
 
-<<<<<<< HEAD
-      const auto& posePair = poseElem->Get<gz::math::Pose3d>(
-        "", gz::math::Pose3d::Zero);
-      ASSERT_TRUE(posePair.second);
-=======
-        const auto& posePair = poseElem->Get<ignition::math::Pose3d>(
-          "", ignition::math::Pose3d::Zero);
-        ASSERT_TRUE(posePair.second);
->>>>>>> 38f8bb04
+        const auto& posePair = poseElem->Get<gz::math::Pose3d>(
+          "", gz::math::Pose3d::Zero);
+        ASSERT_TRUE(posePair.second);
 
         const auto& pose = posePair.first;
 
