--- conflicted
+++ resolved
@@ -31,11 +31,8 @@
   nested_model.cc
   nested_multiple_elements_error.cc
   parser_error_detection.cc
-<<<<<<< HEAD
   parser_config.cc
-=======
   particle_emitter_dom.cc
->>>>>>> f310d759
   plugin_attribute.cc
   plugin_bool.cc
   plugin_include.cc
