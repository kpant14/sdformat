--- conflicted
+++ resolved
@@ -24,19 +24,13 @@
 
 #include "test_config.h"
 
-<<<<<<< HEAD
-const std::string SDF_TEST_FILE =
-  sdf::testing::TestFile("integration", "numeric.sdf");
-
-=======
->>>>>>> 12cfeddc
 // Windows supports the setlocale call but we can not extract the
 // available locales using the Linux call
 #ifndef _MSC_VER
 TEST(CheckFixForLocal, MakeTestToFail)
 {
-  const std::string sdfTestFile = sdf::filesystem::append(
-      PROJECT_SOURCE_PATH, "test", "integration", "numeric.sdf");
+  const std::string sdfTestFile =
+      sdf::testing::TestFile("integration", "numeric.sdf");
 
   // Check if any of the latin locales is avilable
   FILE *fp = popen("locale -a | grep '^es\\|^pt_\\|^it_' | head -n 1", "r");
