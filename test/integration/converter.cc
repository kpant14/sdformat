--- conflicted
+++ resolved
@@ -153,13 +153,8 @@
   EXPECT_TRUE(sdf::convertFile(filename, "1.6", sdf));
 
   sdf::ElementPtr rootElem = sdf->Root();
-<<<<<<< HEAD
   ASSERT_TRUE(rootElem != nullptr);
-  EXPECT_EQ(rootElem->Get<std::string>("version"), "1.6");
-=======
-  ASSERT_TRUE(rootElem != NULL);
   EXPECT_EQ("1.6", rootElem->Get<std::string>("version"));
->>>>>>> f0dd2689
 
   sdf::ElementPtr modelElem = rootElem->GetElement("model");
   ASSERT_TRUE(modelElem != nullptr);
