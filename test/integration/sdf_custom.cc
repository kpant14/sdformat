--- conflicted
+++ resolved
@@ -23,17 +23,11 @@
 
 #include "test_config.h"
 
-<<<<<<< HEAD
-const std::string SDF_TEST_FILE =
-  sdf::testing::TestFile("integration", "custom_elems_attrs.sdf");
-
-=======
->>>>>>> f180b397
 /////////////////////////////////////////////////
 TEST(SDFParser, CustomElements)
 {
-  const std::string sdfTestFile = sdf::filesystem::append(
-      PROJECT_SOURCE_PATH, "test", "integration", "custom_elems_attrs.sdf");
+  const std::string sdfTestFile =
+      sdf::testing::TestFile("integration", "custom_elems_attrs.sdf");
 
   sdf::Root root;
   EXPECT_TRUE(root.Load(sdfTestFile).empty());
