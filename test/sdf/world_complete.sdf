--- conflicted
+++ resolved
@@ -9,15 +9,12 @@
     </wind>
     <gravity>1 2 3</gravity>
     <magnetic_field>-1 0.5 10</magnetic_field>
-<<<<<<< HEAD
     <atmosphere type="adiabatic">
       <temperature>23.1</temperature>
       <pressure>43.1</pressure>
       <temperature_gradient>4.3</temperature_gradient>
     </atmosphere>
-=======
     <gui fullscreen="true">
     </gui>
->>>>>>> 05fdb2e0
   </world>
 </sdf>