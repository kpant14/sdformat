cmake_minimum_required(VERSION 3.12 FATAL_ERROR)

if(COMMAND CMAKE_POLICY)
  CMAKE_POLICY(SET CMP0003 NEW)
  CMAKE_POLICY(SET CMP0004 NEW)
endif(COMMAND CMAKE_POLICY)

project (sdformat13 VERSION 13.0.0)

# The protocol version has nothing to do with the package version.
# It represents the current version of SDFormat implemented by the software
set (SDF_PROTOCOL_VERSION 1.10)

OPTION(SDFORMAT_DISABLE_CONSOLE_LOGFILE "Disable the sdformat console logfile" OFF)

# BUILD_SDF is preserved for backwards compatibility but can be removed on the main branch
set (BUILD_SDF ON CACHE INTERNAL "Build SDF" FORCE)

#################################################
# Find gz-cmake
find_package(gz-cmake3 REQUIRED)
set(GZ_CMAKE_VER ${gz-cmake3_VERSION_MAJOR})

########################################
# Python interfaces vars
option(USE_SYSTEM_PATHS_FOR_PYTHON_INSTALLATION
      "Install python modules in standard system paths in the system"
      OFF)

option(USE_DIST_PACKAGES_FOR_PYTHON
      "Use dist-packages instead of site-package to install python modules"
      OFF)

set(CMAKE_CXX_STANDARD 17)
set(CMAKE_CXX_STANDARD_REQUIRED ON)

if (BUILD_SDF)
  gz_configure_project(
    NO_PROJECT_PREFIX
    REPLACE_INCLUDE_PATH sdf
    VERSION_SUFFIX pre1)

  #################################################
  # Find tinyxml2.
  gz_find_package(TINYXML2 REQUIRED)

  ################################################
  # Find urdfdom parser. Logic:
  #
  #  1. if USE_INTERNAL_URDF is unset, try to use system installation, fallback to internal copy
  #  2. if USE_INTERNAL_URDF is set to True, use the internal copy
  #  3. if USE_INTERNAL_URDF is set to False, force to search system installation, fail on error
  if (NOT DEFINED USE_INTERNAL_URDF OR NOT USE_INTERNAL_URDF)
    gz_find_package(GzURDFDOM VERSION 1.0 QUIET)
    if (NOT GzURDFDOM_FOUND)
      if (NOT DEFINED USE_INTERNAL_URDF)
        # fallback to internal urdf
        set(USE_INTERNAL_URDF ON)
      else()
        gz_build_error("Couldn't find the urdfdom >= 1.0 system installation")
      endif()
    endif()
  endif()

  if (USE_INTERNAL_URDF)
    message(STATUS "Using internal URDF")
  endif()

  #################################################
<<<<<<< HEAD
  # Find gz command line utility:
  find_program(GZ_PROGRAM gz)
=======
  # Find ign command line utility:
  find_program(IGN_PROGRAM ign)
  # Note that CLI files are installed regardless of whether the dependency is
  # available during build time
  set(IGN_TOOLS_VER 1)
>>>>>>> b59f6e1b

  #################################################
  # Copied from catkin/cmake/empy.cmake
  include(GzPython)
  function(find_python_module module)
    # cribbed from http://www.cmake.org/pipermail/cmake/2011-January/041666.html
    string(TOUPPER ${module} module_upper)
    if(NOT PY_${module_upper})
      if(ARGC GREATER 1 AND ARGV1 STREQUAL "REQUIRED")
        set(${module}_FIND_REQUIRED TRUE)
      endif()
      # A module's location is usually a directory, but for
      # binary modules
      # it's a .so file.
      execute_process(COMMAND "${Python3_EXECUTABLE}" "-c" "import re, ${module}; print(re.compile('/__init__.py.*').sub('',${module}.__file__))"
        RESULT_VARIABLE _${module}_status
        OUTPUT_VARIABLE _${module}_location
        ERROR_QUIET OUTPUT_STRIP_TRAILING_WHITESPACE)
      if(NOT _${module}_status)
        set(PY_${module_upper} ${_${module}_location} CACHE STRING "Location of Python module ${module}")
      endif(NOT _${module}_status)
    endif(NOT PY_${module_upper})
    include(FindPackageHandleStandardArgs)
    find_package_handle_standard_args(PY_${module} DEFAULT_MSG PY_${module_upper})
  endfunction(find_python_module)

  ################################################
  # Find psutil python package for memory tests
  find_python_module(psutil)
  if (NOT PY_PSUTIL)
    gz_build_warning("Python psutil package not found. Memory leak tests will be skipped")
  endif()

  ################################################
  # Find ruby executable to produce xml schemas
  find_program(RUBY ruby)
  if (NOT RUBY)
    gz_build_error ("Ruby version 1.9 is needed to build xml schemas")
  else()
    message(STATUS "Found ruby executable: ${RUBY}")
  endif()

  ########################################
  # Find gz math
  # Set a variable for generating ProjectConfig.cmake
  gz_find_package(gz-math7 VERSION REQUIRED)
  set(GZ_MATH_VER ${gz-math7_VERSION_MAJOR})

  ########################################
<<<<<<< HEAD
  # Find gz utils
  gz_find_package(gz-utils2 REQUIRED COMPONENTS cli)
  set(GZ_UTILS_VER ${gz-utils2_VERSION_MAJOR})

  ########################################
  # Find gz common
  gz_find_package(gz-common5 COMPONENTS graphics REQUIRED_BY usd)
  set(GZ_COMMON_VER ${gz-common5_VERSION_MAJOR})

  ########################################
  # Python interfaces
  if (NOT PYTHON3_FOUND)
    GZ_BUILD_WARNING("Python is missing: Python interfaces are disabled.")
    message (STATUS "Searching for Python - not found.")
  else()
    message (STATUS "Searching for Python - found version ${Python3_VERSION}.")

    set(PYBIND11_PYTHON_VERSION 3)
    find_package(pybind11 2.4 QUIET)

    if (${pybind11_FOUND})
      find_package(Python3 ${GZ_PYTHON_VERSION} REQUIRED COMPONENTS Development)
      message (STATUS "Searching for pybind11 - found version ${pybind11_VERSION}.")
  	else()
  		GZ_BUILD_WARNING("pybind11 is missing: Python interfaces are disabled.")
  		message (STATUS "Searching for pybind11 - not found.")
  	endif()
  endif()

  ########################################
  # Find PXR
  gz_find_package(pxr QUIET REQUIRED_BY usd PKGCONFIG pxr)

  gz_configure_build(HIDE_SYMBOLS_BY_DEFAULT QUIT_IF_BUILD_ERRORS
    COMPONENTS usd)
=======
  # Find ignition utils
  ign_find_package(ignition-utils1 VERSION REQUIRED)
  set(IGN_UTILS_VER ${ignition-utils1_VERSION_MAJOR})

  ign_configure_build(HIDE_SYMBOLS_BY_DEFAULT QUIT_IF_BUILD_ERRORS)
>>>>>>> b59f6e1b

  gz_create_packages()

  add_subdirectory(sdf)
  add_subdirectory(conf)
  add_subdirectory(doc)
  if (${pybind11_FOUND})
  	add_subdirectory(python)
  endif()
endif(BUILD_SDF)

########################################
# Setup Codecheck

# Ignore vendored directories.
file(WRITE ${PROJECT_BINARY_DIR}/cppcheck.suppress
  "*:${PROJECT_SOURCE_DIR}/src/urdf/*\n"
  )

########################################
# Configure documentation uploader
configure_file("${CMAKE_SOURCE_DIR}/cmake/upload_doc.sh.in"
  ${CMAKE_BINARY_DIR}/upload_doc.sh @ONLY)

message(STATUS "Configuration successful. Type make to compile sdf")<|MERGE_RESOLUTION|>--- conflicted
+++ resolved
@@ -67,16 +67,11 @@
   endif()
 
   #################################################
-<<<<<<< HEAD
   # Find gz command line utility:
   find_program(GZ_PROGRAM gz)
-=======
-  # Find ign command line utility:
-  find_program(IGN_PROGRAM ign)
   # Note that CLI files are installed regardless of whether the dependency is
   # available during build time
-  set(IGN_TOOLS_VER 1)
->>>>>>> b59f6e1b
+  set(GZ_TOOLS_VER 2)
 
   #################################################
   # Copied from catkin/cmake/empy.cmake
@@ -126,15 +121,9 @@
   set(GZ_MATH_VER ${gz-math7_VERSION_MAJOR})
 
   ########################################
-<<<<<<< HEAD
   # Find gz utils
   gz_find_package(gz-utils2 REQUIRED COMPONENTS cli)
   set(GZ_UTILS_VER ${gz-utils2_VERSION_MAJOR})
-
-  ########################################
-  # Find gz common
-  gz_find_package(gz-common5 COMPONENTS graphics REQUIRED_BY usd)
-  set(GZ_COMMON_VER ${gz-common5_VERSION_MAJOR})
 
   ########################################
   # Python interfaces
@@ -156,19 +145,7 @@
   	endif()
   endif()
 
-  ########################################
-  # Find PXR
-  gz_find_package(pxr QUIET REQUIRED_BY usd PKGCONFIG pxr)
-
-  gz_configure_build(HIDE_SYMBOLS_BY_DEFAULT QUIT_IF_BUILD_ERRORS
-    COMPONENTS usd)
-=======
-  # Find ignition utils
-  ign_find_package(ignition-utils1 VERSION REQUIRED)
-  set(IGN_UTILS_VER ${ignition-utils1_VERSION_MAJOR})
-
-  ign_configure_build(HIDE_SYMBOLS_BY_DEFAULT QUIT_IF_BUILD_ERRORS)
->>>>>>> b59f6e1b
+  gz_configure_build(HIDE_SYMBOLS_BY_DEFAULT QUIT_IF_BUILD_ERRORS)
 
   gz_create_packages()
 
