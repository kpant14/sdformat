--- conflicted
+++ resolved
@@ -116,13 +116,8 @@
 
   ########################################
   # Find ignition utils
-<<<<<<< HEAD
-  ign_find_package(ignition-utils1 REQUIRED COMPONENTS cli)
-  set(IGN_UTILS_VER ${ignition-utils1_VERSION_MAJOR})
-=======
-  ign_find_package(ignition-utils2 VERSION REQUIRED)
+  ign_find_package(ignition-utils2 REQUIRED COMPONENTS cli)
   set(IGN_UTILS_VER ${ignition-utils2_VERSION_MAJOR})
->>>>>>> a62137e0
 
   ########################################
   # Find ignition common
