--- conflicted
+++ resolved
@@ -20,63 +20,11 @@
 
 #include "sdf/sdf_config.h"
 #include "sdf/Filesystem.hh"
-<<<<<<< HEAD
 #include "sdf/Frame.hh"
-#include "sdf/Model.hh"
-=======
->>>>>>> da8f4c0a
 #include "sdf/Root.hh"
 #include "sdf/ign.hh"
 #include "sdf/parser.hh"
 #include "sdf/system_util.hh"
-
-//////////////////////////////////////////////////
-<<<<<<< HEAD
-/// \brief Check that for each model, the canonical_link attribute value
-/// matches the name of a link in the model if the attribute is set and
-/// not empty.
-/// This checks recursively and should check the files exhaustively
-/// rather than terminating early when the first error is found.
-/// \param[in] _root sdf Root object to check recursively.
-/// \return True if all models have valid canonical_link attributes.
-bool checkCanonicalLinkNames(const sdf::Root &_root)
-{
-  bool result = true;
-
-  auto checkModelCanonicalLinkName = [](
-      const sdf::Model *_model) -> bool
-  {
-    bool modelResult = true;
-    std::string canonicalLink = _model->CanonicalLinkName();
-    if (!canonicalLink.empty() && !_model->LinkNameExists(canonicalLink))
-    {
-      std::cerr << "Error: canonical_link with name[" << canonicalLink
-                << "] not found in model with name[" << _model->Name()
-                << "]."
-                << std::endl;
-      modelResult = false;
-    }
-    return modelResult;
-  };
-
-  for (uint64_t m = 0; m < _root.ModelCount(); ++m)
-  {
-    auto model = _root.ModelByIndex(m);
-    result = checkModelCanonicalLinkName(model) && result;
-  }
-
-  for (uint64_t w = 0; w < _root.WorldCount(); ++w)
-  {
-    auto world = _root.WorldByIndex(w);
-    for (uint64_t m = 0; m < world->ModelCount(); ++m)
-    {
-      auto model = world->ModelByIndex(m);
-      result = checkModelCanonicalLinkName(model) && result;
-    }
-  }
-
-  return result;
-}
 
 //////////////////////////////////////////////////
 /// \brief Check that for each frame, the attached_to attribute value
@@ -195,41 +143,6 @@
 }
 
 //////////////////////////////////////////////////
-/// \brief Check that all sibling elements of the same type have unique names.
-/// This checks recursively and should check the files exhaustively
-/// rather than terminating early when the first duplicate name is found.
-/// \param[in] _elem sdf Element to check recursively.
-/// \return True if all contained elements have do not share a name with
-/// sibling elements of the same type.
-bool recursiveSameTypeUniqueNames(sdf::ElementPtr _elem)
-{
-  bool result = true;
-  auto typeNames = _elem->GetElementTypeNames();
-  for (const std::string &typeName : typeNames)
-  {
-    if (!_elem->HasUniqueChildNames(typeName))
-    {
-      std::cerr << "Non-unique names detected in type "
-                << typeName << " in\n"
-                << _elem->ToString("")
-                << std::endl;
-      result = false;
-    }
-  }
-
-  sdf::ElementPtr child = _elem->GetFirstElement();
-  while (child)
-  {
-    result = recursiveSameTypeUniqueNames(child) && result;
-    child = child->GetNextElement();
-  }
-
-  return result;
-}
-
-//////////////////////////////////////////////////
-=======
->>>>>>> da8f4c0a
 // cppcheck-suppress unusedFunction
 extern "C" SDFORMAT_VISIBLE int cmdCheck(const char *_path)
 {
@@ -252,15 +165,15 @@
     result = -1;
   }
 
-<<<<<<< HEAD
   if (!checkFrameAttachedToNames(root))
   {
     std::cerr << "Error: invalid frame attached_to name.\n";
-=======
+    result = -1;
+  }
+
   if (!sdf::recursiveSiblingUniqueNames(root.Element()))
   {
     std::cerr << "Error: non-unique names detected.\n";
->>>>>>> da8f4c0a
     result = -1;
   }
 
