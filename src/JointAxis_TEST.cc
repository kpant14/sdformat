/*
 * Copyright (C) 2018 Open Source Robotics Foundation
 *
 * Licensed under the Apache License, Version 2.0 (the "License");
 * you may not use this file except in compliance with the License.
 * You may obtain a copy of the License at
 *
 *     http://www.apache.org/licenses/LICENSE-2.0
 *
 * Unless required by applicable law or agreed to in writing, software
 * distributed under the License is distributed on an "AS IS" BASIS,
 * WITHOUT WARRANTIES OR CONDITIONS OF ANY KIND, either express or implied.
 * See the License for the specific language governing permissions and
 * limitations under the License.
 *
*/

#include <gtest/gtest.h>
#include "sdf/JointAxis.hh"

/////////////////////////////////////////////////
TEST(DOMJointAxis, Construction)
{
  sdf::JointAxis axis;
  EXPECT_EQ(nullptr, axis.Element());
<<<<<<< HEAD
  EXPECT_EQ(ignition::math::Vector3d::UnitZ, axis.Xyz());
=======
  EXPECT_DOUBLE_EQ(0.0, axis.InitialPosition());
  EXPECT_EQ(gz::math::Vector3d::UnitZ, axis.Xyz());
>>>>>>> 686476b2
  EXPECT_TRUE(axis.XyzExpressedIn().empty());
  EXPECT_DOUBLE_EQ(0.0, axis.Damping());
  EXPECT_DOUBLE_EQ(0.0, axis.Friction());
  EXPECT_DOUBLE_EQ(0.0, axis.SpringReference());
  EXPECT_DOUBLE_EQ(0.0, axis.SpringStiffness());
  EXPECT_DOUBLE_EQ(-1e16, axis.Lower());
  EXPECT_DOUBLE_EQ(1e16, axis.Upper());
  EXPECT_DOUBLE_EQ(std::numeric_limits<double>::infinity(), axis.Effort());
  EXPECT_DOUBLE_EQ(std::numeric_limits<double>::infinity(), axis.MaxVelocity());
  EXPECT_DOUBLE_EQ(1e8, axis.Stiffness());
  EXPECT_DOUBLE_EQ(1.0, axis.Dissipation());

<<<<<<< HEAD
  {
    sdf::Errors errors = axis.SetXyz(ignition::math::Vector3d(0, 1, 0));
    EXPECT_TRUE(errors.empty());
    EXPECT_EQ(ignition::math::Vector3d::UnitY, axis.Xyz());
  }
=======
  axis.SetInitialPosition(1.2);
  EXPECT_DOUBLE_EQ(1.2, axis.InitialPosition());

  axis.SetXyz(gz::math::Vector3d(0, 1, 0));
  EXPECT_EQ(gz::math::Vector3d::UnitY, axis.Xyz());
>>>>>>> 686476b2

  axis.SetXyzExpressedIn("__model__");
  EXPECT_EQ("__model__", axis.XyzExpressedIn());

  // expect errors when trying to resolve axis without graph
  gz::math::Vector3d vec3;
  EXPECT_FALSE(axis.ResolveXyz(vec3).empty());

  axis.SetDamping(0.2);
  EXPECT_DOUBLE_EQ(0.2, axis.Damping());

  axis.SetFriction(1.3);
  EXPECT_DOUBLE_EQ(1.3, axis.Friction());

  axis.SetSpringReference(2.4);
  EXPECT_DOUBLE_EQ(2.4, axis.SpringReference());

  axis.SetSpringStiffness(-1.2);
  EXPECT_DOUBLE_EQ(-1.2, axis.SpringStiffness());

  axis.SetLower(-10.8);
  EXPECT_DOUBLE_EQ(-10.8, axis.Lower());

  axis.SetUpper(123.4);
  EXPECT_DOUBLE_EQ(123.4, axis.Upper());

  axis.SetEffort(3.2);
  EXPECT_DOUBLE_EQ(3.2, axis.Effort());

  axis.SetMaxVelocity(54.2);
  EXPECT_DOUBLE_EQ(54.2, axis.MaxVelocity());

  axis.SetStiffness(1e2);
  EXPECT_DOUBLE_EQ(1e2, axis.Stiffness());

  axis.SetDissipation(1.5);
  EXPECT_DOUBLE_EQ(1.5, axis.Dissipation());
}

/////////////////////////////////////////////////
TEST(DOMJointAxis, CopyConstructor)
{
  sdf::JointAxis jointAxis;
<<<<<<< HEAD
  EXPECT_TRUE(jointAxis.SetXyz(ignition::math::Vector3d(0, 1, 0)).empty());
=======
  jointAxis.SetXyz(gz::math::Vector3d(0, 1, 0));
>>>>>>> 686476b2

  sdf::JointAxis jointAxisCopy(jointAxis);
  EXPECT_EQ(jointAxis.Xyz(), jointAxisCopy.Xyz());
}

/////////////////////////////////////////////////
TEST(DOMJointAxis, AssignmentOperator)
{
  sdf::JointAxis jointAxis;
<<<<<<< HEAD
  EXPECT_TRUE(jointAxis.SetXyz(ignition::math::Vector3d(0, 1, 0)).empty());
=======
  jointAxis.SetXyz(gz::math::Vector3d(0, 1, 0));
>>>>>>> 686476b2

  sdf::JointAxis jointAxisCopy;
  jointAxisCopy = jointAxis;
  EXPECT_EQ(jointAxis.Xyz(), jointAxisCopy.Xyz());
}

/////////////////////////////////////////////////
TEST(DOMJointAxis, MoveConstructor)
{
  gz::math::Vector3d axis{0, 1, 0};
  sdf::JointAxis jointAxis;
  EXPECT_TRUE(jointAxis.SetXyz(axis).empty());

  sdf::JointAxis jointAxisMoved(std::move(jointAxis));
  EXPECT_EQ(axis, jointAxisMoved.Xyz());
}

/////////////////////////////////////////////////
TEST(DOMJointAxis, MoveAssignmentOperator)
{
  gz::math::Vector3d axis{0, 1, 0};
  sdf::JointAxis jointAxis;
  EXPECT_TRUE(jointAxis.SetXyz(axis).empty());

  sdf::JointAxis jointAxisMoved;
  jointAxisMoved = std::move(jointAxis);
  EXPECT_EQ(axis, jointAxisMoved.Xyz());
}

/////////////////////////////////////////////////
TEST(DOMJointAxis, CopyAssignmentAfterMove)
{
  gz::math::Vector3d axis1{0, 1, 0};
  sdf::JointAxis jointAxis1;
  EXPECT_TRUE(jointAxis1.SetXyz(axis1).empty());

  gz::math::Vector3d axis2{1, 0, 0};
  sdf::JointAxis jointAxis2;
  EXPECT_TRUE(jointAxis2.SetXyz(axis2).empty());

  // This is similar to what std::swap does except it uses std::move for each
  // assignment
  sdf::JointAxis tmp = std::move(jointAxis1);
  jointAxis1 = jointAxis2;
  jointAxis2 = tmp;

  EXPECT_EQ(axis2, jointAxis1.Xyz());
  EXPECT_EQ(axis1, jointAxis2.Xyz());
}

/////////////////////////////////////////////////
TEST(DOMJointAxis, ZeroNormVectorReturnsError)
{
  sdf::JointAxis axis;
  EXPECT_TRUE(axis.SetXyz({1.0, 0, 0}).empty());

  sdf::Errors errors = axis.SetXyz(ignition::math::Vector3d::Zero);
  ASSERT_FALSE(errors.empty());
  EXPECT_EQ(errors[0].Message(), "The norm of the xyz vector cannot be zero");
}<|MERGE_RESOLUTION|>--- conflicted
+++ resolved
@@ -23,12 +23,7 @@
 {
   sdf::JointAxis axis;
   EXPECT_EQ(nullptr, axis.Element());
-<<<<<<< HEAD
-  EXPECT_EQ(ignition::math::Vector3d::UnitZ, axis.Xyz());
-=======
-  EXPECT_DOUBLE_EQ(0.0, axis.InitialPosition());
   EXPECT_EQ(gz::math::Vector3d::UnitZ, axis.Xyz());
->>>>>>> 686476b2
   EXPECT_TRUE(axis.XyzExpressedIn().empty());
   EXPECT_DOUBLE_EQ(0.0, axis.Damping());
   EXPECT_DOUBLE_EQ(0.0, axis.Friction());
@@ -41,19 +36,11 @@
   EXPECT_DOUBLE_EQ(1e8, axis.Stiffness());
   EXPECT_DOUBLE_EQ(1.0, axis.Dissipation());
 
-<<<<<<< HEAD
   {
-    sdf::Errors errors = axis.SetXyz(ignition::math::Vector3d(0, 1, 0));
+    sdf::Errors errors = axis.SetXyz(gz::math::Vector3d(0, 1, 0));
     EXPECT_TRUE(errors.empty());
-    EXPECT_EQ(ignition::math::Vector3d::UnitY, axis.Xyz());
+    EXPECT_EQ(gz::math::Vector3d::UnitY, axis.Xyz());
   }
-=======
-  axis.SetInitialPosition(1.2);
-  EXPECT_DOUBLE_EQ(1.2, axis.InitialPosition());
-
-  axis.SetXyz(gz::math::Vector3d(0, 1, 0));
-  EXPECT_EQ(gz::math::Vector3d::UnitY, axis.Xyz());
->>>>>>> 686476b2
 
   axis.SetXyzExpressedIn("__model__");
   EXPECT_EQ("__model__", axis.XyzExpressedIn());
@@ -97,11 +84,7 @@
 TEST(DOMJointAxis, CopyConstructor)
 {
   sdf::JointAxis jointAxis;
-<<<<<<< HEAD
-  EXPECT_TRUE(jointAxis.SetXyz(ignition::math::Vector3d(0, 1, 0)).empty());
-=======
-  jointAxis.SetXyz(gz::math::Vector3d(0, 1, 0));
->>>>>>> 686476b2
+  EXPECT_TRUE(jointAxis.SetXyz(gz::math::Vector3d(0, 1, 0)).empty());
 
   sdf::JointAxis jointAxisCopy(jointAxis);
   EXPECT_EQ(jointAxis.Xyz(), jointAxisCopy.Xyz());
@@ -111,11 +94,7 @@
 TEST(DOMJointAxis, AssignmentOperator)
 {
   sdf::JointAxis jointAxis;
-<<<<<<< HEAD
-  EXPECT_TRUE(jointAxis.SetXyz(ignition::math::Vector3d(0, 1, 0)).empty());
-=======
-  jointAxis.SetXyz(gz::math::Vector3d(0, 1, 0));
->>>>>>> 686476b2
+  EXPECT_TRUE(jointAxis.SetXyz(gz::math::Vector3d(0, 1, 0)).empty());
 
   sdf::JointAxis jointAxisCopy;
   jointAxisCopy = jointAxis;
@@ -172,7 +151,7 @@
   sdf::JointAxis axis;
   EXPECT_TRUE(axis.SetXyz({1.0, 0, 0}).empty());
 
-  sdf::Errors errors = axis.SetXyz(ignition::math::Vector3d::Zero);
+  sdf::Errors errors = axis.SetXyz(gz::math::Vector3d::Zero);
   ASSERT_FALSE(errors.empty());
   EXPECT_EQ(errors[0].Message(), "The norm of the xyz vector cannot be zero");
 }