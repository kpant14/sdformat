--- conflicted
+++ resolved
@@ -16,12 +16,8 @@
 */
 
 #include <gtest/gtest.h>
-<<<<<<< HEAD
-#include <ignition/math/Pose3.hh>
+#include <gz/math/Pose3.hh>
 #include "sdf/Frame.hh"
-=======
-#include <gz/math/Pose3.hh>
->>>>>>> 686476b2
 #include "sdf/Joint.hh"
 #include "sdf/Link.hh"
 #include "sdf/Model.hh"
@@ -117,15 +113,11 @@
   EXPECT_EQ("link", model.CanonicalLinkName());
   EXPECT_EQ(nullptr, model.CanonicalLink());
 
-<<<<<<< HEAD
   EXPECT_TRUE(model.PlacementFrameName().empty());
   model.SetPlacementFrameName("test_frame");
   EXPECT_EQ("test_frame", model.PlacementFrameName());
 
-  EXPECT_EQ(ignition::math::Pose3d::Zero, model.RawPose());
-=======
   EXPECT_EQ(gz::math::Pose3d::Zero, model.RawPose());
->>>>>>> 686476b2
   EXPECT_TRUE(model.PoseRelativeTo().empty());
   {
     auto semanticPose = model.SemanticPose();
@@ -338,7 +330,7 @@
   model.SetSelfCollide(true);
   model.SetAllowAutoDisable(true);
   model.SetEnableWind(true);
-  model.SetRawPose(ignition::math::Pose3d(1, 2, 3, 0.1, 0.2, 0.3));
+  model.SetRawPose(gz::math::Pose3d(1, 2, 3, 0.1, 0.2, 0.3));
 
   for (int j = 0; j <= 1; ++j)
   {
@@ -423,7 +415,7 @@
 {
   sdf::Model model;
   std::string name = "my-model";
-  ignition::math::Pose3d pose(1, 2, 3, 0.1, 0.2, 0.3);
+  gz::math::Pose3d pose(1, 2, 3, 0.1, 0.2, 0.3);
   std::string uri =
     "https://fuel.ignitionrobotics.org/1.0/openrobotics/models/my-model";
 
@@ -450,7 +442,7 @@
 
     sdf::ElementPtr poseElem = elem->FindElement("pose");
     ASSERT_NE(nullptr, poseElem);
-    EXPECT_EQ(pose, poseElem->Get<ignition::math::Pose3d>());
+    EXPECT_EQ(pose, poseElem->Get<gz::math::Pose3d>());
     EXPECT_EQ("other", poseElem->GetAttribute("relative_to")->GetAsString());
 
     EXPECT_EQ("link0",
@@ -485,7 +477,7 @@
 
     sdf::ElementPtr poseElem = elem->FindElement("pose");
     ASSERT_NE(nullptr, poseElem);
-    EXPECT_EQ(pose, poseElem->Get<ignition::math::Pose3d>());
+    EXPECT_EQ(pose, poseElem->Get<gz::math::Pose3d>());
     EXPECT_EQ("other", poseElem->GetAttribute("relative_to")->GetAsString());
 
     sdf::ElementPtr staticElem = elem->FindElement("static");
