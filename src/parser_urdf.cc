/*
 * Copyright 2012 Open Source Robotics Foundation
 *
 * Licensed under the Apache License, Version 2.0 (the "License");
 * you may not use this file except in compliance with the License.
 * You may obtain a copy of the License at
 *
 *     http://www.apache.org/licenses/LICENSE-2.0
 *
 * Unless required by applicable law or agreed to in writing, software
 * distributed under the License is distributed on an "AS IS" BASIS,
 * WITHOUT WARRANTIES OR CONDITIONS OF ANY KIND, either express or implied.
 * See the License for the specific language governing permissions and
 * limitations under the License.
 *
 */

#include <algorithm>
#include <fstream>
#include <map>
#include <memory>
#include <set>
#include <sstream>
#include <string>
#include <utility>
#include <vector>

#include <gz/math/Helpers.hh>
#include <gz/math/Pose3.hh>
#include <gz/math/Quaternion.hh>
#include <gz/math/Vector3.hh>

#include <urdf_model/model.h>
#include <urdf_model/link.h>
#include <urdf_parser/urdf_parser.h>

#include "sdf/sdf.hh"

#include "XmlUtils.hh"
#include "SDFExtension.hh"
#include "parser_urdf.hh"

using namespace sdf;

namespace sdf {
inline namespace SDF_VERSION_NAMESPACE {

using XMLDocumentPtr = std::shared_ptr<tinyxml2::XMLDocument>;
using XMLElementPtr = std::shared_ptr<tinyxml2::XMLElement>;

typedef std::shared_ptr<SDFExtension> SDFExtensionPtr;
typedef std::map<std::string, std::vector<SDFExtensionPtr> >
  StringSDFExtensionPtrMap;

/// create SDF geometry block based on URDF
StringSDFExtensionPtrMap g_extensions;
bool g_reduceFixedJoints;
bool g_enforceLimits;
const char kCollisionExt[] = "_collision";
const char kVisualExt[] = "_visual";
const char kLumpPrefix[] = "_fixed_joint_lump__";
urdf::Pose g_initialRobotPose;
bool g_initialRobotPoseValid = false;
std::set<std::string> g_fixedJointsTransformedInRevoluteJoints;
std::set<std::string> g_fixedJointsTransformedInFixedJoints;
const int g_outputDecimalPrecision = 16;


/// \brief parser xml string into urdf::Vector3
/// \param[in] _key XML key where vector3 value might be
/// \param[in] _scale scalar scale for the vector3
/// \return a urdf::Vector3
urdf::Vector3 ParseVector3(tinyxml2::XMLNode *_key, double _scale = 1.0);
urdf::Vector3 ParseVector3(const std::string &_str, double _scale = 1.0);

/// insert extensions into collision geoms
void InsertSDFExtensionCollision(tinyxml2::XMLElement *_elem,
                                 const std::string &_linkName);

/// insert extensions into model
void InsertSDFExtensionRobot(tinyxml2::XMLElement *_elem);

/// insert extensions into visuals
void InsertSDFExtensionVisual(tinyxml2::XMLElement *_elem,
                              const std::string &_linkName);


/// insert extensions into joints
void InsertSDFExtensionJoint(tinyxml2::XMLElement *_elem,
                             const std::string &_jointName);

/// reduced fixed joints:  check if a fixed joint should be lumped
///   checking both the joint type and if disabledFixedJointLumping
///   option is set
bool FixedJointShouldBeReduced(urdf::JointSharedPtr _jnt);

/// reduced fixed joints:  apply transform reduction for named elements
///   in extensions when doing fixed joint reduction
void ReduceSDFExtensionElementTransformReduction(
      std::vector<XMLDocumentPtr>::iterator _blobIt,
      const gz::math::Pose3d &_reductionTransform,
      const std::string &_elementName);


/// reduced fixed joints:  apply transform reduction to extensions
///   when doing fixed joint reduction
void ReduceSDFExtensionsTransform(SDFExtensionPtr _ge);

/// reduce fixed joints:  lump joints to parent link
void ReduceJointsToParent(urdf::LinkSharedPtr _link);

/// reduce fixed joints:  lump collisions to parent link
void ReduceCollisionsToParent(urdf::LinkSharedPtr _link);

/// reduce fixed joints:  lump visuals to parent link
void ReduceVisualsToParent(urdf::LinkSharedPtr _link);

/// reduce fixed joints:  lump inertial to parent link
void ReduceInertialToParent(urdf::LinkSharedPtr /*_link*/);

/// create SDF Collision block based on URDF
void CreateCollision(tinyxml2::XMLElement* _elem,
                     urdf::LinkConstSharedPtr _link,
                     urdf::CollisionSharedPtr _collision,
                     const std::string &_oldLinkName = std::string(""));

/// create SDF Visual block based on URDF
void CreateVisual(tinyxml2::XMLElement *_elem, urdf::LinkConstSharedPtr _link,
                  urdf::VisualSharedPtr _visual,
                  const std::string &_oldLinkName = std::string(""));

/// create SDF Joint block based on URDF
void CreateJoint(tinyxml2::XMLElement *_root, urdf::LinkConstSharedPtr _link,
<<<<<<< HEAD
                 gz::math::Pose3d &_currentTransform);
=======
                 const ignition::math::Pose3d &_currentTransform);
>>>>>>> 1ee5f071

/// insert extensions into links
void InsertSDFExtensionLink(tinyxml2::XMLElement *_elem,
                            const std::string &_linkName);

/// create visual blocks from urdf visuals
void CreateVisuals(tinyxml2::XMLElement* _elem, urdf::LinkConstSharedPtr _link);

/// create collision blocks from urdf collisions
void CreateCollisions(tinyxml2::XMLElement* _elem,
                      urdf::LinkConstSharedPtr _link);

/// create SDF Inertial block based on URDF
void CreateInertial(tinyxml2::XMLElement *_elem,
                    urdf::LinkConstSharedPtr _link);

/// append transform (pose) to the end of the xml element
void AddTransform(tinyxml2::XMLElement *_elem,
    const gz::math::Pose3d &_transform);

/// create SDF from URDF link
<<<<<<< HEAD
void CreateSDF(tinyxml2::XMLElement *_root, urdf::LinkConstSharedPtr _link,
               const gz::math::Pose3d &_transform);

/// create SDF Link block based on URDF
void CreateLink(tinyxml2::XMLElement *_root, urdf::LinkConstSharedPtr _link,
                gz::math::Pose3d &_currentTransform);
=======
void CreateSDF(tinyxml2::XMLElement *_root, urdf::LinkConstSharedPtr _link);

/// create SDF Link block based on URDF
void CreateLink(tinyxml2::XMLElement *_root, urdf::LinkConstSharedPtr _link,
                const ignition::math::Pose3d &_currentTransform);
>>>>>>> 1ee5f071

/// reduced fixed joints:  apply appropriate frame updates in joint
///   inside urdf extensions when doing fixed joint reduction
void ReduceSDFExtensionJointFrameReplace(
    tinyxml2::XMLElement *_blob,
    urdf::LinkSharedPtr _link);

/// reduced fixed joints:  apply appropriate frame updates in gripper
///   inside urdf extensions when doing fixed joint reduction
void ReduceSDFExtensionGripperFrameReplace(
    std::vector<XMLDocumentPtr>::iterator _blobIt,
    urdf::LinkSharedPtr _link);

/// reduced fixed joints:  apply appropriate frame updates in projector
/// inside urdf extensions when doing fixed joint reduction
void ReduceSDFExtensionProjectorFrameReplace(
    std::vector<XMLDocumentPtr>::iterator _blobIt,
    urdf::LinkSharedPtr _link);

/// reduced fixed joints:  apply appropriate frame updates in plugins
///   inside urdf extensions when doing fixed joint reduction
void ReduceSDFExtensionPluginFrameReplace(
      tinyxml2::XMLElement *_blob,
      urdf::LinkSharedPtr _link, const std::string &_pluginName,
      const std::string &_elementName,
      gz::math::Pose3d _reductionTransform);

/// reduced fixed joints:  apply appropriate frame updates in urdf
///   extensions when doing fixed joint reduction
void ReduceSDFExtensionContactSensorFrameReplace(
    std::vector<XMLDocumentPtr>::iterator _blobIt,
    urdf::LinkSharedPtr _link);

/// \brief reduced fixed joints:  apply appropriate updates to urdf
///   extensions when doing fixed joint reduction
///
/// Take the link's existing list of gazebo extensions, transfer them
/// into parent link.  Along the way, update local transforms by adding
/// the additional transform to parent.  Also, look through all
/// referenced link names with plugins and update references to current
/// link to the parent link. (ReduceSDFExtensionFrameReplace())
///
/// \param[in] _link pointer to urdf link, its extensions will be reduced
void ReduceSDFExtensionToParent(urdf::LinkSharedPtr _link);

/// reduced fixed joints:  apply appropriate frame updates
///   in urdf extensions when doing fixed joint reduction
void ReduceSDFExtensionFrameReplace(SDFExtensionPtr _ge,
    urdf::LinkSharedPtr _link);

/// get value from <key value="..."/> pair and return it as string
std::string GetKeyValueAsString(tinyxml2::XMLElement* _elem);

/// \brief append key value pair to the end of the xml element
/// \param[in] _elem pointer to xml element
/// \param[in] _key string containing key to add to xml element
/// \param[in] _value string containing value for the key added
void AddKeyValue(tinyxml2::XMLElement *_elem, const std::string &_key,
                 const std::string &_value);

/// \brief convert values to string
/// \param[in] _count number of values in _values array
/// \param[in] _values array of double values
/// \return a string
std::string Values2str(unsigned int _count, const double *_values);

void CreateGeometry(tinyxml2::XMLElement *_elem,
                    urdf::GeometrySharedPtr _geometry);

/// reduced fixed joints: transform to parent frame
urdf::Pose TransformToParentFrame(urdf::Pose _transformInLinkFrame,
    urdf::Pose _parentToLinkTransform);

/// reduced fixed joints: transform to parent frame
gz::math::Pose3d TransformToParentFrame(
    gz::math::Pose3d _transformInLinkFrame,
    urdf::Pose _parentToLinkTransform);

/// reduced fixed joints: transform to parent frame
gz::math::Pose3d TransformToParentFrame(
    gz::math::Pose3d _transformInLinkFrame,
    gz::math::Pose3d _parentToLinkTransform);

/// reduced fixed joints: utility to copy between urdf::Pose and
///   math::Pose
gz::math::Pose3d CopyPose(urdf::Pose _pose);

/// reduced fixed joints: utility to copy between urdf::Pose and
///   math::Pose
urdf::Pose CopyPose(gz::math::Pose3d _pose);

////////////////////////////////////////////////////////////////////////////////
bool URDF2SDF::IsURDF(const std::string &_filename)
{
  tinyxml2::XMLDocument xmlDoc;

  if (tinyxml2::XML_SUCCESS == xmlDoc.LoadFile(_filename.c_str()))
  {
    tinyxml2::XMLPrinter printer;
    xmlDoc.Print(&printer);
    std::string urdfStr = printer.CStr();
    urdf::ModelInterfaceSharedPtr robotModel = urdf::parseURDF(urdfStr);
    return robotModel != nullptr;
  }

  return false;
}

/////////////////////////////////////////////////
urdf::Vector3 ParseVector3(const std::string &_str, double _scale)
{
  std::vector<std::string> pieces = sdf::split(_str, " ");
  std::vector<double> vals;

  for (unsigned int i = 0; i < pieces.size(); ++i)
  {
    if (pieces[i] != "")
    {
      try
      {
        vals.push_back(_scale * std::stod(pieces[i]));
      }
      catch(std::invalid_argument &)
      {
        sdferr << "xml key [" << _str
               << "][" << i << "] value [" << pieces[i]
               << "] is not a valid double from a 3-tuple\n";
        return urdf::Vector3(0, 0, 0);
      }
    }
  }

  if (vals.size() == 3)
  {
    return urdf::Vector3(vals[0], vals[1], vals[2]);
  }
  else
  {
    return urdf::Vector3(0, 0, 0);
  }
}

/////////////////////////////////////////////////
urdf::Vector3 ParseVector3(tinyxml2::XMLNode *_key, double _scale)
{
  if (_key != nullptr)
  {
    tinyxml2::XMLElement *key = _key->ToElement();
    if (key != nullptr)
    {
      return ParseVector3(GetKeyValueAsString(key), _scale);
    }
    sdferr << "key[" << _key->Value() << "] does not contain a Vector3\n";
  }
  else
  {
    sdferr << "Pointer to XML node _key is nullptr\n";
  }

  return urdf::Vector3(0, 0, 0);
}

/////////////////////////////////////////////////
/// \brief convert Vector3 to string
/// \param[in] _vector a urdf::Vector3
/// \return a string
std::string Vector32Str(const urdf::Vector3 _vector)
{
  std::stringstream ss;
  ss << _vector.x;
  ss << " ";
  ss << _vector.y;
  ss << " ";
  ss << _vector.z;
  return ss.str();
}

////////////////////////////////////////////////////////////////////////////////
/// \brief Check and add collision to parent link
/// \param[in] _parentLink destination for _collision
/// \param[in] _name urdfdom 0.3+: urdf collision group name with lumped
///            collision info (see ReduceCollisionsToParent).
///            urdfdom 0.2: collision name with lumped
///            collision info (see ReduceCollisionsToParent).
/// \param[in] _collision move this collision to _parentLink
void ReduceCollisionToParent(urdf::LinkSharedPtr _parentLink,
                             const std::string &_name,
                             urdf::CollisionSharedPtr _collision)
{
  // added a check to see if _collision already exist in
  // _parentLink::collision_array if not, add it.
  _collision->name = _name;
  std::vector<urdf::CollisionSharedPtr>::iterator collisionIt =
    find(_parentLink->collision_array.begin(),
         _parentLink->collision_array.end(),
         _collision);
  if (collisionIt != _parentLink->collision_array.end())
  {
    sdfwarn << "attempted to add collision [" << _collision->name
            << "] to link ["
            << _parentLink->name
            << "], but it already exists in collision_array under name ["
            << (*collisionIt)->name << "]\n";
  }
  else
  {
    _parentLink->collision_array.push_back(_collision);
  }
}

////////////////////////////////////////////////////////////////////////////////
/// \brief Check and add visual to parent link
/// \param[in] _parentLink destination for _visual
/// \param[in] _name urdfdom 0.3+: urdf visual group name with lumped
///            visual info (see ReduceVisualsToParent).
///            urdfdom 0.2: visual name with lumped
///            visual info (see ReduceVisualsToParent).
/// \param[in] _visual move this visual to _parentLink
void ReduceVisualToParent(urdf::LinkSharedPtr _parentLink,
                          const std::string &_name,
                          urdf::VisualSharedPtr _visual)
{
  // added a check to see if _visual already exist in
  // _parentLink::visual_array if not, add it.
  _visual->name = _name;
  std::vector<urdf::VisualSharedPtr>::iterator visualIt =
    find(_parentLink->visual_array.begin(),
         _parentLink->visual_array.end(),
         _visual);
  if (visualIt != _parentLink->visual_array.end())
  {
    sdfwarn << "attempted to add visual [" << _visual->name
            << "] to link ["
            << _parentLink->name
            << "], but it already exists in visual_array under name ["
            << (*visualIt)->name << "]\n";
  }
  else
  {
    _parentLink->visual_array.push_back(_visual);
  }
}

////////////////////////////////////////////////////////////////////////////////
/// reduce fixed joints by lumping inertial, visual and
// collision elements of the child link into the parent link
void ReduceFixedJoints(tinyxml2::XMLElement *_root, urdf::LinkSharedPtr _link)
{
  // if child is attached to self by fixed joint first go up the tree,
  //   check its children recursively
  for (unsigned int i = 0 ; i < _link->child_links.size() ; ++i)
  {
    if (FixedJointShouldBeReduced(_link->child_links[i]->parent_joint))
    {
      ReduceFixedJoints(_root, _link->child_links[i]);
    }
  }

  // reduce this _link's stuff up the tree to parent but skip first joint
  //   if it's the world
  if (_link->getParent() && _link->getParent()->name != "world" &&
      _link->parent_joint && FixedJointShouldBeReduced(_link->parent_joint) )
  {
    sdfdbg << "Fixed Joint Reduction: extension lumping from ["
           << _link->name << "] to [" << _link->getParent()->name << "]\n";

    // lump sdf extensions to parent, (give them new reference _link names)
    ReduceSDFExtensionToParent(_link);

    // reduce _link elements to parent
    ReduceInertialToParent(_link);
    ReduceVisualsToParent(_link);
    ReduceCollisionsToParent(_link);
    ReduceJointsToParent(_link);
  }

  // continue down the tree for non-fixed joints
  for (unsigned int i = 0 ; i < _link->child_links.size() ; ++i)
  {
    if (!FixedJointShouldBeReduced(_link->child_links[i]->parent_joint))
    {
      ReduceFixedJoints(_root, _link->child_links[i]);
    }
  }
}

// ODE dMatrix
typedef double dMatrix3[4*3];
typedef double dVector3[4];
#define _R(i, j) R[(i)*4+(j)]
#define _I(i, j) I[(i)*4+(j)]
#define dRecip(x) ((1.0f/(x)))

struct dMass;
void dMassSetZero(dMass *m);
void dMassSetParameters(dMass *m, double themass,
                        double cgx, double cgy, double cgz,
                        double I11, double I22, double I33,
                        double I12, double I13, double I23);

struct dMass
{
  double mass;
  dVector3 c;
  dMatrix3 I;

  dMass()
  {
    dMassSetZero(this);
  }

  void setZero()
  {
    dMassSetZero(this);
  }

  void setParameters(double themass, double cgx, double cgy, double cgz,
                     double I11, double I22, double I33,
                     double I12, double I13, double I23)
  {
    dMassSetParameters(this,
                       themass,
                       cgx,
                       cgy,
                       cgz,
                       I11,
                       I22,
                       I33,
                       I12,
                       I13,
                       I23);
  }
};

void dSetZero(double *a, int n)
{
  // dAASSERT (a && n >= 0);
  double *acurr = a;
  int ncurr = n;
  while (ncurr > 0)
  {
    *(acurr++) = 0;
    --ncurr;
  }
}

void dMassSetZero(dMass *m)
{
  // dAASSERT (m);
  m->mass = 0.0;
  dSetZero(m->c, sizeof(m->c) / sizeof(m->c[0]));
  dSetZero(m->I, sizeof(m->I) / sizeof(m->I[0]));
}

void dMassSetParameters(dMass *m, double themass,
                        double cgx, double cgy, double cgz,
                        double I11, double I22, double I33,
                        double I12, double I13, double I23)
{
  // dAASSERT (m);
  dMassSetZero(m);
  m->mass = themass;
  m->c[0] = cgx;
  m->c[1] = cgy;
  m->c[2] = cgz;
  m->_I(0, 0) = I11;
  m->_I(1, 1) = I22;
  m->_I(2, 2) = I33;
  m->_I(0, 1) = I12;
  m->_I(0, 2) = I13;
  m->_I(1, 2) = I23;
  m->_I(1, 0) = I12;
  m->_I(2, 0) = I13;
  m->_I(2, 1) = I23;
  // dMassCheck (m);
}

void dRFromEulerAngles(dMatrix3 R, double phi, double theta, double psi)
{
  double sphi, cphi, stheta, ctheta, spsi, cpsi;
  // dAASSERT (R);
  sphi = sin(phi);
  cphi = cos(phi);
  stheta = sin(theta);
  ctheta = cos(theta);
  spsi = sin(psi);
  cpsi = cos(psi);
  _R(0, 0) = cpsi*ctheta;
  _R(0, 1) = spsi*ctheta;
  _R(0, 2) =-stheta;
  _R(0, 3) = 0.0;
  _R(1, 0) = cpsi*stheta*sphi - spsi*cphi;
  _R(1, 1) = spsi*stheta*sphi + cpsi*cphi;
  _R(1, 2) = ctheta*sphi;
  _R(1, 3) = 0.0;
  _R(2, 0) = cpsi*stheta*cphi + spsi*sphi;
  _R(2, 1) = spsi*stheta*cphi - cpsi*sphi;
  _R(2, 2) = ctheta*cphi;
  _R(2, 3) = 0.0;
}

double _dCalcVectorDot3(const double *a, const double *b, unsigned step_a,
                        unsigned step_b)
{
  return a[0] * b[0] + a[step_a] * b[step_b] + a[2 * step_a] * b[2 * step_b];
}

double dCalcVectorDot3(const double *a, const double *b)
{
  return _dCalcVectorDot3(a, b, 1, 1);
}

double dCalcVectorDot3_41(const double *a, const double *b)
{
  return _dCalcVectorDot3(a, b, 4, 1);
}

void dMultiply0_331(double *res, const double *a, const double *b)
{
  double res_0, res_1, res_2;
  res_0 = dCalcVectorDot3(a, b);
  res_1 = dCalcVectorDot3(a + 4, b);
  res_2 = dCalcVectorDot3(a + 8, b);
  res[0] = res_0;
  res[1] = res_1;
  res[2] = res_2;
}

void dMultiply1_331(double *res, const double *a, const double *b)
{
  double res_0, res_1, res_2;
  res_0 = dCalcVectorDot3_41(a, b);
  res_1 = dCalcVectorDot3_41(a + 1, b);
  res_2 = dCalcVectorDot3_41(a + 2, b);
  res[0] = res_0;
  res[1] = res_1;
  res[2] = res_2;
}

void dMultiply0_133(double *res, const double *a, const double *b)
{
  dMultiply1_331(res, b, a);
}

void dMultiply0_333(double *res, const double *a, const double *b)
{
  dMultiply0_133(res + 0, a + 0, b);
  dMultiply0_133(res + 4, a + 4, b);
  dMultiply0_133(res + 8, a + 8, b);
}

void dMultiply2_333(double *res, const double *a, const double *b)
{
  dMultiply0_331(res + 0, b, a + 0);
  dMultiply0_331(res + 4, b, a + 4);
  dMultiply0_331(res + 8, b, a + 8);
}

void dMassRotate(dMass *m, const dMatrix3 R)
{
  // if the body is rotated by `R' relative to its point of reference,
  // the new inertia about the point of reference is:
  //
  //   R * I * R'
  //
  // where I is the old inertia.

  dMatrix3 t1;
  double t2[3];

  // dAASSERT (m);

  // rotate inertia matrix
  dMultiply2_333(t1, m->I, R);
  dMultiply0_333(m->I, R, t1);

  // ensure perfect symmetry
  m->_I(1, 0) = m->_I(0, 1);
  m->_I(2, 0) = m->_I(0, 2);
  m->_I(2, 1) = m->_I(1, 2);

  // rotate center of mass
  dMultiply0_331(t2, R, m->c);
  m->c[0] = t2[0];
  m->c[1] = t2[1];
  m->c[2] = t2[2];
}

void dSetCrossMatrixPlus(double *res, const double *a, unsigned skip)
{
  const double a_0 = a[0], a_1 = a[1], a_2 = a[2];
  res[1] = -a_2;
  res[2] = +a_1;
  res[skip+0] = +a_2;
  res[skip+2] = -a_0;
  res[2*skip+0] = -a_1;
  res[2*skip+1] = +a_0;
}

void dMassTranslate(dMass *m, double x, double y, double z)
{
  // if the body is translated by `a' relative to its point of reference,
  // the new inertia about the point of reference is:
  //
  //   I + mass*(crossmat(c)^2 - crossmat(c+a)^2)
  //
  // where c is the existing center of mass and I is the old inertia.

  int i, j;
  dMatrix3 ahat, chat, t1, t2;
  double a[3];

  // dAASSERT (m);

  // adjust inertia matrix
  dSetZero(chat, 12);
  dSetCrossMatrixPlus(chat, m->c, 4);
  a[0] = x + m->c[0];
  a[1] = y + m->c[1];
  a[2] = z + m->c[2];
  dSetZero(ahat, 12);
  dSetCrossMatrixPlus(ahat, a, 4);
  dMultiply0_333(t1, ahat, ahat);
  dMultiply0_333(t2, chat, chat);
  for (i = 0; i < 3; i++)
  {
    for (j = 0; j < 3; j++)
    {
      m->_I(i, j) += m->mass * (t2[i*4+j]-t1[i*4+j]);
    }
  }

  // ensure perfect symmetry
  m->_I(1, 0) = m->_I(0, 1);
  m->_I(2, 0) = m->_I(0, 2);
  m->_I(2, 1) = m->_I(1, 2);

  // adjust center of mass
  m->c[0] += x;
  m->c[1] += y;
  m->c[2] += z;
}

void dMassAdd(dMass *a, const dMass *b)
{
  int i;
  double denom = dRecip(a->mass + b->mass);
  for (i = 0; i < 3; i++)
  {
    a->c[i] = (a->c[i]*a->mass + b->c[i]*b->mass)*denom;
  }
  a->mass += b->mass;
  for (i = 0; i < 12; i++)
  {
    a->I[i] += b->I[i];
  }
}

/////////////////////////////////////////////////
/// print mass for link for debugging
void PrintMass(const std::string &_linkName, const dMass &_mass)
{
  sdfdbg << "LINK NAME: [" << _linkName << "] from dMass\n";
  sdfdbg << "     MASS: [" << _mass.mass << "]\n";
  sdfdbg << "       CG: [" << _mass.c[0] << ", " << _mass.c[1] << ", "
         << _mass.c[2] << "]\n";
  sdfdbg << "        I: [" << _mass.I[0] << ", " << _mass.I[1] << ", "
         << _mass.I[2] << "]\n";
  sdfdbg << "           [" << _mass.I[4] << ", " << _mass.I[5] << ", "
         << _mass.I[6] << "]\n";
  sdfdbg << "           [" << _mass.I[8] << ", " << _mass.I[9] << ", "
         << _mass.I[10] << "]\n";
}

/////////////////////////////////////////////////
/// print mass for link for debugging
void PrintMass(const urdf::LinkSharedPtr _link)
{
  sdfdbg << "LINK NAME: [" << _link->name << "] from dMass\n";
  sdfdbg << "     MASS: [" << _link->inertial->mass << "]\n";
  sdfdbg << "       CG: [" << _link->inertial->origin.position.x << ", "
         << _link->inertial->origin.position.y << ", "
         << _link->inertial->origin.position.z << "]\n";
  sdfdbg << "        I: [" << _link->inertial->ixx << ", "
         << _link->inertial->ixy << ", "
         << _link->inertial->ixz << "]\n";
  sdfdbg << "           [" << _link->inertial->ixy << ", "
         << _link->inertial->iyy << ", "
         << _link->inertial->iyz << "]\n";
  sdfdbg << "           [" << _link->inertial->ixz << ", "
         << _link->inertial->iyz << ", "
         << _link->inertial->izz << "]\n";
}

/////////////////////////////////////////////////
/// reduce fixed joints:  lump inertial to parent link
void ReduceInertialToParent(urdf::LinkSharedPtr _link)
{
  // now lump all contents of this _link to parent
  if (_link->inertial)
  {
    dMatrix3 R;
    double phi, theta, psi;

    // get parent mass (in parent link cg frame)
    dMass parentMass;

    if (!_link->getParent()->inertial)
    {
      _link->getParent()->inertial.reset(new urdf::Inertial);
    }

    dMassSetParameters(&parentMass, _link->getParent()->inertial->mass,
                       0, 0, 0,
                       _link->getParent()->inertial->ixx,
                       _link->getParent()->inertial->iyy,
                       _link->getParent()->inertial->izz,
                       _link->getParent()->inertial->ixy,
                       _link->getParent()->inertial->ixz,
                       _link->getParent()->inertial->iyz);

    // transform parent inertia to parent link origin
    _link->getParent()->inertial->origin.rotation.getRPY(phi, theta, psi);
    dRFromEulerAngles(R, -phi,      0,    0);
    dMassRotate(&parentMass, R);
    dRFromEulerAngles(R,    0, -theta,    0);
    dMassRotate(&parentMass, R);
    dRFromEulerAngles(R,    0,      0, -psi);
    dMassRotate(&parentMass, R);

    // un-translate link mass from cg(inertial frame) into link frame
    dMassTranslate(&parentMass,
                   _link->getParent()->inertial->origin.position.x,
                   _link->getParent()->inertial->origin.position.y,
                   _link->getParent()->inertial->origin.position.z);

    PrintMass("parent: " + _link->getParent()->name, parentMass);
    // PrintMass(_link->getParent());

    //////////////////////////////////////////////
    //                                          //
    // create a_link mass (in _link's cg frame) //
    //                                          //
    //////////////////////////////////////////////
    dMass linkMass;
    dMassSetParameters(&linkMass, _link->inertial->mass,
                       0, 0, 0,
                       _link->inertial->ixx,
                       _link->inertial->iyy,
                       _link->inertial->izz,
                       _link->inertial->ixy,
                       _link->inertial->ixz,
                       _link->inertial->iyz);

    PrintMass("link : " + _link->name, linkMass);

    ////////////////////////////////////////////
    //                                        //
    // from cg (inertial frame) to link frame //
    //                                        //
    ////////////////////////////////////////////

    // Un-rotate _link mass from cg(inertial frame) into link frame
    _link->inertial->origin.rotation.getRPY(phi, theta, psi);
    dRFromEulerAngles(R, -phi,      0,    0);
    dMassRotate(&linkMass, R);
    dRFromEulerAngles(R,    0, -theta,    0);
    dMassRotate(&linkMass, R);
    dRFromEulerAngles(R,    0,      0, -psi);
    dMassRotate(&linkMass, R);

    // un-translate link mass from cg(inertial frame) into link frame
    dMassTranslate(&linkMass,
                   _link->inertial->origin.position.x,
                   _link->inertial->origin.position.y,
                   _link->inertial->origin.position.z);

    ////////////////////////////////////////////
    //                                        //
    // from link frame to parent link frame   //
    //                                        //
    ////////////////////////////////////////////

    // un-rotate _link mass into parent link frame
    _link->parent_joint->parent_to_joint_origin_transform.rotation.getRPY(
        phi, theta, psi);
    dRFromEulerAngles(R, -phi,      0,    0);
    dMassRotate(&linkMass, R);
    dRFromEulerAngles(R,    0, -theta,    0);
    dMassRotate(&linkMass, R);
    dRFromEulerAngles(R,    0,      0, -psi);
    dMassRotate(&linkMass, R);

    // un-translate _link mass into parent link frame
    dMassTranslate(&linkMass,
        _link->parent_joint->parent_to_joint_origin_transform.position.x,
        _link->parent_joint->parent_to_joint_origin_transform.position.y,
        _link->parent_joint->parent_to_joint_origin_transform.position.z);

    PrintMass("link in parent link: " + _link->name, linkMass);

    //
    // now linkMass is in the parent frame, add linkMass to parentMass
    // new parentMass should be combined inertia,
    // centered at parent link inertial frame.
    //

    dMassAdd(&parentMass, &linkMass);

    PrintMass("combined: " + _link->getParent()->name, parentMass);

    //
    // Set new combined inertia in parent link frame into parent link urdf
    //

    // save combined mass
    _link->getParent()->inertial->mass = parentMass.mass;

    // save CoG location
    _link->getParent()->inertial->origin.position.x  = parentMass.c[0];
    _link->getParent()->inertial->origin.position.y  = parentMass.c[1];
    _link->getParent()->inertial->origin.position.z  = parentMass.c[2];

    // get MOI at new CoG location
    dMassTranslate(&parentMass,
                   -_link->getParent()->inertial->origin.position.x,
                   -_link->getParent()->inertial->origin.position.y,
                   -_link->getParent()->inertial->origin.position.z);

    // rotate MOI at new CoG location
    _link->getParent()->inertial->origin.rotation.getRPY(phi, theta, psi);
    dRFromEulerAngles(R, phi, theta, psi);
    dMassRotate(&parentMass, R);

    // save new combined MOI
    _link->getParent()->inertial->ixx  = parentMass.I[0+4*0];
    _link->getParent()->inertial->iyy  = parentMass.I[1+4*1];
    _link->getParent()->inertial->izz  = parentMass.I[2+4*2];
    _link->getParent()->inertial->ixy  = parentMass.I[0+4*1];
    _link->getParent()->inertial->ixz  = parentMass.I[0+4*2];
    _link->getParent()->inertial->iyz  = parentMass.I[1+4*2];

    // final urdf inertia check
    PrintMass(_link->getParent());
  }
}

/////////////////////////////////////////////////
/// \brief reduce fixed joints:  lump visuals to parent link
/// \param[in] _link take all visuals from _link and lump/move them
///            to the parent link (_link->getParentLink()).
void ReduceVisualsToParent(urdf::LinkSharedPtr _link)
{
  // lump all visuals of _link to _link->getParent().
  // modify visual name (urdf 0.3.x) or
  //        visual group name (urdf 0.2.x)
  // to indicate that it was lumped (fixed joint reduced)
  // from another descendant link connected by a fixed joint.
  //
  // Algorithm for generating new name (or group name) is:
  //   original name + kLumpPrefix+original link name (urdf 0.3.x)
  //   original group name + kLumpPrefix+original link name (urdf 0.2.x)
  // The purpose is to track where this visual came from
  // (original parent link name before lumping/reducing).
  for (std::vector<urdf::VisualSharedPtr>::iterator
      visualIt = _link->visual_array.begin();
      visualIt != _link->visual_array.end(); ++visualIt)
  {
    // 20151116: changelog for pull request #235
    std::string newVisualName;
    std::size_t lumpIndex = (*visualIt)->name.find(kLumpPrefix);
    if (lumpIndex != std::string::npos)
    {
      newVisualName = (*visualIt)->name;
      sdfdbg << "re-lumping visual [" << (*visualIt)->name
             << "] for link [" << _link->name
             << "] to parent [" << _link->getParent()->name
             << "] with name [" << newVisualName << "]\n";
    }
    else
    {
      if ((*visualIt)->name.empty())
      {
        newVisualName = _link->name;
      }
      else
      {
        newVisualName = (*visualIt)->name;
      }
      sdfdbg << "lumping visual [" << (*visualIt)->name
             << "] for link [" << _link->name
             << "] to parent [" << _link->getParent()->name
             << "] with name [" << newVisualName << "]\n";
    }

    // transform visual origin from _link frame to
    // parent link frame before adding to parent
    (*visualIt)->origin = TransformToParentFrame(
        (*visualIt)->origin,
        _link->parent_joint->parent_to_joint_origin_transform);

    // add the modified visual to parent
    ReduceVisualToParent(_link->getParent(), newVisualName,
                         *visualIt);
  }
}

/////////////////////////////////////////////////
/// \brief reduce fixed joints:  lump collisions to parent link
/// \param[in] _link take all collisions from _link and lump/move them
///            to the parent link (_link->getParentLink()).
void ReduceCollisionsToParent(urdf::LinkSharedPtr _link)
{
  // lump all collisions of _link to _link->getParent().
  // modify collision name (urdf 0.3.x) or
  //        collision group name (urdf 0.2.x)
  // to indicate that it was lumped (fixed joint reduced)
  // from another descendant link connected by a fixed joint.
  //
  // Algorithm for generating new name (or group name) is:
  //   original name + kLumpPrefix+original link name (urdf 0.3.x)
  //   original group name + kLumpPrefix+original link name (urdf 0.2.x)
  // The purpose is to track where this collision came from
  // (original parent link name before lumping/reducing).
  for (std::vector<urdf::CollisionSharedPtr>::iterator
      collisionIt = _link->collision_array.begin();
      collisionIt != _link->collision_array.end(); ++collisionIt)
  {
    std::string newCollisionName;
    std::size_t lumpIndex = (*collisionIt)->name.find(kLumpPrefix);
    if (lumpIndex != std::string::npos)
    {
      newCollisionName = (*collisionIt)->name;
      sdfdbg << "re-lumping collision [" << (*collisionIt)->name
             << "] for link [" << _link->name
             << "] to parent [" << _link->getParent()->name
             << "] with name [" << newCollisionName << "]\n";
    }
    else
    {
      if ((*collisionIt)->name.empty())
      {
        newCollisionName = _link->name;
      }
      else
      {
        newCollisionName = (*collisionIt)->name;
      }
      sdfdbg << "lumping collision [" << (*collisionIt)->name
             << "] for link [" << _link->name
             << "] to parent [" << _link->getParent()->name
             << "] with name [" << newCollisionName << "]\n";
    }
    // transform collision origin from _link frame to
    // parent link frame before adding to parent
    (*collisionIt)->origin = TransformToParentFrame(
        (*collisionIt)->origin,
        _link->parent_joint->parent_to_joint_origin_transform);

    // add the modified collision to parent
    ReduceCollisionToParent(_link->getParent(), newCollisionName,
                            *collisionIt);
  }
}

/////////////////////////////////////////////////
/// reduce fixed joints:  lump joints to parent link
void ReduceJointsToParent(urdf::LinkSharedPtr _link)
{
  // set child link's parentJoint's parent link to
  // a parent link up stream that does not have a fixed parentJoint
  for (unsigned int i = 0 ; i < _link->child_links.size() ; ++i)
  {
    urdf::JointSharedPtr parentJoint = _link->child_links[i]->parent_joint;
    if (!FixedJointShouldBeReduced(parentJoint))
    {
      // go down the tree until we hit a parent joint that is not fixed
      urdf::LinkSharedPtr newParentLink = _link;
<<<<<<< HEAD
      gz::math::Pose3d jointAnchorTransform;
=======
>>>>>>> 1ee5f071
      while (newParentLink->parent_joint &&
             newParentLink->getParent()->name != "world" &&
             FixedJointShouldBeReduced(newParentLink->parent_joint) )
      {
        parentJoint->parent_to_joint_origin_transform =
          TransformToParentFrame(
              parentJoint->parent_to_joint_origin_transform,
              newParentLink->parent_joint->parent_to_joint_origin_transform);
        newParentLink = newParentLink->getParent();
      }
      // now set the _link->child_links[i]->parent_joint's parent link to
      // the newParentLink
      _link->child_links[i]->setParent(newParentLink);
      parentJoint->parent_link_name = newParentLink->name;
      // and set the _link->child_links[i]->parent_joint's
      // parent_to_joint_origin_transform as the aggregated anchor transform?
    }
  }
}

////////////////////////////////////////////////////////////////////////////////
std::string lowerStr(const std::string &_str)
{
  std::string out = _str;
  std::transform(out.begin(), out.end(), out.begin(),
      [](unsigned char c)
      {
        return static_cast<unsigned char>(std::tolower(c));
      });
  return out;
}

////////////////////////////////////////////////////////////////////////////////
URDF2SDF::URDF2SDF()
{
  // default options
  g_enforceLimits = true;
  g_reduceFixedJoints = true;
  g_extensions.clear();
  g_initialRobotPoseValid = false;
  g_fixedJointsTransformedInRevoluteJoints.clear();
  g_fixedJointsTransformedInFixedJoints.clear();
}

////////////////////////////////////////////////////////////////////////////////
URDF2SDF::~URDF2SDF()
{
}



////////////////////////////////////////////////////////////////////////////////
std::string Values2str(unsigned int _count, const double *_values)
{
  std::stringstream ss;
  ss.precision(g_outputDecimalPrecision);
  for (unsigned int i = 0 ; i < _count ; ++i)
  {
    if (i > 0)
    {
      ss << " ";
    }
    if (std::fpclassify(_values[i]) == FP_ZERO)
      ss << 0;
    else
      ss << _values[i];
  }
  return ss.str();
}

/////////////////////////////////////////////////
std::string Values2str(unsigned int _count, const int *_values)
{
  std::stringstream ss;
  for (unsigned int i = 0 ; i < _count ; ++i)
  {
    if (i > 0)
    {
      ss << " ";
    }
    ss << _values[i];
  }
  return ss.str();
}

////////////////////////////////////////////////////////////////////////////////
void AddKeyValue(tinyxml2::XMLElement *_elem, const std::string &_key,
                 const std::string &_value)
{
  tinyxml2::XMLElement *childElem = _elem->FirstChildElement(_key.c_str());
  if (childElem)
  {
    std::string oldValue = GetKeyValueAsString(childElem);
    if (oldValue != _value)
    {
      sdfwarn << "multiple inconsistent <" << _key
              << "> exists due to fixed joint reduction"
              << " overwriting previous value [" << oldValue
              << "] with [" << _value << "].\n";
    }
    else
    {
       sdfdbg << "multiple consistent <" << _key
              << "> exists with [" << _value
              << "] due to fixed joint reduction.\n";
    }
    _elem->DeleteChild(childElem);  // remove old _elem
  }

  auto *doc = _elem->GetDocument();
  tinyxml2::XMLElement *ekey = doc->NewElement(_key.c_str());
  tinyxml2::XMLText *textEkey = doc->NewText(_value.c_str());
  ekey->LinkEndChild(textEkey);
  _elem->LinkEndChild(ekey);
}

////////////////////////////////////////////////////////////////////////////////
void AddTransform(tinyxml2::XMLElement *_elem,
                  const gz::math::Pose3d &_transform)
{
  gz::math::Vector3d e = _transform.Rot().Euler();
  double cpose[6] = { _transform.Pos().X(), _transform.Pos().Y(),
                      _transform.Pos().Z(), e.X(), e.Y(), e.Z() };

  // set geometry transform
  AddKeyValue(_elem, "pose", Values2str(6, cpose));
}

////////////////////////////////////////////////////////////////////////////////
std::string GetKeyValueAsString(tinyxml2::XMLElement* _elem)
{
  std::string valueStr;
  if (_elem->Attribute("value"))
  {
    valueStr = _elem->Attribute("value");
  }
  else if (_elem->FirstChild())
  {
    // Check that this node is a XMLText
    if (_elem->FirstChild()->ToText())
    {
      valueStr = _elem->FirstChild()->Value();
    }
    else
    {
      sdfwarn << "Attribute value string not set\n";
    }
  }
  return trim(valueStr);
}

/////////////////////////////////////////////////
void ParseRobotOrigin(tinyxml2::XMLDocument &_urdfXml)
{
  tinyxml2::XMLElement *robotXml = _urdfXml.FirstChildElement("robot");
  tinyxml2::XMLElement *originXml = robotXml->FirstChildElement("origin");
  if (originXml)
  {
    const char *xyzstr = originXml->Attribute("xyz");
    if (xyzstr == nullptr)
    {
      g_initialRobotPose.position = urdf::Vector3(0, 0, 0);
    }
    else
    {
      g_initialRobotPose.position = ParseVector3(std::string(xyzstr));
    }
    const char *rpystr = originXml->Attribute("rpy");
    urdf::Vector3 rpy;
    if (rpystr == nullptr)
    {
      rpy = urdf::Vector3(0, 0, 0);
    }
    else
    {
      rpy = ParseVector3(std::string(rpystr));
    }
    g_initialRobotPose.rotation.setFromRPY(rpy.x, rpy.y, rpy.z);
    g_initialRobotPoseValid = true;
  }
}

/////////////////////////////////////////////////
void InsertRobotOrigin(tinyxml2::XMLElement *_elem)
{
  if (g_initialRobotPoseValid)
  {
    // set transform
    double pose[6];
    pose[0] = g_initialRobotPose.position.x;
    pose[1] = g_initialRobotPose.position.y;
    pose[2] = g_initialRobotPose.position.z;
    g_initialRobotPose.rotation.getRPY(pose[3], pose[4], pose[5]);
    AddKeyValue(_elem, "pose", Values2str(6, pose));
  }
}

////////////////////////////////////////////////////////////////////////////////
void URDF2SDF::ParseSDFExtension(tinyxml2::XMLDocument &_urdfXml)
{
  tinyxml2::XMLElement* robotXml = _urdfXml.FirstChildElement("robot");

  // Get all SDF extension elements, put everything in
  //   g_extensions map, containing a key string
  //   (link/joint name) and values
  for (tinyxml2::XMLElement* sdfXml = robotXml->FirstChildElement("gazebo");
       sdfXml; sdfXml = sdfXml->NextSiblingElement("gazebo"))
  {
    const char* ref = sdfXml->Attribute("reference");
    std::string refStr;
    if (!ref)
    {
      // copy extensions for robot (outside of link/joint)
      refStr.clear();
    }
    else
    {
      // copy extensions for link/joint
      refStr = std::string(ref);
    }

    if (g_extensions.find(refStr) == g_extensions.end())
    {
      // create extension map for reference
      std::vector<SDFExtensionPtr> ge;
      g_extensions.insert(std::make_pair(refStr, ge));
    }

    // create and insert a new SDFExtension into the map
    SDFExtensionPtr sdf(new SDFExtension());

    // begin parsing xml node
    for (tinyxml2::XMLElement *childElem = sdfXml->FirstChildElement();
         childElem; childElem = childElem->NextSiblingElement())
    {
      sdf->oldLinkName = refStr;

      // go through all elements of the extension,
      //   extract what we know, and save the rest in blobs
      // @todo:  somehow use sdf definitions here instead of hard coded
      //         objects

      // material
      if (strcmp(childElem->Name(), "material") == 0)
      {
        sdf->material = GetKeyValueAsString(childElem);
      }
      else if (strcmp(childElem->Name(), "collision") == 0
            || strcmp(childElem->Name(), "visual") == 0)
      {
        // anything inside of collision or visual tags:
        // <gazebo reference="link_name">
        //   <collision>
        //     <collision_extention_stuff_here/>
        //   </collision>
        //   <visual>
        //     <visual_extention_stuff_here/>
        //   </visual>
        // </gazebl>
        // are treated as blobs that gets inserted
        // into all collisions and visuals for the link
        // <collision name="link_name[anything here]">
        //   <stuff_from_urdf_link_collisions/>
        //   <collision_extention_stuff_here/>
        // </collision>
        // <visual name="link_name[anything here]">
        //   <stuff_from_urdf_link_visuals/>
        //   <visual_extention_stuff_here/>
        // </visual>

        // a place to store converted doc
        for (tinyxml2::XMLElement* e = childElem->FirstChildElement(); e;
             e = e->NextSiblingElement())
        {
          tinyxml2::XMLPrinter printer;
          e->Accept(&printer);

          XMLDocumentPtr xmlDocBlob(new tinyxml2::XMLDocument);
          xmlDocBlob->Parse(printer.CStr());

          // save all unknown stuff in a vector of blobs
          if (strcmp(childElem->Name(), "collision") == 0)
          {
            sdf->collision_blobs.push_back(xmlDocBlob);
          }
          else
          {
            sdf->visual_blobs.push_back(xmlDocBlob);
          }
        }
      }
      else if (strcmp(childElem->Name(), "static") == 0)
      {
        std::string valueStr = GetKeyValueAsString(childElem);

        // default of setting static flag is false
        if (lowerStr(valueStr) == "true" || lowerStr(valueStr) == "yes" ||
            valueStr == "1")
        {
          sdf->setStaticFlag = true;
        }
        else
        {
          sdf->setStaticFlag = false;
        }
      }
      else if (strcmp(childElem->Name(), "turnGravityOff") == 0)
      {
        std::string valueStr = GetKeyValueAsString(childElem);
        sdf->isGravity = true;

        // default of gravity is true
        if (lowerStr(valueStr) == "false" || lowerStr(valueStr) == "no" ||
            valueStr == "0")
        {
          sdf->gravity = true;
        }
        else
        {
          sdf->gravity = false;
        }
      }
      else if (strcmp(childElem->Name(), "dampingFactor") == 0)
      {
        sdf->isDampingFactor = true;
        sdf->dampingFactor = std::stod(GetKeyValueAsString(childElem));
      }
      else if (strcmp(childElem->Name(), "maxVel") == 0)
      {
        sdf->isMaxVel = true;
        sdf->maxVel = std::stod(GetKeyValueAsString(childElem));
      }
      else if (strcmp(childElem->Name(), "minDepth") == 0)
      {
        sdf->isMinDepth = true;
        sdf->minDepth = std::stod(GetKeyValueAsString(childElem));
      }
      else if (strcmp(childElem->Name(), "mu1") == 0)
      {
        sdf->isMu1 = true;
        sdf->mu1 = std::stod(GetKeyValueAsString(childElem));
      }
      else if (strcmp(childElem->Name(), "mu2") == 0)
      {
        sdf->isMu2 = true;
        sdf->mu2 = std::stod(GetKeyValueAsString(childElem));
      }
      else if (strcmp(childElem->Name(), "fdir1") == 0)
      {
        sdf->fdir1 = GetKeyValueAsString(childElem);
      }
      else if (strcmp(childElem->Name(), "kp") == 0)
      {
        sdf->isKp = true;
        sdf->kp = std::stod(GetKeyValueAsString(childElem));
      }
      else if (strcmp(childElem->Name(), "kd") == 0)
      {
        sdf->isKd = true;
        sdf->kd = std::stod(GetKeyValueAsString(childElem));
      }
      else if (strcmp(childElem->Name(), "selfCollide") == 0)
      {
        sdf->isSelfCollide = true;
        std::string valueStr = GetKeyValueAsString(childElem);

        // default of selfCollide is false
        if (lowerStr(valueStr) == "true" || lowerStr(valueStr) == "yes" ||
            valueStr == "1")
        {
          sdf->selfCollide = true;
        }
        else
        {
          sdf->selfCollide = false;
        }
      }
      else if (strcmp(childElem->Name(), "maxContacts") == 0)
      {
        sdf->isMaxContacts = true;
        sdf->maxContacts = std::stoi(GetKeyValueAsString(childElem));
      }
      else if (strcmp(childElem->Name(), "laserRetro") == 0)
      {
        sdf->isLaserRetro = true;
        sdf->laserRetro = std::stod(GetKeyValueAsString(childElem));
      }
      else if (strcmp(childElem->Name(), "springReference") == 0)
      {
        sdf->isSpringReference = true;
        sdf->springReference = std::stod(GetKeyValueAsString(childElem));
      }
      else if (strcmp(childElem->Name(), "springStiffness") == 0)
      {
        sdf->isSpringStiffness = true;
        sdf->springStiffness = std::stod(GetKeyValueAsString(childElem));
      }
      else if (strcmp(childElem->Name(), "stopCfm") == 0)
      {
        sdf->isStopCfm = true;
        sdf->stopCfm = std::stod(GetKeyValueAsString(childElem));
      }
      else if (strcmp(childElem->Name(), "stopErp") == 0)
      {
        sdf->isStopErp = true;
        sdf->stopErp = std::stod(GetKeyValueAsString(childElem));
      }
      else if (strcmp(childElem->Name(), "fudgeFactor") == 0)
      {
        sdf->isFudgeFactor = true;
        sdf->fudgeFactor = std::stod(GetKeyValueAsString(childElem));
      }
      else if (strcmp(childElem->Name(), "provideFeedback") == 0)
      {
        sdf->isProvideFeedback = true;
        std::string valueStr = GetKeyValueAsString(childElem);

        if (lowerStr(valueStr) == "true" || lowerStr(valueStr) == "yes" ||
            valueStr == "1")
        {
          sdf->provideFeedback = true;
        }
        else
        {
          sdf->provideFeedback = false;
        }
      }
      else if (strcmp(childElem->Name(), "canonicalBody") == 0)
      {
        sdfdbg << "do nothing with canonicalBody\n";
      }
      else if (strcmp(childElem->Name(), "cfmDamping") == 0 ||
                 strcmp(childElem->Name(), "implicitSpringDamper") == 0)
      {
        if (strcmp(childElem->Name(), "cfmDamping") == 0)
        {
          sdfwarn << "Note that cfmDamping is being deprecated by "
                  << "implicitSpringDamper, please replace instances "
                  << "of cfmDamping with implicitSpringDamper in your model.\n";
        }

        sdf->isImplicitSpringDamper = true;
        std::string valueStr = GetKeyValueAsString(childElem);

        if (lowerStr(valueStr) == "true" || lowerStr(valueStr) == "yes" ||
            valueStr == "1")
        {
          sdf->implicitSpringDamper = true;
        }
        else
        {
          sdf->implicitSpringDamper = false;
        }
      }
      else if (strcmp(childElem->Name(), "disableFixedJointLumping") == 0)
      {
        std::string valueStr = GetKeyValueAsString(childElem);

        if (lowerStr(valueStr) == "true" || lowerStr(valueStr) == "yes" ||
            valueStr == "1")
        {
          g_fixedJointsTransformedInRevoluteJoints.insert(refStr);
        }
      }
      else if (strcmp(childElem->Name(), "preserveFixedJoint") == 0)
      {
        std::string valueStr = GetKeyValueAsString(childElem);

        if (lowerStr(valueStr) == "true" || lowerStr(valueStr) == "yes" ||
            valueStr == "1")
        {
          g_fixedJointsTransformedInFixedJoints.insert(refStr);
        }
      }
      else
      {
        // a place to store converted doc
        XMLDocumentPtr xmlNewDoc(new tinyxml2::XMLDocument);
        tinyxml2::XMLPrinter printer;
        childElem->Accept(&printer);
        xmlNewDoc->Parse(printer.CStr());

        sdfdbg << "extension [" << printer.CStr() <<
          "] not converted from URDF, probably already in SDF format.\n";

        // save all unknown stuff in a vector of blobs
        sdf->blobs.push_back(xmlNewDoc);
      }
    }

    // insert into my map
    (g_extensions.find(refStr))->second.push_back(sdf);
  }

  // Handle fixed joints for which both disableFixedJointLumping
  // and preserveFixedJoint options are present
  for (auto& fixedJointConvertedToFixed:
             g_fixedJointsTransformedInFixedJoints)
  {
    // If both options are present, the model creator is aware of the
    // existence of the preserveFixedJoint option and the
    // disableFixedJointLumping option is there only for backward compatibility
    // For this reason, if both options are present then the preserveFixedJoint
    // option has the precedence
    g_fixedJointsTransformedInRevoluteJoints.erase(fixedJointConvertedToFixed);
  }
}

void CopyBlob(tinyxml2::XMLElement *_src, tinyxml2::XMLElement *_blob_parent)
{
  if (_blob_parent == nullptr)
  {
    sdferr << "blob parent is null\n";
    return;
  }

  tinyxml2::XMLNode *clone = DeepClone(_blob_parent->GetDocument(), _src);
  if (clone == nullptr)
  {
    sdferr << "Unable to deep copy blob\n";
  }
  else
  {
    _blob_parent->LinkEndChild(clone);
  }
}

////////////////////////////////////////////////////////////////////////////////
void InsertSDFExtensionCollision(tinyxml2::XMLElement *_elem,
                                 const std::string &_linkName)
{
  // loop through extensions for the whole model
  // and see which ones belong to _linkName
  // This might be complicated since there's:
  //   - urdf collision name -> sdf collision name conversion
  //   - fixed joint reduction / lumping
  for (StringSDFExtensionPtrMap::iterator
      sdfIt = g_extensions.begin();
      sdfIt != g_extensions.end(); ++sdfIt)
  {
    if (sdfIt->first == _linkName)
    {
      // std::cerr << "============================\n";
      // std::cerr << "working on g_extensions for link ["
      //           << sdfIt->first << "]\n";
      // if _elem already has a surface element, use it
      tinyxml2::XMLNode *surface = _elem->FirstChildElement("surface");
      tinyxml2::XMLNode *friction = nullptr;
      tinyxml2::XMLNode *frictionOde = nullptr;
      tinyxml2::XMLNode *contact = nullptr;
      tinyxml2::XMLNode *contactOde = nullptr;

      // loop through all the gazebo extensions stored in sdfIt->second
      for (std::vector<SDFExtensionPtr>::iterator ge = sdfIt->second.begin();
           ge != sdfIt->second.end(); ++ge)
      {
        // Check if this blob belongs to _elem based on
        //   - blob's reference link name (_linkName or sdfIt->first)
        //   - _elem (destination for blob, which is a collision sdf).

        if (!_elem->Attribute("name"))
        {
          sdferr << "ERROR: collision _elem has no name,"
                 << " something is wrong" << "\n";
        }

        std::string sdfCollisionName(_elem->Attribute("name"));

        // std::cerr << "----------------------------\n";
        // std::cerr << "blob belongs to [" << _linkName
        //           << "] with old parent LinkName [" << (*ge)->oldLinkName
        //           << "]\n";
        // std::cerr << "_elem sdf collision name [" << sdfCollisionName
        //           << "]\n";
        // std::cerr << "----------------------------\n";

        std::string lumpCollisionName = kLumpPrefix +
          (*ge)->oldLinkName + kCollisionExt;

        bool wasReduced = (_linkName == (*ge)->oldLinkName);
        bool collisionNameContainsLinkname =
          sdfCollisionName.find(_linkName) != std::string::npos;
        bool collisionNameContainsLumpedLinkname =
          sdfCollisionName.find(lumpCollisionName) != std::string::npos;
        bool collisionNameContainsLumpedRef =
          sdfCollisionName.find(kLumpPrefix) != std::string::npos;

        if (!collisionNameContainsLinkname)
        {
          sdferr << "collision name does not contain link name,"
                 << " file an issue.\n";
        }

        // if the collision _elem was not reduced,
        // its name should not have kLumpPrefix in it.
        // otherwise, its name should have
        // "kLumpPrefix+[original link name before reduction]".
        if ((wasReduced && !collisionNameContainsLumpedRef) ||
            (!wasReduced && collisionNameContainsLumpedLinkname))
        {
          // insert any blobs (including visual plugins)
          // warning, if you insert a <surface> sdf here, it might
          // duplicate what was constructed above.
          // in the future, we should use blobs (below) in place of
          // explicitly specified fields (above).
          if (!(*ge)->collision_blobs.empty())
          {
            for (auto blob = (*ge)->collision_blobs.begin();
                blob != (*ge)->collision_blobs.end(); ++blob)
            {
              // find elements and assign pointers if they exist
              // for mu1, mu2, minDepth, maxVel, fdir1, kp, kd
              // otherwise, they are allocated by 'new' below.
              // std::cerr << ">>>>> working on extension blob: ["
              //           << (*blob)->Value() << "]\n";

              if (strcmp((*blob)->FirstChildElement()->Name(), "surface") == 0)
              {
                // blob is a <surface>, tread carefully otherwise
                // we end up with multiple copies of <surface>.
                // Also, get pointers (contact[Ode], friction[Ode])
                // below for backwards (non-blob) compatibility.
                if (surface == nullptr)
                {
                  // <surface> do not exist, it simple,
                  // just add it to the current collision
                  // and it's done.
                  CopyBlob((*blob)->FirstChildElement(), _elem);
                  surface = _elem->LastChildElement("surface");
                  // std::cerr << " --- surface created "
                  //           <<  (void*)surface << "\n";
                }
                else
                {
                  // <surface> exist already, remove it and
                  // overwrite with the blob.
                  _elem->DeleteChild(surface);
                  CopyBlob((*blob)->FirstChildElement(), _elem);
                  surface = _elem->FirstChildElement("surface");
                  // std::cerr << " --- surface exists, replace with blob.\n";
                }

                // Extra code for backwards compatibility, to
                // deal with old way of specifying collision attributes
                // using individual elements listed below:
                //   "mu"
                //   "mu2"
                //   "fdir1"
                //   "kp"
                //   "kd"
                //   "max_vel"
                //   "min_depth"
                //   "laser_retro"
                //   "max_contacts"
                // Get contact[Ode] and friction[Ode] node pointers
                // if they exist.
                contact  = surface->FirstChildElement("contact");
                if (contact != nullptr)
                {
                  contactOde  = contact->FirstChildElement("ode");
                }
                friction = surface->FirstChildElement("friction");
                if (friction != nullptr)
                {
                  frictionOde  = friction->FirstChildElement("ode");
                }
              }
              else
              {
                // If the blob is not a <surface>, we don't have
                // to worry about backwards compatibility.
                // Simply add to master element.
                CopyBlob((*blob)->FirstChildElement(), _elem);
              }
            }
          }

          // Extra code for backwards compatibility, to
          // deal with old way of specifying collision attributes
          // using individual elements listed below:
          //   "mu"
          //   "mu2"
          //   "fdir1"
          //   "kp"
          //   "kd"
          //   "max_vel"
          //   "min_depth"
          //   "laser_retro"
          //   "max_contacts"
          // The new way to do this is to specify everything
          // in collision blobs by using the <collision> tag.
          // So there's no need for custom code for each property.

          // construct new elements if not in blobs
          auto* doc = _elem->GetDocument();
          if (surface == nullptr)
          {
            surface  = doc->NewElement("surface");
            if (!surface)
            {
              // Memory allocation error
              sdferr << "Memory allocation error while"
                     << " processing <surface>.\n";
            }
            _elem->LinkEndChild(surface);
          }

          // construct new elements if not in blobs
          if (contact == nullptr)
          {
            if (surface->FirstChildElement("contact") == nullptr)
            {
              contact  = doc->NewElement("contact");
              if (!contact)
              {
                // Memory allocation error
                sdferr << "Memory allocation error while"
                       << " processing <contact>.\n";
              }
              surface->LinkEndChild(contact);
            }
            else
            {
              contact  = surface->FirstChildElement("contact");
            }
          }

          if (contactOde == nullptr)
          {
            if (contact->FirstChildElement("ode") == nullptr)
            {
              contactOde  = doc->NewElement("ode");
              if (!contactOde)
              {
                // Memory allocation error
                sdferr << "Memory allocation error while"
                       << " processing <contact><ode>.\n";
              }
              contact->LinkEndChild(contactOde);
            }
            else
            {
              contactOde  = contact->FirstChildElement("ode");
            }
          }

          if (friction == nullptr)
          {
            if (surface->FirstChildElement("friction") == nullptr)
            {
              friction  = doc->NewElement("friction");
              if (!friction)
              {
                // Memory allocation error
                sdferr << "Memory allocation error while"
                       << " processing <friction>.\n";
              }
              surface->LinkEndChild(friction);
            }
            else
            {
              friction  = surface->FirstChildElement("friction");
            }
          }

          if (frictionOde == nullptr)
          {
            if (friction->FirstChildElement("ode") == nullptr)
            {
              frictionOde  = doc->NewElement("ode");
              if (!frictionOde)
              {
                // Memory allocation error
                sdferr << "Memory allocation error while"
                       << " processing <friction><ode>.\n";
              }
              friction->LinkEndChild(frictionOde);
            }
            else
            {
              frictionOde = friction->FirstChildElement("ode");
            }
          }

          // insert mu1, mu2, kp, kd for collision
          if ((*ge)->isMu1)
          {
            AddKeyValue(frictionOde->ToElement(), "mu",
                        Values2str(1, &(*ge)->mu1));
          }
          if ((*ge)->isMu2)
          {
            AddKeyValue(frictionOde->ToElement(), "mu2",
                        Values2str(1, &(*ge)->mu2));
          }
          if (!(*ge)->fdir1.empty())
          {
            AddKeyValue(frictionOde->ToElement(), "fdir1", (*ge)->fdir1);
          }
          if ((*ge)->isKp)
          {
            AddKeyValue(contactOde->ToElement(), "kp",
                        Values2str(1, &(*ge)->kp));
          }
          if ((*ge)->isKd)
          {
            AddKeyValue(contactOde->ToElement(), "kd",
                        Values2str(1, &(*ge)->kd));
          }
          // max contact interpenetration correction velocity
          if ((*ge)->isMaxVel)
          {
            AddKeyValue(contactOde->ToElement(), "max_vel",
                        Values2str(1, &(*ge)->maxVel));
          }
          // contact interpenetration margin tolerance
          if ((*ge)->isMinDepth)
          {
            AddKeyValue(contactOde->ToElement(), "min_depth",
                        Values2str(1, &(*ge)->minDepth));
          }
          if ((*ge)->isLaserRetro)
          {
            AddKeyValue(_elem, "laser_retro",
                        Values2str(1, &(*ge)->laserRetro));
          }
          if ((*ge)->isMaxContacts)
          {
            AddKeyValue(_elem, "max_contacts",
                        Values2str(1, &(*ge)->maxContacts));
          }
        }
      }
    }
  }
}

////////////////////////////////////////////////////////////////////////////////
void InsertSDFExtensionVisual(tinyxml2::XMLElement *_elem,
                              const std::string &_linkName)
{
  // loop through extensions for the whole model
  // and see which ones belong to _linkName
  // This might be complicated since there's:
  //   - urdf visual name -> sdf visual name conversion
  //   - fixed joint reduction / lumping
  for (StringSDFExtensionPtrMap::iterator
      sdfIt = g_extensions.begin();
      sdfIt != g_extensions.end(); ++sdfIt)
  {
    if (sdfIt->first == _linkName)
    {
      // std::cerr << "============================\n";
      // std::cerr << "working on g_extensions for link ["
      //           << sdfIt->first << "]\n";
      // if _elem already has a material element, use it
      tinyxml2::XMLElement *material = _elem->FirstChildElement("material");
      tinyxml2::XMLElement *script = nullptr;

      // loop through all the gazebo extensions stored in sdfIt->second
      for (std::vector<SDFExtensionPtr>::iterator ge = sdfIt->second.begin();
           ge != sdfIt->second.end(); ++ge)
      {
        // Check if this blob belongs to _elem based on
        //   - blob's reference link name (_linkName or sdfIt->first)
        //   - _elem (destination for blob, which is a visual sdf).

        if (!_elem->Attribute("name"))
        {
          sdferr << "ERROR: visual _elem has no name,"
                 << " something is wrong" << "\n";
        }

        std::string sdfVisualName(_elem->Attribute("name"));

        // std::cerr << "----------------------------\n";
        // std::cerr << "blob belongs to [" << _linkName
        //           << "] with old parent LinkName [" << (*ge)->oldLinkName
        //           << "]\n";
        // std::cerr << "_elem sdf visual name [" << sdfVisualName
        //           << "]\n";
        // std::cerr << "----------------------------\n";

        std::string lumpVisualName = kLumpPrefix +
          (*ge)->oldLinkName + kVisualExt;

        bool wasReduced = (_linkName == (*ge)->oldLinkName);
        bool visualNameContainsLinkname =
          sdfVisualName.find(_linkName) != std::string::npos;
        bool visualNameContainsLumpedLinkname =
          sdfVisualName.find(lumpVisualName) != std::string::npos;
        bool visualNameContainsLumpedRef =
          sdfVisualName.find(kLumpPrefix) != std::string::npos;

        if (!visualNameContainsLinkname)
        {
          sdferr << "visual name does not contain link name,"
                 << " file an issue.\n";
        }

        // if the visual _elem was not reduced,
        // its name should not have kLumpPrefix in it.
        // otherwise, its name should have
        // "kLumpPrefix+[original link name before reduction]".
        if ((wasReduced && !visualNameContainsLumpedRef) ||
            (!wasReduced && visualNameContainsLumpedLinkname))
        {
          // insert any blobs (including visual plugins)
          // warning, if you insert a <material> sdf here, it might
          // duplicate what was constructed above.
          // in the future, we should use blobs (below) in place of
          // explicitly specified fields (above).
          if (!(*ge)->visual_blobs.empty())
          {
            for (auto blob = (*ge)->visual_blobs.begin();
                blob != (*ge)->visual_blobs.end(); ++blob)
            {
              // find elements and assign pointers if they exist
              // for mu1, mu2, minDepth, maxVel, fdir1, kp, kd
              // otherwise, they are allocated by 'new' below.
              // std::cerr << ">>>>> working on extension blob: ["
              //           << (*blob)->Value() << "]\n";

              // print for debug
              // std::ostringstream origStream;
              // origStream << *(*blob)->Clone();
              // std::cerr << "visual extension ["
              //           << origStream.str() << "]\n";

              if (strcmp((*blob)->FirstChildElement()->Name(), "material") == 0)
              {
                // blob is a <material>, tread carefully otherwise
                // we end up with multiple copies of <material>.
                // Also, get pointers (script)
                // below for backwards (non-blob) compatibility.
                if (material == nullptr)
                {
                  // <material> do not exist, it simple,
                  // just add it to the current visual
                  // and it's done.
                  CopyBlob((*blob)->FirstChildElement(), _elem);
                  material = _elem->LastChildElement("material");
                  // std::cerr << " --- material created "
                  //           <<  (void*)material << "\n";
                }
                else
                {
                  // <material> exist already, remove it and
                  // overwrite with the blob.
                  _elem->DeleteChild(material);
                  CopyBlob((*blob)->FirstChildElement(), _elem);
                  material = _elem->FirstChildElement("material");
                  // std::cerr << " --- material exists, replace with blob.\n";
                }

                // Extra code for backwards compatibility, to
                // deal with old way of specifying visual attributes
                // using individual element:
                //   "script"
                // Get script node pointers
                // if they exist.
                script = material->FirstChildElement("script");
              }
              else
              {
                // std::cerr << "***** working on extension blob: ["
                //           << (*blob)->Value() << "]\n";
                // If the blob is not a <material>, we don't have
                // to worry about backwards compatibility.
                // Simply add to master element.
                CopyBlob((*blob)->FirstChildElement(), _elem);
              }
            }
          }

          // Extra code for backwards compatibility, to
          // deal with old way of specifying visual attributes
          // using individual element:
          //   "script"
          // The new way to do this is to specify everything
          // in visual blobs by using the <visual> tag.
          // So there's no need for custom code for each property.

          // backward compatibility for old code
          // insert material/script block for visual
          // (*ge)->material block goes under sdf <material><script><name>.
          if (!(*ge)->material.empty())
          {
            // construct new elements if not in blobs
            if (material == nullptr)
            {
              material  = _elem->GetDocument()->NewElement("material");
              if (!material)
              {
                // Memory allocation error
                sdferr << "Memory allocation error while"
                       << " processing <material>.\n";
              }
              _elem->LinkEndChild(material);
            }

            if (script == nullptr)
            {
              if (material->FirstChildElement("script") == nullptr)
              {
                script  = _elem->GetDocument()->NewElement("script");
                if (!script)
                {
                  // Memory allocation error
                  sdferr << "Memory allocation error while"
                         << " processing <script>.\n";
                }
                material->LinkEndChild(script);
              }
              else
              {
                script = material->FirstChildElement("script");
              }
            }

            AddKeyValue(script, "name", (*ge)->material);
            // hard code original default gazebo materials files
            AddKeyValue(script, "uri",
              "file://media/materials/scripts/gazebo.material");
          }
        }
      }
    }
  }
}

////////////////////////////////////////////////////////////////////////////////
void InsertSDFExtensionLink(tinyxml2::XMLElement *_elem,
                            const std::string &_linkName)
{
  for (StringSDFExtensionPtrMap::iterator
       sdfIt = g_extensions.begin();
       sdfIt != g_extensions.end(); ++sdfIt)
  {
    if (sdfIt->first == _linkName)
    {
      sdfdbg << "inserting extension with reference ["
             << _linkName << "] into link.\n";
      for (std::vector<SDFExtensionPtr>::iterator ge =
          sdfIt->second.begin(); ge != sdfIt->second.end(); ++ge)
      {
        // insert gravity
        if ((*ge)->isGravity)
        {
          AddKeyValue(_elem, "gravity", (*ge)->gravity ? "true" : "false");
        }

        // damping factor
        if ((*ge)->isDampingFactor)
        {
          tinyxml2::XMLElement *velocityDecay =
            _elem->GetDocument()->NewElement("velocity_decay");
          /// @todo separate linear and angular velocity decay
          AddKeyValue(velocityDecay, "linear",
                      Values2str(1, &(*ge)->dampingFactor));
          AddKeyValue(velocityDecay, "angular",
                      Values2str(1, &(*ge)->dampingFactor));
          _elem->LinkEndChild(velocityDecay);
        }
        // selfCollide tag
        if ((*ge)->isSelfCollide)
        {
          AddKeyValue(_elem, "self_collide", (*ge)->selfCollide ? "1" : "0");
        }
        // insert blobs into body
        for (auto blobIt = (*ge)->blobs.begin();
            blobIt != (*ge)->blobs.end(); ++blobIt)
        {
          // Be sure to always copy only the first element; code in
          // ReduceSDFExtensionSensorTransformReduction depends in this behavior
          CopyBlob((*blobIt)->FirstChildElement(), _elem);
        }
      }
    }
  }
}

////////////////////////////////////////////////////////////////////////////////
void InsertSDFExtensionJoint(tinyxml2::XMLElement *_elem,
                             const std::string &_jointName)
{
  auto* doc = _elem->GetDocument();
  for (StringSDFExtensionPtrMap::iterator
      sdfIt = g_extensions.begin();
      sdfIt != g_extensions.end(); ++sdfIt)
  {
    if (sdfIt->first == _jointName)
    {
      for (std::vector<SDFExtensionPtr>::iterator
          ge = sdfIt->second.begin();
          ge != sdfIt->second.end(); ++ge)
      {
        tinyxml2::XMLElement *physics = _elem->FirstChildElement("physics");
        bool newPhysics = false;
        if (physics == nullptr)
        {
          physics = doc->NewElement("physics");
          newPhysics = true;
        }

        tinyxml2::XMLElement *physicsOde = physics->FirstChildElement("ode");
        bool newPhysicsOde = false;
        if (physicsOde == nullptr)
        {
          physicsOde = doc->NewElement("ode");
          newPhysicsOde = true;
        }

        tinyxml2::XMLElement *limit = physicsOde->FirstChildElement("limit");
        bool newLimit = false;
        if (limit == nullptr)
        {
          limit = doc->NewElement("limit");
          newLimit = true;
        }

        tinyxml2::XMLElement *axis = _elem->FirstChildElement("axis");
        bool newAxis = false;
        if (axis == nullptr)
        {
          axis = doc->NewElement("axis");
          newAxis = true;
        }

        tinyxml2::XMLElement *dynamics = axis->FirstChildElement("dynamics");
        bool newDynamics = false;
        if (dynamics == nullptr)
        {
          dynamics = doc->NewElement("dynamics");
          newDynamics = true;
        }

        // insert stopCfm, stopErp, fudgeFactor
        if ((*ge)->isStopCfm)
        {
          AddKeyValue(limit, "cfm", Values2str(1, &(*ge)->stopCfm));
        }
        if ((*ge)->isStopErp)
        {
          AddKeyValue(limit, "erp", Values2str(1, &(*ge)->stopErp));
        }
        if ((*ge)->isSpringReference)
        {
          AddKeyValue(dynamics, "spring_reference",
                      Values2str(1, &(*ge)->springReference));
        }
        if ((*ge)->isSpringStiffness)
        {
          AddKeyValue(dynamics, "spring_stiffness",
                      Values2str(1, &(*ge)->springStiffness));
        }

        // insert provideFeedback
        if ((*ge)->isProvideFeedback)
        {
          if ((*ge)->provideFeedback)
          {
            AddKeyValue(physics, "provide_feedback", "true");
            AddKeyValue(physicsOde, "provide_feedback", "true");
          }
          else
          {
            AddKeyValue(physics, "provide_feedback", "false");
            AddKeyValue(physicsOde, "provide_feedback", "false");
          }
        }

        // insert implicitSpringDamper
        if ((*ge)->isImplicitSpringDamper)
        {
          if ((*ge)->implicitSpringDamper)
          {
            AddKeyValue(physicsOde, "implicit_spring_damper", "true");
            /// \TODO: deprecating cfm_damping, transitional tag below
            AddKeyValue(physicsOde, "cfm_damping", "true");
          }
          else
          {
            AddKeyValue(physicsOde, "implicit_spring_damper", "false");
            /// \TODO: deprecating cfm_damping, transitional tag below
            AddKeyValue(physicsOde, "cfm_damping", "false");
          }
        }

        // insert fudgeFactor
        if ((*ge)->isFudgeFactor)
        {
          AddKeyValue(physicsOde, "fudge_factor",
                      Values2str(1, &(*ge)->fudgeFactor));
        }

        if (newDynamics)
        {
          axis->LinkEndChild(dynamics);
        }
        if (newAxis)
        {
          _elem->LinkEndChild(axis);
        }

        if (newLimit)
        {
          physicsOde->LinkEndChild(limit);
        }
        if (newPhysicsOde)
        {
          physics->LinkEndChild(physicsOde);
        }
        if (newPhysics)
        {
          _elem->LinkEndChild(physics);
        }

        // insert all additional blobs into joint
        for (auto blobIt = (*ge)->blobs.begin();
            blobIt != (*ge)->blobs.end(); ++blobIt)
        {
          CopyBlob((*blobIt)->FirstChildElement(), _elem);
        }
      }
    }
  }
}

////////////////////////////////////////////////////////////////////////////////
void InsertSDFExtensionRobot(tinyxml2::XMLElement *_elem)
{
  for (StringSDFExtensionPtrMap::iterator
      sdfIt = g_extensions.begin();
      sdfIt != g_extensions.end(); ++sdfIt)
  {
    if (sdfIt->first.empty())
    {
      // no reference specified
      for (std::vector<SDFExtensionPtr>::iterator
          ge = sdfIt->second.begin(); ge != sdfIt->second.end(); ++ge)
      {
        // insert static flag
        if ((*ge)->setStaticFlag)
        {
          AddKeyValue(_elem, "static", "true");
        }
        else
        {
          AddKeyValue(_elem, "static", "false");
        }

        // copy extension containing blobs and without reference
        for (auto blobIt = (*ge)->blobs.begin();
            blobIt != (*ge)->blobs.end(); ++blobIt)
        {
          CopyBlob((*blobIt)->FirstChildElement(), _elem);
        }
      }
    }
  }
}

////////////////////////////////////////////////////////////////////////////////
void CreateGeometry(tinyxml2::XMLElement* _elem,
                    urdf::GeometrySharedPtr _geometry)
{
  auto* doc = _elem->GetDocument();
  tinyxml2::XMLElement *sdfGeometry = doc->NewElement("geometry");

  std::string type;
  tinyxml2::XMLElement *geometryType = nullptr;

  switch (_geometry->type)
  {
    case urdf::Geometry::BOX:
      type = "box";
      {
        urdf::BoxConstSharedPtr box =
          urdf::dynamic_pointer_cast<urdf::Box>(_geometry);
        int sizeCount = 3;
        double sizeVals[3];
        sizeVals[0] = box->dim.x;
        sizeVals[1] = box->dim.y;
        sizeVals[2] = box->dim.z;
        geometryType = doc->NewElement(type.c_str());
        AddKeyValue(geometryType, "size", Values2str(sizeCount, sizeVals));
      }
      break;
    case urdf::Geometry::CYLINDER:
      type = "cylinder";
      {
        urdf::CylinderConstSharedPtr cylinder =
          urdf::dynamic_pointer_cast<urdf::Cylinder>(_geometry);
        geometryType = doc->NewElement(type.c_str());
        AddKeyValue(geometryType, "length", Values2str(1, &cylinder->length));
        AddKeyValue(geometryType, "radius", Values2str(1, &cylinder->radius));
      }
      break;
    case urdf::Geometry::SPHERE:
      type = "sphere";
      {
        urdf::SphereConstSharedPtr sphere =
          urdf::dynamic_pointer_cast<urdf::Sphere>(_geometry);
        geometryType = doc->NewElement(type.c_str());
        AddKeyValue(geometryType, "radius", Values2str(1, &sphere->radius));
      }
      break;
    case urdf::Geometry::MESH:
      type = "mesh";
      {
        urdf::MeshConstSharedPtr mesh =
          urdf::dynamic_pointer_cast<urdf::Mesh>(_geometry);
        geometryType = doc->NewElement(type.c_str());
        AddKeyValue(geometryType, "scale", Vector32Str(mesh->scale));
        // do something more to meshes
        {
          // set mesh file
          if (mesh->filename.empty())
          {
            sdferr << "urdf2sdf: mesh geometry with no filename given.\n";
          }

          // give some warning if file does not exist.
          // disabled while switching to uri
          // @todo: re-enable check
          // std::ifstream fin;
          // fin.open(mesh->filename.c_str(), std::ios::in);
          // fin.close();
          // if (fin.fail())
          //   sdfwarn << "filename referred by mesh ["
          //          << mesh->filename << "] does not appear to exist.\n";

          // Convert package:// to model://,
          // in ROS, this will work if
          // the model package is in ROS_PACKAGE_PATH and has a manifest.xml
          // as a typical ros package does.
          std::string modelFilename = mesh->filename;
          std::string packagePrefix("package://");
          std::string modelPrefix("model://");
          size_t pos1 = modelFilename.find(packagePrefix, 0);
          if (pos1 != std::string::npos)
          {
            size_t repLen = packagePrefix.size();
            modelFilename.replace(pos1, repLen, modelPrefix);
            // sdfwarn << "ros style uri [package://] is"
            //   << "automatically converted: [" << modelFilename
            //   << "], make sure your ros package is in GAZEBO_MODEL_PATH"
            //   << " and switch your manifest to conform to sdf's"
            //   << " model database format.  See ["
            //   << "http://sdfsim.org/wiki/Model_database#Model_Manifest_XML"
            //   << "] for more info.\n";
          }

          // add mesh filename
          AddKeyValue(geometryType, "uri", modelFilename);
        }
      }
      break;
    default:
      sdfwarn << "Unknown body type: [" << static_cast<int>(_geometry->type)
              << "] skipped in geometry\n";
      break;
  }

  if (geometryType)
  {
    sdfGeometry->LinkEndChild(geometryType);
    _elem->LinkEndChild(sdfGeometry);
  }
}

////////////////////////////////////////////////////////////////////////////////
urdf::Pose TransformToParentFrame(urdf::Pose _transformInLinkFrame,
                                  urdf::Pose _parentToLinkTransform)
{
  // transform to gz::math::Pose3d then call TransformToParentFrame
  gz::math::Pose3d p1 = CopyPose(_transformInLinkFrame);
  gz::math::Pose3d p2 = CopyPose(_parentToLinkTransform);
  return CopyPose(TransformToParentFrame(p1, p2));
}

////////////////////////////////////////////////////////////////////////////////
gz::math::Pose3d TransformToParentFrame(
    gz::math::Pose3d _transformInLinkFrame,
    urdf::Pose _parentToLinkTransform)
{
  // transform to gz::math::Pose3d then call TransformToParentFrame
  gz::math::Pose3d p2 = CopyPose(_parentToLinkTransform);
  return TransformToParentFrame(_transformInLinkFrame, p2);
}

////////////////////////////////////////////////////////////////////////////////
gz::math::Pose3d TransformToParentFrame(
    gz::math::Pose3d _transformInLinkFrame,
    gz::math::Pose3d _parentToLinkTransform)
{
  gz::math::Pose3d transformInParentLinkFrame;
  // rotate link pose to parentLink frame
  transformInParentLinkFrame.Pos() =
    _parentToLinkTransform.Rot() * _transformInLinkFrame.Pos();
  transformInParentLinkFrame.Rot() =
    _parentToLinkTransform.Rot() * _transformInLinkFrame.Rot();
  // translate link to parentLink frame
  transformInParentLinkFrame.Pos() =
    _parentToLinkTransform.Pos() + transformInParentLinkFrame.Pos();

  return transformInParentLinkFrame;
}

////////////////////////////////////////////////////////////////////////////////
void ReduceSDFExtensionToParent(urdf::LinkSharedPtr _link)
{
  /// \todo: move to header
  /// Take the link's existing list of gazebo extensions, transfer them
  /// into parent link.  Along the way, update local transforms by adding
  /// the additional transform to parent.  Also, look through all
  /// referenced link names with plugins and update references to current
  /// link to the parent link. (reduceGazeboExtensionFrameReplace())

  /// @todo: this is a very complicated module that updates the plugins
  /// based on fixed joint reduction really wish this could be a lot cleaner

  std::string linkName = _link->name;

  // update extension map with references to linkName
  // this->ListSDFExtensions();
  StringSDFExtensionPtrMap::iterator ext = g_extensions.find(linkName);
  if (ext != g_extensions.end())
  {
    sdfdbg << "  REDUCE EXTENSION: moving reference from ["
           << linkName << "] to [" << _link->getParent()->name << "]\n";

    // update reduction transform (for rays, cameras for now).
    //   FIXME: contact frames too?
    for (std::vector<SDFExtensionPtr>::iterator ge = ext->second.begin();
         ge != ext->second.end(); ++ge)
    {
      (*ge)->reductionTransform = CopyPose(
          _link->parent_joint->parent_to_joint_origin_transform);
      // for sensor and projector blocks only
      ReduceSDFExtensionsTransform((*ge));
    }

    // find pointer to the existing extension with the new _link reference
    std::string parentLinkName = _link->getParent()->name;
    StringSDFExtensionPtrMap::iterator parentExt =
      g_extensions.find(parentLinkName);

    // if none exist, create new extension with parentLinkName
    if (parentExt == g_extensions.end())
    {
      std::vector<SDFExtensionPtr> ge;
      g_extensions.insert(std::make_pair(parentLinkName, ge));
      parentExt = g_extensions.find(parentLinkName);
    }

    // move sdf extensions from _link into the parent _link's extensions
    for (std::vector<SDFExtensionPtr>::iterator ge = ext->second.begin();
         ge != ext->second.end(); ++ge)
    {
      parentExt->second.push_back(*ge);
    }
    ext->second.clear();
  }

  // for extensions with empty reference, search and replace
  // _link name patterns within the plugin with new _link name
  // and assign the proper reduction transform for the _link name pattern
  for (StringSDFExtensionPtrMap::iterator sdfIt = g_extensions.begin();
       sdfIt != g_extensions.end(); ++sdfIt)
  {
    // update reduction transform (for contacts, rays, cameras for now).
    for (std::vector<SDFExtensionPtr>::iterator ge = sdfIt->second.begin();
         ge != sdfIt->second.end(); ++ge)
    {
      ReduceSDFExtensionFrameReplace(*ge, _link);
    }
  }

  // this->ListSDFExtensions();
}

////////////////////////////////////////////////////////////////////////////////
void ReduceSDFExtensionFrameReplace(SDFExtensionPtr _ge,
                                    urdf::LinkSharedPtr _link)
{
  std::string linkName = _link->name;
  std::string parentLinkName = _link->getParent()->name;

  // HACK: need to do this more generally, but we also need to replace
  //       all instances of _link name with new link name
  //       e.g. contact sensor refers to
  //         <collision>base_link_collision</collision>
  //         and it needs to be reparented to
  //         <collision>base_footprint_collision</collision>
  sdfdbg << "  STRING REPLACE: instances of _link name ["
        << linkName << "] with [" << parentLinkName << "]\n";
  for (auto blobIt = _ge->blobs.begin();
         blobIt != _ge->blobs.end(); ++blobIt)
  {
    tinyxml2::XMLPrinter debugStreamIn;
    (*blobIt)->Print(&debugStreamIn);
    sdfdbg << "        INITIAL STRING link ["
           << linkName << "]-->[" << parentLinkName << "]: ["
           << debugStreamIn.CStr() << "]\n";

    ReduceSDFExtensionContactSensorFrameReplace(blobIt, _link);
    ReduceSDFExtensionPluginFrameReplace(
        (*blobIt)->FirstChildElement(), _link, "plugin", "bodyName",
        _ge->reductionTransform);
    ReduceSDFExtensionPluginFrameReplace(
        (*blobIt)->FirstChildElement(), _link, "plugin", "frameName",
        _ge->reductionTransform);
    ReduceSDFExtensionProjectorFrameReplace(blobIt, _link);
    ReduceSDFExtensionGripperFrameReplace(blobIt, _link);
    ReduceSDFExtensionJointFrameReplace((*blobIt)->FirstChildElement(), _link);
  }
}

////////////////////////////////////////////////////////////////////////////////
void ReduceSDFExtensionsTransform(SDFExtensionPtr _ge)
{
  for (auto blobIt = _ge->blobs.begin();
         blobIt != _ge->blobs.end(); ++blobIt)
  {
    ReduceSDFExtensionElementTransformReduction(
        blobIt, _ge->reductionTransform, "light");
    ReduceSDFExtensionElementTransformReduction(
        blobIt, _ge->reductionTransform, "projector");
    ReduceSDFExtensionElementTransformReduction(
        blobIt, _ge->reductionTransform, "sensor");
  }
}

////////////////////////////////////////////////////////////////////////////////
void URDF2SDF::ListSDFExtensions()
{
  for (StringSDFExtensionPtrMap::iterator
      sdfIt = g_extensions.begin();
      sdfIt != g_extensions.end(); ++sdfIt)
  {
    int extCount = 0;
    for (std::vector<SDFExtensionPtr>::iterator ge = sdfIt->second.begin();
         ge != sdfIt->second.end(); ++ge)
    {
      if (!(*ge)->blobs.empty())
      {
        sdfdbg <<  "  PRINTING [" << static_cast<int>((*ge)->blobs.size())
               << "] BLOBS for extension [" << ++extCount
               << "] referencing [" << sdfIt->first << "]\n";
        for (auto blobIt = (*ge)->blobs.begin();
            blobIt != (*ge)->blobs.end(); ++blobIt)
        {
          tinyxml2::XMLPrinter streamIn;
          (*blobIt)->Print(&streamIn);
          sdfdbg << "    BLOB: [" << streamIn.CStr() << "]\n";
        }
      }
    }
  }
}

////////////////////////////////////////////////////////////////////////////////
void URDF2SDF::ListSDFExtensions(const std::string &_reference)
{
  for (StringSDFExtensionPtrMap::iterator
      sdfIt = g_extensions.begin();
      sdfIt != g_extensions.end(); ++sdfIt)
  {
    if (sdfIt->first == _reference)
    {
      sdfdbg <<  "  PRINTING [" << static_cast<int>(sdfIt->second.size())
             << "] extensions referencing [" << _reference << "]\n";
      for (std::vector<SDFExtensionPtr>::iterator
          ge = sdfIt->second.begin(); ge != sdfIt->second.end(); ++ge)
      {
        for (auto blobIt = (*ge)->blobs.begin();
            blobIt != (*ge)->blobs.end(); ++blobIt)
        {
          tinyxml2::XMLPrinter streamIn;
          (*blobIt)->Print(&streamIn);
          sdfdbg << "    BLOB: [" << streamIn.CStr() << "]\n";
        }
      }
    }
  }
}

////////////////////////////////////////////////////////////////////////////////
void CreateSDF(tinyxml2::XMLElement *_root,
<<<<<<< HEAD
               urdf::LinkConstSharedPtr _link,
               const gz::math::Pose3d &_transform)
{
  gz::math::Pose3d _currentTransform = _transform;

=======
               urdf::LinkConstSharedPtr _link)
{
>>>>>>> 1ee5f071
  // must have an <inertial> block and cannot have zero mass.
  //  allow det(I) == zero, in the case of point mass geoms.
  // @todo:  keyword "world" should be a constant defined somewhere else
  if (_link->name != "world" &&
      ((!_link->inertial) || gz::math::equal(_link->inertial->mass, 0.0)))
  {
    if (!_link->child_links.empty())
    {
      sdfdbg << "urdf2sdf: link[" << _link->name
             << "] has no inertia, ["
             << static_cast<int>(_link->child_links.size())
             << "] children links ignored.\n";
    }

    if (!_link->child_joints.empty())
    {
      sdfdbg << "urdf2sdf: link[" << _link->name
             << "] has no inertia, ["
             << static_cast<int>(_link->child_links.size())
             << "] children joints ignored.\n";
    }

    if (_link->parent_joint)
    {
      sdfdbg << "urdf2sdf: link[" << _link->name
             << "] has no inertia, "
             << "parent joint [" << _link->parent_joint->name
             << "] ignored.\n";
    }

    sdfdbg << "urdf2sdf: link[" << _link->name
           << "] has no inertia, not modeled in sdf\n";
    return;
  }

  // create <body:...> block for non fixed joint attached bodies
  if ((_link->getParent() && _link->getParent()->name == "world") ||
      !g_reduceFixedJoints ||
      (!_link->parent_joint ||
       !FixedJointShouldBeReduced(_link->parent_joint)))
  {
    CreateLink(_root, _link, ignition::math::Pose3d::Zero);
  }

  // recurse into children
  for (unsigned int i = 0 ; i < _link->child_links.size() ; ++i)
  {
    CreateSDF(_root, _link->child_links[i]);
  }
}

////////////////////////////////////////////////////////////////////////////////
gz::math::Pose3d CopyPose(urdf::Pose _pose)
{
  gz::math::Pose3d p;
  p.Pos().X() = _pose.position.x;
  p.Pos().Y() = _pose.position.y;
  p.Pos().Z() = _pose.position.z;
  p.Rot().X() = _pose.rotation.x;
  p.Rot().Y() = _pose.rotation.y;
  p.Rot().Z() = _pose.rotation.z;
  p.Rot().W() = _pose.rotation.w;
  return p;
}

////////////////////////////////////////////////////////////////////////////////
urdf::Pose CopyPose(gz::math::Pose3d _pose)
{
  urdf::Pose p;
  p.position.x = _pose.Pos().X();
  p.position.y = _pose.Pos().Y();
  p.position.z = _pose.Pos().Z();
  p.rotation.x = _pose.Rot().X();
  p.rotation.y = _pose.Rot().Y();
  p.rotation.z = _pose.Rot().Z();
  p.rotation.w = _pose.Rot().W();
  return p;
}

////////////////////////////////////////////////////////////////////////////////
void CreateLink(tinyxml2::XMLElement *_root,
                urdf::LinkConstSharedPtr _link,
<<<<<<< HEAD
                gz::math::Pose3d &_currentTransform)
=======
                const ignition::math::Pose3d &_currentTransform)
>>>>>>> 1ee5f071
{
  // create new body
  tinyxml2::XMLElement *elem = _root->GetDocument()->NewElement("link");

  // set body name
  elem->SetAttribute("name", _link->name.c_str());

  // compute global transform
  // this is the transform from parent link to current _link
  // this transform does not exist for the root link
  if (_link->parent_joint)
  {
    tinyxml2::XMLElement *pose = _root->GetDocument()->NewElement("pose");
    pose->SetAttribute("relative_to", _link->parent_joint->name.c_str());
    elem->LinkEndChild(pose);
  }
  else
  {
    sdfdbg << "[" << _link->name << "] has no parent joint\n";

    if (_currentTransform != gz::math::Pose3d::Zero)
    {
      // create origin tag for this element
      AddTransform(elem, _currentTransform);
    }
  }

  // create new inerial block
  CreateInertial(elem, _link);

  // create new collision block
  CreateCollisions(elem, _link);

  // create new visual block
  CreateVisuals(elem, _link);

  // copy sdf extensions data
  InsertSDFExtensionLink(elem, _link->name);

  // make a <joint:...> block
  CreateJoint(_root, _link, _currentTransform);

  // add body to document
  _root->LinkEndChild(elem);
}

////////////////////////////////////////////////////////////////////////////////
void CreateCollisions(tinyxml2::XMLElement* _elem,
                      urdf::LinkConstSharedPtr _link)
{
  // loop through all collisions in
  //   collision_array (urdf 0.3.x)
  //   collision_groups (urdf 0.2.x)
  // and create collision sdf blocks.
  // Note, well as additional collision from
  //   lumped meshes (fixed joint reduction)
  unsigned int collisionCount = 0;
  for (std::vector<urdf::CollisionSharedPtr>::const_iterator
      collision = _link->collision_array.begin();
      collision != _link->collision_array.end();
      ++collision)
  {
    sdfdbg << "creating collision for link [" << _link->name
           << "] collision [" << (*collision)->name << "]\n";

    // collision sdf has a name if it was lumped/reduced
    // otherwise, use the link name
    std::string collisionName = (*collision)->name;
    if (collisionName.empty())
    {
      collisionName = _link->name;
    }

    // add _collision extension
    collisionName = collisionName + kCollisionExt;

    if (collisionCount > 0)
    {
      std::ostringstream collisionNameStream;
      collisionNameStream << collisionName
                          << "_" << collisionCount;
      collisionName = collisionNameStream.str();
    }

    // make a <collision> block
    CreateCollision(_elem, _link, *collision, collisionName);

    ++collisionCount;
  }
}

////////////////////////////////////////////////////////////////////////////////
void CreateVisuals(tinyxml2::XMLElement* _elem,
                   urdf::LinkConstSharedPtr _link)
{
  // loop through all visuals in
  //   visual_array (urdf 0.3.x)
  //   visual_groups (urdf 0.2.x)
  // and create visual sdf blocks.
  // Note, well as additional visual from
  //   lumped meshes (fixed joint reduction)
  unsigned int visualCount = 0;
  for (std::vector<urdf::VisualSharedPtr>::const_iterator
      visual = _link->visual_array.begin();
      visual != _link->visual_array.end();
      ++visual)
  {
    sdfdbg << "creating visual for link [" << _link->name
           << "] visual [" << (*visual)->name << "]\n";

    // visual sdf has a name if it was lumped/reduced
    // otherwise, use the link name
    std::string visualName = (*visual)->name;
    if (visualName.empty())
    {
      visualName = _link->name;
    }

    // add _visual extension
    visualName = visualName + kVisualExt;

    if (visualCount > 0)
    {
      std::ostringstream visualNameStream;
      visualNameStream << visualName
                       << "_" << visualCount;
      visualName = visualNameStream.str();
    }

    // make a <visual> block
    CreateVisual(_elem, _link, *visual, visualName);

    ++visualCount;
  }
}

////////////////////////////////////////////////////////////////////////////////
void CreateInertial(tinyxml2::XMLElement *_elem,
                    urdf::LinkConstSharedPtr _link)
{
  auto* doc = _elem->GetDocument();
  tinyxml2::XMLElement *inertial = doc->NewElement("inertial");

  // set mass properties
  // check and print a warning message
  double roll, pitch, yaw;
  _link->inertial->origin.rotation.getRPY(roll, pitch, yaw);

  /// add pose
  gz::math::Pose3d pose = CopyPose(_link->inertial->origin);
  AddTransform(inertial, pose);

  // add mass
  AddKeyValue(inertial, "mass",
              Values2str(1, &_link->inertial->mass));

  // add inertia (ixx, ixy, ixz, iyy, iyz, izz)
  tinyxml2::XMLElement *inertia = doc->NewElement("inertia");
  AddKeyValue(inertia, "ixx",
              Values2str(1, &_link->inertial->ixx));
  AddKeyValue(inertia, "ixy",
              Values2str(1, &_link->inertial->ixy));
  AddKeyValue(inertia, "ixz",
              Values2str(1, &_link->inertial->ixz));
  AddKeyValue(inertia, "iyy",
              Values2str(1, &_link->inertial->iyy));
  AddKeyValue(inertia, "iyz",
              Values2str(1, &_link->inertial->iyz));
  AddKeyValue(inertia, "izz",
              Values2str(1, &_link->inertial->izz));
  inertial->LinkEndChild(inertia);

  _elem->LinkEndChild(inertial);
}

////////////////////////////////////////////////////////////////////////////////
void CreateJoint(tinyxml2::XMLElement *_root,
                 urdf::LinkConstSharedPtr _link,
<<<<<<< HEAD
                 gz::math::Pose3d &/*_currentTransform*/)
=======
                 const ignition::math::Pose3d &/*_currentTransform*/)
>>>>>>> 1ee5f071
{
  // compute the joint tag
  std::string jtype;
  jtype.clear();
  if (_link->parent_joint != nullptr)
  {
    switch (_link->parent_joint->type)
    {
      case urdf::Joint::CONTINUOUS:
      case urdf::Joint::REVOLUTE:
        jtype = "revolute";
        break;
      case urdf::Joint::PRISMATIC:
        jtype = "prismatic";
        break;
      case urdf::Joint::FLOATING:
      case urdf::Joint::PLANAR:
        break;
      case urdf::Joint::FIXED:
        jtype = "fixed";
        break;
      default:
        sdfwarn << "Unknown joint type: ["
                << static_cast<int>(_link->parent_joint->type)
                << "] in link [" << _link->name << "]\n";
        break;
    }
  }

  // If this is a fixed joint and the legacy option disableFixedJointLumping
  // is present and the new option preserveFixedJoint is not, then the fixed
  // joint should be converted to a revolute joint with max and mim position
  // limits set to (0, 0) for backward compatibility
  bool fixedJointConvertedToRevoluteJoint = false;
  if (jtype == "fixed")
  {
    fixedJointConvertedToRevoluteJoint =
      (g_fixedJointsTransformedInRevoluteJoints.find(_link->parent_joint->name)
       != g_fixedJointsTransformedInRevoluteJoints.end());
  }

  // skip if joint type is fixed and it is lumped
  //   skip/return with the exception of root link being world,
  //   because there's no lumping there
  if (_link->getParent() && _link->getParent()->name != "world"
      && FixedJointShouldBeReduced(_link->parent_joint)
      && g_reduceFixedJoints)
  {
    return;
  }

  if (!jtype.empty())
  {
    auto* doc = _root->GetDocument();
    tinyxml2::XMLElement *joint = doc->NewElement("joint");
    if (jtype == "fixed" && fixedJointConvertedToRevoluteJoint)
    {
      joint->SetAttribute("type", "revolute");
    }
    else
    {
      joint->SetAttribute("type", jtype.c_str());
    }
    joint->SetAttribute("name", _link->parent_joint->name.c_str());
    // Add joint pose relative to parent link
    AddTransform(
        joint, CopyPose(_link->parent_joint->parent_to_joint_origin_transform));
    auto pose = joint->FirstChildElement("pose");
    std::string relativeToAttr = _link->getParent()->name;
    if ("world" == relativeToAttr )
    {
      relativeToAttr = "__model__";
    }
    pose->SetAttribute("relative_to", relativeToAttr.c_str());

    AddKeyValue(joint, "parent", _link->getParent()->name);
    AddKeyValue(joint, "child", _link->name);

    tinyxml2::XMLElement *jointAxis = doc->NewElement("axis");
    tinyxml2::XMLElement *jointAxisLimit = doc->NewElement("limit");
    tinyxml2::XMLElement *jointAxisDynamics = doc->NewElement("dynamics");
    if (jtype == "fixed" && fixedJointConvertedToRevoluteJoint)
    {
      AddKeyValue(jointAxisLimit, "lower", "0");
      AddKeyValue(jointAxisLimit, "upper", "0");
      AddKeyValue(jointAxisDynamics, "damping", "0");
      AddKeyValue(jointAxisDynamics, "friction", "0");
    }
    else if (jtype != "fixed")
    {
      double jointAxisXyzArray[3] =
      { _link->parent_joint->axis.x,
        _link->parent_joint->axis.y,
        _link->parent_joint->axis.z};
      AddKeyValue(jointAxis, "xyz",
                  Values2str(3, jointAxisXyzArray));
      if (_link->parent_joint->dynamics)
      {
        AddKeyValue(jointAxisDynamics, "damping",
                    Values2str(1, &_link->parent_joint->dynamics->damping));
        AddKeyValue(jointAxisDynamics, "friction",
                    Values2str(1, &_link->parent_joint->dynamics->friction));
      }

      if (g_enforceLimits && _link->parent_joint->limits)
      {
        if (jtype == "slider")
        {
          AddKeyValue(jointAxisLimit, "lower",
                      Values2str(1, &_link->parent_joint->limits->lower));
          AddKeyValue(jointAxisLimit, "upper",
                      Values2str(1, &_link->parent_joint->limits->upper));
        }
        else if (_link->parent_joint->type != urdf::Joint::CONTINUOUS)
        {
          double *lowstop  = &_link->parent_joint->limits->lower;
          double *highstop = &_link->parent_joint->limits->upper;
          // enforce ode bounds, this will need to be fixed
          if (*lowstop > *highstop)
          {
            sdfwarn << "urdf2sdf: revolute joint ["
                    << _link->parent_joint->name
                    << "] with limits: lowStop[" << *lowstop
                    << "] > highStop[" << *highstop
                    << "], switching the two.\n";
            double tmp = *lowstop;
            *lowstop = *highstop;
            *highstop = tmp;
          }
          AddKeyValue(jointAxisLimit, "lower",
                      Values2str(1, &_link->parent_joint->limits->lower));
          AddKeyValue(jointAxisLimit, "upper",
                      Values2str(1, &_link->parent_joint->limits->upper));
        }
        AddKeyValue(jointAxisLimit, "effort",
                    Values2str(1, &_link->parent_joint->limits->effort));
        AddKeyValue(jointAxisLimit, "velocity",
                    Values2str(1, &_link->parent_joint->limits->velocity));
      }
    }

    if (jtype == "fixed" && !fixedJointConvertedToRevoluteJoint)
    {
      doc->DeleteNode(jointAxisLimit);
      jointAxisLimit = 0;
      doc->DeleteNode(jointAxisDynamics);
      jointAxisDynamics = 0;
      doc->DeleteNode(jointAxis);
      jointAxis = 0;
    }
    else
    {
      jointAxis->LinkEndChild(jointAxisLimit);
      jointAxis->LinkEndChild(jointAxisDynamics);
      joint->LinkEndChild(jointAxis);
    }

    // copy sdf extensions data
    InsertSDFExtensionJoint(joint, _link->parent_joint->name);

    // add joint to document
    _root->LinkEndChild(joint);
  }
}

////////////////////////////////////////////////////////////////////////////////
void CreateCollision(tinyxml2::XMLElement* _elem,
                     urdf::LinkConstSharedPtr _link,
                     urdf::CollisionSharedPtr _collision,
                     const std::string &_oldLinkName)
{
  auto* doc = _elem->GetDocument();
  // begin create geometry node, skip if no collision specified
  tinyxml2::XMLElement *sdfCollision = doc->NewElement("collision");

  // std::cerr << "CreateCollision link [" << _link->name
  //           << "] old [" << _oldLinkName
  //           << "]\n";
  // set its name, if lumped, add original link name
  // for meshes in an original mesh, it's likely
  // _link->name + mesh count
  if (_oldLinkName.compare(0, _link->name.size(), _link->name) == 0 ||
      _oldLinkName.empty())
  {
    sdfCollision->SetAttribute("name", _oldLinkName.c_str());
  }
  else
  {
    sdfCollision->SetAttribute("name", (_link->name
        + kLumpPrefix + _oldLinkName).c_str());
  }

  // std::cerr << "collision [" << sdfCollision->Attribute("name") << "]\n";

  // set transform
  double pose[6];
  pose[0] = _collision->origin.position.x;
  pose[1] = _collision->origin.position.y;
  pose[2] = _collision->origin.position.z;
  _collision->origin.rotation.getRPY(pose[3], pose[4], pose[5]);
  AddKeyValue(sdfCollision, "pose", Values2str(6, pose));

  // add geometry block
  if (!_collision || !_collision->geometry)
  {
    sdfdbg << "urdf2sdf: collision of link [" << _link->name
           << "] has no <geometry>.\n";
  }
  else
  {
    CreateGeometry(sdfCollision, _collision->geometry);
  }

  // set additional data from extensions
  InsertSDFExtensionCollision(sdfCollision, _link->name);

  // add geometry to body
  _elem->LinkEndChild(sdfCollision);
}

////////////////////////////////////////////////////////////////////////////////
void CreateVisual(tinyxml2::XMLElement *_elem, urdf::LinkConstSharedPtr _link,
    urdf::VisualSharedPtr _visual, const std::string &_oldLinkName)
{
  auto* doc = _elem->GetDocument();
  // begin create sdf visual node
  tinyxml2::XMLElement *sdfVisual = doc->NewElement("visual");

  // set its name
  if (_oldLinkName.compare(0, _link->name.size(), _link->name) == 0 ||
      _oldLinkName.empty())
  {
    sdfVisual->SetAttribute("name", _oldLinkName.c_str());
  }
  else
  {
    sdfVisual->SetAttribute("name",
        (_link->name + kLumpPrefix + _oldLinkName).c_str());
  }

  // add the visualisation transfrom
  double pose[6];
  pose[0] = _visual->origin.position.x;
  pose[1] = _visual->origin.position.y;
  pose[2] = _visual->origin.position.z;
  _visual->origin.rotation.getRPY(pose[3], pose[4], pose[5]);
  AddKeyValue(sdfVisual, "pose", Values2str(6, pose));

  // insert geometry
  if (!_visual || !_visual->geometry)
  {
    sdfdbg << "urdf2sdf: visual of link [" << _link->name
           << "] has no <geometry>.\n";
  }
  else
  {
    CreateGeometry(sdfVisual, _visual->geometry);
  }

  // set additional data from extensions
  InsertSDFExtensionVisual(sdfVisual, _link->name);

  if (_visual->material)
  {
    // Refer to this comment in github to understand the ambient and diffuse
    // https://github.com/osrf/sdformat/pull/526#discussion_r623937715
    auto materialTag = sdfVisual->FirstChildElement("material");
    // If the material is not included by an extension then create it
    if (materialTag == nullptr)
    {
      AddKeyValue(sdfVisual, "material", "");
      materialTag = sdfVisual->FirstChildElement("material");
    }
    // If the specular and diffuse are defined by an extension then don't
    // use the color values
    if (materialTag->FirstChildElement("diffuse") == nullptr &&
        materialTag->FirstChildElement("ambient") == nullptr)
    {
      if (materialTag->FirstChildElement("diffuse") == nullptr)
      {
        double color_diffuse[4];
        color_diffuse[0] =
          gz::math::clamp(_visual->material->color.r / 0.8, 0.0, 1.0);
        color_diffuse[1] =
          gz::math::clamp(_visual->material->color.g / 0.8, 0.0, 1.0);
        color_diffuse[2] =
          gz::math::clamp(_visual->material->color.b / 0.8, 0.0, 1.0);
        color_diffuse[3] = _visual->material->color.a;
        AddKeyValue(materialTag, "diffuse", Values2str(4, color_diffuse));
      }
      if (materialTag->FirstChildElement("ambient") == nullptr)
      {
        double color_ambient[4];
        color_ambient[0] =
          gz::math::clamp(
            0.5 * _visual->material->color.r / 0.4, 0.0, 1.0);
        color_ambient[1] =
          gz::math::clamp(
            0.5 * _visual->material->color.g / 0.4, 0.0, 1.0);
        color_ambient[2] =
          gz::math::clamp(
            0.5 * _visual->material->color.b / 0.4, 0.0, 1.0);
        color_ambient[3] = _visual->material->color.a;
        AddKeyValue(materialTag, "ambient", Values2str(4, color_ambient));
      }
    }
  }
  // end create _visual node
  _elem->LinkEndChild(sdfVisual);
}

////////////////////////////////////////////////////////////////////////////////
void URDF2SDF::InitModelString(const std::string &_urdfStr,
                               const ParserConfig& _config,
                               tinyxml2::XMLDocument* _sdfXmlOut,
                               bool _enforceLimits)
{
  g_enforceLimits = _enforceLimits;

  // Create a RobotModel from string
  urdf::ModelInterfaceSharedPtr robotModel = urdf::parseURDF(_urdfStr);

  if (!robotModel)
  {
    sdferr << "Unable to call parseURDF on robot model\n";
    return;
  }

  // create root element and define needed namespaces
  tinyxml2::XMLElement *robot = _sdfXmlOut->NewElement("model");

  // set model name to urdf robot name if not specified
  robot->SetAttribute("name", robotModel->getName().c_str());

<<<<<<< HEAD
  // initialize transform for the model, urdf is recursive,
  // while sdf defines all links relative to model frame
  gz::math::Pose3d transform;

=======
>>>>>>> 1ee5f071
  // parse sdf extension
  tinyxml2::XMLDocument urdfXml;
  if (urdfXml.Parse(_urdfStr.c_str()))
  {
    sdferr << "Unable to parse URDF string: " << urdfXml.ErrorStr() << "\n";
    return;
  }

  // Set g_reduceFixedJoints based on config value.
  g_reduceFixedJoints = !_config.URDFPreserveFixedJoint();

  g_extensions.clear();
  g_fixedJointsTransformedInFixedJoints.clear();
  g_fixedJointsTransformedInRevoluteJoints.clear();
  this->ParseSDFExtension(urdfXml);

  // Parse robot pose
  ParseRobotOrigin(urdfXml);

  urdf::LinkConstSharedPtr rootLink = robotModel->getRoot();
  tinyxml2::XMLElement *sdf;

  try
  {
    // set model name to urdf robot name if not specified
    robot->SetAttribute("name", robotModel->getName().c_str());

    // Fixed Joint Reduction
    // if link connects to parent via fixed joint, lump down and remove link
    // set reduceFixedJoints to false will replace fixed joints with
    // zero limit revolute joints, otherwise, we reduce it down to its
    // parent link recursively
    // using the disabledFixedJointLumping or preserveFixedJoint options
    // is possible to disable fixed joint lumping only for selected joints
    if (g_reduceFixedJoints)
    {
      ReduceFixedJoints(robot, urdf::const_pointer_cast<urdf::Link>(rootLink));
    }

    if (rootLink->name == "world")
    {
      // convert all children link
      for (std::vector<urdf::LinkSharedPtr>::const_iterator
          child = rootLink->child_links.begin();
          child != rootLink->child_links.end(); ++child)
      {
        CreateSDF(robot, (*child));
      }
    }
    else
    {
      // convert, starting from root link
      CreateSDF(robot, rootLink);
    }

    // insert the extensions without reference into <robot> root level
    InsertSDFExtensionRobot(robot);

    InsertRobotOrigin(robot);

    // Create new sdf
    sdf = _sdfXmlOut->NewElement("sdf");

    try
    {
      // URDF is compatible with version 1.7. The automatic conversion script
      // will up-convert URDF to SDF.
      sdf->SetAttribute("version", "1.7");
      // add robot to sdf
      sdf->LinkEndChild(robot);
    }
    catch(...)
    {
      throw;
    }
  }
  catch(...)
  {
    throw;
  }

  _sdfXmlOut->LinkEndChild(sdf);
}

////////////////////////////////////////////////////////////////////////////////
void URDF2SDF::InitModelDoc(const tinyxml2::XMLDocument *_xmlDoc,
                            const ParserConfig& _config,
                            tinyxml2::XMLDocument *_sdfXmlDoc)
{
  tinyxml2::XMLPrinter printer;
  _xmlDoc->Print(&printer);
  std::string urdfStr = printer.CStr();
  InitModelString(urdfStr, _config, _sdfXmlDoc);
}

////////////////////////////////////////////////////////////////////////////////
void URDF2SDF::InitModelFile(const std::string &_filename,
                             const ParserConfig& _config,
                             tinyxml2::XMLDocument *_sdfXmlDoc)
{
  tinyxml2::XMLDocument xmlDoc;
  if (!xmlDoc.LoadFile(_filename.c_str()))
  {
    this->InitModelDoc(&xmlDoc, _config, _sdfXmlDoc);
  }
  else
  {
    sdferr << "Unable to load file["
      << _filename << "]:" << xmlDoc.ErrorStr() << "\n";
  }
}

////////////////////////////////////////////////////////////////////////////////
bool FixedJointShouldBeReduced(urdf::JointSharedPtr _jnt)
{
    // A joint should be lumped only if its type is fixed and
    // the disabledFixedJointLumping or preserveFixedJoint
    // joint options are not set
    return (_jnt->type == urdf::Joint::FIXED &&
              (g_fixedJointsTransformedInRevoluteJoints.find(_jnt->name) ==
                 g_fixedJointsTransformedInRevoluteJoints.end()) &&
              (g_fixedJointsTransformedInFixedJoints.find(_jnt->name) ==
                 g_fixedJointsTransformedInFixedJoints.end()));
}

////////////////////////////////////////////////////////////////////////////////
void ReduceSDFExtensionElementTransformReduction(
    std::vector<XMLDocumentPtr>::iterator _blobIt,
    const gz::math::Pose3d &_reductionTransform,
    const std::string &_elementName)
{
  auto element = (*_blobIt)->FirstChildElement();
  if ( strcmp(element->Name(), _elementName.c_str()) == 0)
  {
    // parse it and add/replace the reduction transform
    // find first instance of xyz and rpy, replace with reduction transform

    // debug print
    // for (tinyxml2::XMLNode* elIt = (*_blobIt)->FirstChild();
    //      elIt; elIt = elIt->NextSibling())
    // {
    //   tinyxml2::XMLPrinter streamIn;
    //   elIt->Accept(&streamIn);
    //   sdfdbg << "    " << streamIn.CStr() << "\n";
    // }

    auto pose {gz::math::Pose3d::Zero};
    {
      std::string poseText = "0 0 0 0 0 0";

      const auto& oldPoseKey = element->FirstChildElement("pose");
      if (oldPoseKey)
      {
        const auto& poseElemXml = oldPoseKey->ToElement();
        if (poseElemXml->Attribute("relative_to"))
        {
          return;
        }

        if (poseElemXml->GetText())
        {
          poseText = poseElemXml->GetText();
        }

        // delete the <pose> tag, we'll add a new one at the end
        element->DeleteChild(oldPoseKey);
      }

      // parse the 6-tuple text into math::Pose3d
      std::stringstream ss;
      ss.imbue(std::locale::classic());
      ss << poseText;
      ss >> pose;
      if (ss.fail())
      {
        sdferr << "Could not parse <" << _elementName << "><pose>: ["
               << poseText << "]\n";
        return;
      }
    }

    pose = _reductionTransform * pose;

    // convert reductionTransform to values
    urdf::Vector3 reductionXyz(pose.Pos().X(),
                               pose.Pos().Y(),
                               pose.Pos().Z());
    urdf::Rotation reductionQ(pose.Rot().X(),
                              pose.Rot().Y(),
                              pose.Rot().Z(),
                              pose.Rot().W());

    urdf::Vector3 reductionRpy;
    reductionQ.getRPY(reductionRpy.x, reductionRpy.y, reductionRpy.z);

    // output updated pose to text
    std::ostringstream poseStream;
    poseStream << reductionXyz.x << " " << reductionXyz.y
               << " " << reductionXyz.z << " " << reductionRpy.x
               << " " << reductionRpy.y << " " << reductionRpy.z;

    auto* doc = (*_blobIt)->GetDocument();
    tinyxml2::XMLText *poseTxt = doc->NewText(poseStream.str().c_str());
    tinyxml2::XMLElement *poseKey = doc->NewElement("pose");

    poseKey->LinkEndChild(poseTxt);

    element->LinkEndChild(poseKey);
  }
}

////////////////////////////////////////////////////////////////////////////////
void ReduceSDFExtensionContactSensorFrameReplace(
    std::vector<XMLDocumentPtr>::iterator _blobIt,
    urdf::LinkSharedPtr _link)
{
  std::string linkName = _link->name;
  std::string parentLinkName = _link->getParent()->name;
  if ( strcmp((*_blobIt)->FirstChildElement()->Name(), "sensor") == 0)
  {
    // parse it and add/replace the reduction transform
    // find first instance of xyz and rpy, replace with reduction transform
    tinyxml2::XMLNode *contact = (*_blobIt)->FirstChildElement("contact");
    if (contact)
    {
      tinyxml2::XMLNode *collision = contact->FirstChildElement("collision");
      if (collision)
      {
        if (GetKeyValueAsString(collision->ToElement()) ==
            linkName + kCollisionExt)
        {
          contact->DeleteChild(collision);

          auto* doc = contact->GetDocument();
          tinyxml2::XMLElement *collisionNameKey = doc->NewElement("collision");
          std::ostringstream collisionNameStream;
          collisionNameStream << parentLinkName << kCollisionExt
                              << "_" << linkName;
          tinyxml2::XMLText *collisionNameTxt = doc->NewText(
              collisionNameStream.str().c_str());
          collisionNameKey->LinkEndChild(collisionNameTxt);
          contact->LinkEndChild(collisionNameKey);
        }
        // @todo: FIXME: chagning contact sensor's contact collision
        //   should trigger a update in sensor offset as well.
        //   But first we need to implement offsets in contact sensors
      }
    }
  }
}

////////////////////////////////////////////////////////////////////////////////
void ReduceSDFExtensionPluginFrameReplace(
    tinyxml2::XMLElement *_blob,
    urdf::LinkSharedPtr _link,
    const std::string &_pluginName, const std::string &_elementName,
    gz::math::Pose3d _reductionTransform)
{
  std::string linkName = _link->name;
  std::string parentLinkName = _link->getParent()->name;
  if (_blob->Name() == _pluginName)
  {
    // replace element containing _link names to parent link names
    // find first instance of xyz and rpy, replace with reduction transform
    tinyxml2::XMLNode *elementNode =
      _blob->FirstChildElement(_elementName.c_str());
    if (elementNode)
    {
      if (GetKeyValueAsString(elementNode->ToElement()) == linkName)
      {
        _blob->DeleteChild(elementNode);
        auto* doc = elementNode->GetDocument();
        tinyxml2::XMLElement *bodyNameKey =
          doc->NewElement(_elementName.c_str());
        std::ostringstream bodyNameStream;
        bodyNameStream << parentLinkName;
        tinyxml2::XMLText *bodyNameTxt =
          doc->NewText(bodyNameStream.str().c_str());
        bodyNameKey->LinkEndChild(bodyNameTxt);
        _blob->LinkEndChild(bodyNameKey);
        /// @todo update transforms for this sdf plugin too

        // look for offset transforms, add reduction transform
        tinyxml2::XMLNode *xyzKey = _blob->FirstChildElement("xyzOffset");
        if (xyzKey)
        {
          urdf::Vector3 v1 = ParseVector3(xyzKey);
          _reductionTransform.Pos() =
            gz::math::Vector3d(v1.x, v1.y, v1.z);
          // remove xyzOffset and rpyOffset
          _blob->DeleteChild(xyzKey);
        }
        tinyxml2::XMLNode *rpyKey = _blob->FirstChildElement("rpyOffset");
        if (rpyKey)
        {
          urdf::Vector3 rpy = ParseVector3(rpyKey);
          _reductionTransform.Rot() =
            gz::math::Quaterniond::EulerToQuaternion(rpy.x, rpy.y, rpy.z);
          // remove xyzOffset and rpyOffset
          _blob->DeleteChild(rpyKey);
        }
        tinyxml2::XMLNode *correctedOffsetKey =
            _blob->FirstChildElement("gz::corrected_offsets");
        if (correctedOffsetKey)
        {
          _blob->DeleteChild(correctedOffsetKey);
        }

        // pass through the parent transform from fixed joint reduction
        _reductionTransform = TransformToParentFrame(_reductionTransform,
            _link->parent_joint->parent_to_joint_origin_transform);

        // create new offset xml blocks
        xyzKey = doc->NewElement("xyzOffset");
        rpyKey = doc->NewElement("rpyOffset");
        correctedOffsetKey = doc->NewElement("gz::corrected_offsets");

        // create new offset xml blocks
        urdf::Vector3 reductionXyz(_reductionTransform.Pos().X(),
                                   _reductionTransform.Pos().Y(),
                                   _reductionTransform.Pos().Z());
        urdf::Rotation reductionQ(_reductionTransform.Rot().X(),
                                  _reductionTransform.Rot().Y(),
                                  _reductionTransform.Rot().Z(),
                                  _reductionTransform.Rot().W());

        std::ostringstream xyzStream, rpyStream;
        xyzStream << reductionXyz.x << " " << reductionXyz.y << " "
                  << reductionXyz.z;
        urdf::Vector3 reductionRpy;
        reductionQ.getRPY(reductionRpy.x, reductionRpy.y, reductionRpy.z);
        rpyStream << reductionRpy.x << " " << reductionRpy.y << " "
                  << reductionRpy.z;

        tinyxml2::XMLText *xyzTxt = doc->NewText(xyzStream.str().c_str());
        tinyxml2::XMLText *rpyTxt = doc->NewText(rpyStream.str().c_str());
        tinyxml2::XMLText *correctedOffsetTxt = doc->NewText("1");

        xyzKey->LinkEndChild(xyzTxt);
        rpyKey->LinkEndChild(rpyTxt);
        correctedOffsetKey->LinkEndChild(correctedOffsetTxt);

        _blob->LinkEndChild(xyzKey);
        _blob->LinkEndChild(rpyKey);
        _blob->LinkEndChild(correctedOffsetKey);
      }
    }
  }
}

////////////////////////////////////////////////////////////////////////////////
void ReduceSDFExtensionProjectorFrameReplace(
    std::vector<XMLDocumentPtr>::iterator _blobIt,
    urdf::LinkSharedPtr _link)
{
  std::string linkName = _link->name;
  std::string parentLinkName = _link->getParent()->name;

  // updates _link reference for <projector> inside of
  // projector plugins
  // update from <projector>MyLinkName/MyProjectorName</projector>
  // to <projector>NewLinkName/MyProjectorName</projector>
  tinyxml2::XMLNode *projectorElem = (*_blobIt)->FirstChildElement("projector");
  {
    if (projectorElem)
    {
      std::string projectorName =  GetKeyValueAsString(
          projectorElem->ToElement());
      // extract projector _link name and projector name
      size_t pos = projectorName.find("/");
      if (pos == std::string::npos)
      {
        sdferr << "no slash in projector reference tag [" << projectorName
               << "], expecting linkName/projector_name.\n";
      }
      else
      {
        std::string projectorLinkName = projectorName.substr(0, pos);

        if (projectorLinkName == linkName)
        {
          // do the replacement
          projectorName = parentLinkName + "/" +
            projectorName.substr(pos+1, projectorName.size());

          (*_blobIt)->DeleteChild(projectorElem);
          auto* doc = projectorElem->GetDocument();
          tinyxml2::XMLElement *bodyNameKey = doc->NewElement("projector");
          std::ostringstream bodyNameStream;
          bodyNameStream << projectorName;
          tinyxml2::XMLText *bodyNameTxt =
            doc->NewText(bodyNameStream.str().c_str());
          bodyNameKey->LinkEndChild(bodyNameTxt);
          (*_blobIt)->LinkEndChild(bodyNameKey);
        }
      }
    }
  }
}

////////////////////////////////////////////////////////////////////////////////
void ReduceSDFExtensionGripperFrameReplace(
    std::vector<XMLDocumentPtr>::iterator _blobIt,
    urdf::LinkSharedPtr _link)
{
  std::string linkName = _link->name;
  std::string parentLinkName = _link->getParent()->name;

  if (strcmp((*_blobIt)->FirstChildElement()->Name(), "gripper") == 0)
  {
    tinyxml2::XMLNode *gripperLink =
      (*_blobIt)->FirstChildElement("gripper_link");
    if (gripperLink)
    {
      if (GetKeyValueAsString(gripperLink->ToElement()) == linkName)
      {
        (*_blobIt)->DeleteChild(gripperLink);
        auto* doc = (*_blobIt)->GetDocument();
        tinyxml2::XMLElement *bodyNameKey = doc->NewElement("gripper_link");
        std::ostringstream bodyNameStream;
        bodyNameStream << parentLinkName;
        tinyxml2::XMLText *bodyNameTxt =
          doc->NewText(bodyNameStream.str().c_str());
        bodyNameKey->LinkEndChild(bodyNameTxt);
        (*_blobIt)->LinkEndChild(bodyNameKey);
      }
    }
    tinyxml2::XMLNode *palmLink = (*_blobIt)->FirstChildElement("palm_link");
    if (palmLink)
    {
      if (GetKeyValueAsString(palmLink->ToElement()) == linkName)
      {
        (*_blobIt)->DeleteChild(palmLink);
        auto* doc = (*_blobIt)->GetDocument();
        tinyxml2::XMLElement *bodyNameKey =
            doc->NewElement("palm_link");
        std::ostringstream bodyNameStream;
        bodyNameStream << parentLinkName;
        tinyxml2::XMLText *bodyNameTxt =
          doc->NewText(bodyNameStream.str().c_str());
        bodyNameKey->LinkEndChild(bodyNameTxt);
        (*_blobIt)->LinkEndChild(bodyNameKey);
      }
    }
  }
}

////////////////////////////////////////////////////////////////////////////////
void ReduceSDFExtensionJointFrameReplace(
    tinyxml2::XMLElement *_blob,
    urdf::LinkSharedPtr _link)
{
  std::string linkName = _link->name;
  std::string parentLinkName = _link->getParent()->name;
  auto* doc = _blob->GetDocument();

  if (strcmp(_blob->Name(), "joint") == 0)
  {
    // parse it and add/replace the reduction transform
    // find first instance of xyz and rpy, replace with reduction transform
    tinyxml2::XMLNode *parent = _blob->FirstChildElement("parent");
    if (parent)
    {
      if (GetKeyValueAsString(parent->ToElement()) == linkName)
      {
        _blob->DeleteChild(parent);
        tinyxml2::XMLElement *parentNameKey = doc->NewElement("parent");
        std::ostringstream parentNameStream;
        parentNameStream << parentLinkName;
        tinyxml2::XMLText *parentNameTxt =
          doc->NewText(parentNameStream.str().c_str());
        parentNameKey->LinkEndChild(parentNameTxt);
        _blob->LinkEndChild(parentNameKey);
      }
    }
    tinyxml2::XMLNode *child = _blob->FirstChildElement("child");
    if (child)
    {
      if (GetKeyValueAsString(child->ToElement()) == linkName)
      {
        _blob->DeleteChild(child);
        tinyxml2::XMLElement *childNameKey = doc->NewElement("child");
        std::ostringstream childNameStream;
        childNameStream << parentLinkName;
        tinyxml2::XMLText *childNameTxt =
          doc->NewText(childNameStream.str().c_str());
        childNameKey->LinkEndChild(childNameTxt);
        _blob->LinkEndChild(childNameKey);
      }
    }
    /// @todo add anchor offsets if parent link changes location!
  }
}
}
}<|MERGE_RESOLUTION|>--- conflicted
+++ resolved
@@ -131,11 +131,7 @@
 
 /// create SDF Joint block based on URDF
 void CreateJoint(tinyxml2::XMLElement *_root, urdf::LinkConstSharedPtr _link,
-<<<<<<< HEAD
-                 gz::math::Pose3d &_currentTransform);
-=======
-                 const ignition::math::Pose3d &_currentTransform);
->>>>>>> 1ee5f071
+                 const gz::math::Pose3d &_currentTransform);
 
 /// insert extensions into links
 void InsertSDFExtensionLink(tinyxml2::XMLElement *_elem,
@@ -157,20 +153,11 @@
     const gz::math::Pose3d &_transform);
 
 /// create SDF from URDF link
-<<<<<<< HEAD
-void CreateSDF(tinyxml2::XMLElement *_root, urdf::LinkConstSharedPtr _link,
-               const gz::math::Pose3d &_transform);
+void CreateSDF(tinyxml2::XMLElement *_root, urdf::LinkConstSharedPtr _link);
 
 /// create SDF Link block based on URDF
 void CreateLink(tinyxml2::XMLElement *_root, urdf::LinkConstSharedPtr _link,
-                gz::math::Pose3d &_currentTransform);
-=======
-void CreateSDF(tinyxml2::XMLElement *_root, urdf::LinkConstSharedPtr _link);
-
-/// create SDF Link block based on URDF
-void CreateLink(tinyxml2::XMLElement *_root, urdf::LinkConstSharedPtr _link,
-                const ignition::math::Pose3d &_currentTransform);
->>>>>>> 1ee5f071
+                const gz::math::Pose3d &_currentTransform);
 
 /// reduced fixed joints:  apply appropriate frame updates in joint
 ///   inside urdf extensions when doing fixed joint reduction
@@ -1049,10 +1036,6 @@
     {
       // go down the tree until we hit a parent joint that is not fixed
       urdf::LinkSharedPtr newParentLink = _link;
-<<<<<<< HEAD
-      gz::math::Pose3d jointAnchorTransform;
-=======
->>>>>>> 1ee5f071
       while (newParentLink->parent_joint &&
              newParentLink->getParent()->name != "world" &&
              FixedJointShouldBeReduced(newParentLink->parent_joint) )
@@ -2644,16 +2627,8 @@
 
 ////////////////////////////////////////////////////////////////////////////////
 void CreateSDF(tinyxml2::XMLElement *_root,
-<<<<<<< HEAD
-               urdf::LinkConstSharedPtr _link,
-               const gz::math::Pose3d &_transform)
-{
-  gz::math::Pose3d _currentTransform = _transform;
-
-=======
                urdf::LinkConstSharedPtr _link)
 {
->>>>>>> 1ee5f071
   // must have an <inertial> block and cannot have zero mass.
   //  allow det(I) == zero, in the case of point mass geoms.
   // @todo:  keyword "world" should be a constant defined somewhere else
@@ -2695,7 +2670,7 @@
       (!_link->parent_joint ||
        !FixedJointShouldBeReduced(_link->parent_joint)))
   {
-    CreateLink(_root, _link, ignition::math::Pose3d::Zero);
+    CreateLink(_root, _link, gz::math::Pose3d::Zero);
   }
 
   // recurse into children
@@ -2736,11 +2711,7 @@
 ////////////////////////////////////////////////////////////////////////////////
 void CreateLink(tinyxml2::XMLElement *_root,
                 urdf::LinkConstSharedPtr _link,
-<<<<<<< HEAD
-                gz::math::Pose3d &_currentTransform)
-=======
-                const ignition::math::Pose3d &_currentTransform)
->>>>>>> 1ee5f071
+                const gz::math::Pose3d &_currentTransform)
 {
   // create new body
   tinyxml2::XMLElement *elem = _root->GetDocument()->NewElement("link");
@@ -2919,11 +2890,7 @@
 ////////////////////////////////////////////////////////////////////////////////
 void CreateJoint(tinyxml2::XMLElement *_root,
                  urdf::LinkConstSharedPtr _link,
-<<<<<<< HEAD
-                 gz::math::Pose3d &/*_currentTransform*/)
-=======
-                 const ignition::math::Pose3d &/*_currentTransform*/)
->>>>>>> 1ee5f071
+                 const gz::math::Pose3d &/*_currentTransform*/)
 {
   // compute the joint tag
   std::string jtype;
@@ -3258,13 +3225,6 @@
   // set model name to urdf robot name if not specified
   robot->SetAttribute("name", robotModel->getName().c_str());
 
-<<<<<<< HEAD
-  // initialize transform for the model, urdf is recursive,
-  // while sdf defines all links relative to model frame
-  gz::math::Pose3d transform;
-
-=======
->>>>>>> 1ee5f071
   // parse sdf extension
   tinyxml2::XMLDocument urdfXml;
   if (urdfXml.Parse(_urdfStr.c_str()))
