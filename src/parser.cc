--- conflicted
+++ resolved
@@ -267,7 +267,7 @@
     // R - The `relative_to` frame of the placement frame's //pose element.
     // See resolveModelPoseWithPlacementFrame in FrameSemantics.cc for
     // notation and documentation
-    ignition::math::Pose3d X_RM = model->RawPose();
+    gz::math::Pose3d X_RM = model->RawPose();
     sdf::Errors resolveErrors = model->SemanticPose().Resolve(X_RM);
     _errors.insert(_errors.end(), resolveErrors.begin(), resolveErrors.end());
     modelPose = X_RM;
@@ -975,8 +975,8 @@
     }
 
     // delimiter '::' in element names not allowed in SDFormat >= 1.8
-    ignition::math::SemanticVersion sdfVersion(_sdf->Root()->OriginalVersion());
-    if (sdfVersion >= ignition::math::SemanticVersion(1, 8)
+    gz::math::SemanticVersion sdfVersion(_sdf->Root()->OriginalVersion());
+    if (sdfVersion >= gz::math::SemanticVersion(1, 8)
         && !recursiveSiblingNoDoubleColonInNames(_sdf->Root()))
     {
       _errors.push_back({ErrorCode::RESERVED_NAME,
@@ -1070,8 +1070,8 @@
     }
 
     // delimiter '::' in element names not allowed in SDFormat >= 1.8
-    ignition::math::SemanticVersion sdfVersion(_sdf->OriginalVersion());
-    if (sdfVersion >= ignition::math::SemanticVersion(1, 8)
+    gz::math::SemanticVersion sdfVersion(_sdf->OriginalVersion());
+    if (sdfVersion >= gz::math::SemanticVersion(1, 8)
         && !recursiveSiblingNoDoubleColonInNames(_sdf))
     {
       _errors.push_back({ErrorCode::RESERVED_NAME,
@@ -1937,148 +1937,7 @@
 bool convertFile(const std::string &_filename, const std::string &_version,
                  SDFPtr _sdf)
 {
-<<<<<<< HEAD
   return convertFile(_filename, _version, ParserConfig::GlobalConfig(), _sdf);
-=======
-  Errors errors;
-  addNestedModel(_sdf, _includeSDF, errors);
-  for (const auto &e : errors)
-  {
-    sdferr << e << '\n';
-  }
-}
-
-/////////////////////////////////////////////////
-void addNestedModel(ElementPtr _sdf, ElementPtr _includeSDF, Errors &_errors)
-{
-  ElementPtr modelPtr = _includeSDF->GetElement("model");
-  ElementPtr elem = modelPtr->GetFirstElement();
-  std::map<std::string, std::string> replace;
-
-  gz::math::Pose3d modelPose =
-    modelPtr->Get<gz::math::Pose3d>("pose");
-
-  std::string modelName = modelPtr->Get<std::string>("name");
-
-  // Inject a frame to represent the nested __model__ frame.
-  ElementPtr nestedModelFrame = _sdf->AddElement("frame");
-  const std::string nestedModelFrameName = modelName + "::__model__";
-  nestedModelFrame->GetAttribute("name")->Set(nestedModelFrameName);
-
-  replace["__model__"] = nestedModelFrameName;
-
-  std::string canonicalLinkName = "";
-  if (modelPtr->GetAttribute("canonical_link")->GetSet())
-  {
-    canonicalLinkName = modelPtr->GetAttribute("canonical_link")->GetAsString();
-  }
-  else if (modelPtr->HasElement("link"))
-  {
-    canonicalLinkName =
-      modelPtr->GetElement("link")->GetAttribute("name")->GetAsString();
-  }
-  nestedModelFrame->GetAttribute("attached_to")
-      ->Set(modelName + "::" + canonicalLinkName);
-
-  ElementPtr nestedModelFramePose = nestedModelFrame->AddElement("pose");
-  nestedModelFramePose->Set(modelPose);
-
-  // Set the nestedModelFrame's //pose/@relative_to to the frame used in
-  // //include/pose/@relative_to.
-  std::string modelPoseRelativeTo = "";
-  if (modelPtr->HasElement("pose"))
-  {
-    modelPoseRelativeTo =
-        modelPtr->GetElement("pose")->Get<std::string>("relative_to");
-  }
-
-  // If empty, use "__model__", since leaving it empty would make it
-  // relative_to the canonical link frame specified in //frame/@attached_to.
-  if (modelPoseRelativeTo.empty())
-  {
-    modelPoseRelativeTo = "__model__";
-  }
-
-  nestedModelFramePose->GetAttribute("relative_to")->Set(modelPoseRelativeTo);
-
-  while (elem)
-  {
-    if ((elem->GetName() == "link") ||
-        (elem->GetName() == "model") ||
-        (elem->GetName() == "joint") ||
-        (elem->GetName() == "frame"))
-    {
-      std::string elemName = elem->Get<std::string>("name");
-      std::string newName =  modelName + "::" + elemName;
-      replace[elemName] = newName;
-    }
-
-    if ((elem->GetName() == "link") || (elem->GetName() == "model"))
-    {
-      // Add a pose element even if the element doesn't originally have one
-      auto elemPose = elem->GetElement("pose");
-
-      // If //pose/@relative_to is empty, explicitly set it to the name
-      // of the nested model frame.
-      auto relativeTo = elemPose->GetAttribute("relative_to");
-      if (relativeTo->GetAsString().empty())
-      {
-        relativeTo->Set(nestedModelFrameName);
-      }
-
-      // If //pose/@relative_to is set, let the replacement step handle it.
-    }
-    else if (elem->GetName() == "frame")
-    {
-      // If //frame/@attached_to is empty, explicitly set it to the name
-      // of the nested model frame.
-      auto attachedTo = elem->GetAttribute("attached_to");
-      if (attachedTo->GetAsString().empty())
-      {
-        attachedTo->Set(nestedModelFrameName);
-      }
-
-      // If //frame/@attached_to is set, let the replacement step handle it.
-    }
-    elem = elem->GetNextElement();
-  }
-
-  std::string str = _includeSDF->ToString("");
-  for (std::map<std::string, std::string>::iterator iter = replace.begin();
-       iter != replace.end(); ++iter)
-  {
-    std::string oldName(iter->first);
-    std::string nameWithNestedPrefix(iter->second);
-    replace_all(str, std::string("\"") + oldName + "\"",
-                     std::string("\"") + nameWithNestedPrefix + "\"");
-    replace_all(str, std::string("'") + oldName + "'",
-                     std::string("'") + nameWithNestedPrefix + "'");
-    replace_all(str, std::string(">") + oldName + "<",
-                     std::string(">") + nameWithNestedPrefix + "<");
-    // Deal with nested model inside other nested model and already with
-    // ::namespace:: entries in the name
-    replace_all(str, std::string(">") + oldName + "::",
-                     std::string(">") + nameWithNestedPrefix + "::");
-  }
-
-  _includeSDF->ClearElements();
-  _includeSDF->RemoveAllAttributes();
-  readString(str, _includeSDF, _errors);
-
-  elem = _includeSDF->GetElement("model")->GetFirstElement();
-  ElementPtr nextElem;
-  while (elem)
-  {
-    nextElem = elem->GetNextElement();
-
-    if (elem->GetName() != "pose")
-    {
-      elem->SetParent(_sdf);
-      _sdf->InsertElement(elem);
-    }
-    elem = nextElem;
-  }
->>>>>>> 686476b2
 }
 
 /////////////////////////////////////////////////
