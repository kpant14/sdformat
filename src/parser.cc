--- conflicted
+++ resolved
@@ -952,13 +952,6 @@
 bool readXml(tinyxml2::XMLElement *_xml, ElementPtr _sdf,
     const ParserConfig &_config, const std::string &_source, Errors &_errors)
 {
-<<<<<<< HEAD
-=======
-  std::string errorSourcePath = _source;
-  if (_source == kSdfStringSource || _source == kUrdfStringSource)
-    errorSourcePath = "<" + _source + ">";
-
->>>>>>> 85ebd9ba
   // Check if the element pointer is deprecated.
   if (_sdf->GetRequired() == "-1")
   {
@@ -976,12 +969,8 @@
     {
       Error err(
           ErrorCode::ELEMENT_MISSING,
-<<<<<<< HEAD
           "SDF Element<" + _sdf->GetName() + "> is missing",
           _source);
-=======
-          "SDF Element<" + _sdf->GetName() + "> is missing", errorSourcePath);
->>>>>>> 85ebd9ba
       err.SetXmlPath(_sdf->XmlPath());
       _errors.push_back(err);
       return false;
@@ -1070,12 +1059,8 @@
                 "'" + std::string(attribute->Value()) +
                 "' is reserved; it cannot be used as a value of "
                 "attribute [" + p->GetKey() + "]",
-<<<<<<< HEAD
                 _source,
                 attribute->GetLineNum());
-=======
-                errorSourcePath, attribute->GetLineNum());
->>>>>>> 85ebd9ba
             err.SetXmlPath(attributeXmlPath);
             _errors.push_back(err);
           }
@@ -1086,12 +1071,8 @@
           Error err(
               ErrorCode::ATTRIBUTE_INVALID,
               "Unable to read attribute[" + p->GetKey() + "]",
-<<<<<<< HEAD
               _source,
               attribute->GetLineNum());
-=======
-              errorSourcePath, attribute->GetLineNum());
->>>>>>> 85ebd9ba
           err.SetXmlPath(attributeXmlPath);
           _errors.push_back(err);
           return false;
@@ -1108,13 +1089,9 @@
               << "] not defined in SDF.\n";
       Error err(
           ErrorCode::ATTRIBUTE_INCORRECT_TYPE,
-<<<<<<< HEAD
           ss.str(),
           _source,
           _xml->GetLineNum());
-=======
-          ss.str(), errorSourcePath, _xml->GetLineNum());
->>>>>>> 85ebd9ba
       err.SetXmlPath(attributeXmlPath);
       enforceConfigurablePolicyCondition(
           _config.WarningsPolicy(), err, _errors);
@@ -1133,12 +1110,8 @@
           ErrorCode::ATTRIBUTE_MISSING,
           "Required attribute[" + p->GetKey() + "] in element[" + _xml->Value()
           + "] is not specified in SDF.",
-<<<<<<< HEAD
           _source,
           _xml->GetLineNum());
-=======
-          errorSourcePath, _xml->GetLineNum());
->>>>>>> 85ebd9ba
       err.SetXmlPath(_sdf->XmlPath());
       _errors.push_back(err);
       return false;
@@ -1182,12 +1155,8 @@
             Error err(
                 ErrorCode::URI_LOOKUP,
                 "Unable to find uri[" + uri + "]",
-<<<<<<< HEAD
                 _source,
                 uriElement->GetLineNum());
-=======
-                errorSourcePath, uriElement->GetLineNum());
->>>>>>> 85ebd9ba
             err.SetXmlPath(uriXmlPath);
             _errors.push_back(err);
             continue;
@@ -1206,12 +1175,8 @@
                     "Unable to resolve uri[" + uri + "] to model path [" +
                     modelPath + "] since it does not contain a model.config " +
                     "file.",
-<<<<<<< HEAD
                     _source,
                     uriElement->GetLineNum());
-=======
-                    errorSourcePath, uriElement->GetLineNum());
->>>>>>> 85ebd9ba
                 err.SetXmlPath(uriXmlPath);
                 _errors.push_back(err);
                 continue;
@@ -1231,12 +1196,8 @@
           Error err(
               ErrorCode::ATTRIBUTE_MISSING,
               "<include> element missing 'uri' attribute",
-<<<<<<< HEAD
               _source,
               elemXml->GetLineNum());
-=======
-              errorSourcePath, elemXml->GetLineNum());
->>>>>>> 85ebd9ba
           err.SetXmlPath(includeXmlPath);
           _errors.push_back(err);
           continue;
@@ -1266,12 +1227,8 @@
             Error err(
                 ErrorCode::FILE_READ,
                 "Unable to read file[" + filename + "]",
-<<<<<<< HEAD
                 _source,
                 uriElement->GetLineNum());
-=======
-                errorSourcePath, uriElement->GetLineNum());
->>>>>>> 85ebd9ba
             err.SetXmlPath(uriXmlPath);
             _errors.push_back(err);
             return false;
@@ -1312,12 +1269,8 @@
                 ErrorCode::ELEMENT_MISSING,
                 "Failed to find top level <model> / <actor> / <light> for "
                 "<include>\n",
-<<<<<<< HEAD
                 _source,
                 uriElement->GetLineNum());
-=======
-                errorSourcePath, uriElement->GetLineNum());
->>>>>>> 85ebd9ba
             err.SetXmlPath(uriXmlPath);
             _errors.push_back(err);
             continue;
@@ -1396,12 +1349,8 @@
                   ErrorCode::MODEL_PLACEMENT_FRAME_INVALID,
                   "<pose> is required when specifying the placement_frame "
                   "element",
-<<<<<<< HEAD
                   _source,
                   elemXml->GetLineNum());
-=======
-                  errorSourcePath, elemXml->GetLineNum());
->>>>>>> 85ebd9ba
               err.SetXmlPath(placementFrameXmlPath);
               _errors.push_back(err);
               return false;
@@ -1416,12 +1365,8 @@
                   "'" + placementFrameVal +
                   "' is reserved; it cannot be used as a value of "
                   "element [placement_frame]",
-<<<<<<< HEAD
                   _source,
                   placementFrameElem->GetLineNum());
-=======
-                  errorSourcePath, placementFrameElem->GetLineNum());
->>>>>>> 85ebd9ba
               err.SetXmlPath(placementFrameXmlPath);
               _errors.push_back(err);
             }
@@ -1445,10 +1390,6 @@
 
                 sdf::ElementPtr pluginElem;
                 pluginElem = topLevelElem->AddElement("plugin");
-<<<<<<< HEAD
-                pluginElem->SetFilePath(_source);
-=======
->>>>>>> 85ebd9ba
                 pluginElem->SetLineNumber(childElemXml->GetLineNum());
                 pluginElem->SetXmlPath(pluginXmlPath);
 
@@ -1458,12 +1399,8 @@
                   Error err(
                       ErrorCode::ELEMENT_INVALID,
                       "Error reading plugin element",
-<<<<<<< HEAD
                       _source,
                       childElemXml->GetLineNum());
-=======
-                      errorSourcePath, childElemXml->GetLineNum());
->>>>>>> 85ebd9ba
                   err.SetXmlPath(pluginXmlPath);
                   _errors.push_back(err);
                   return false;
@@ -1504,10 +1441,6 @@
 
           ElementPtr element = elemDesc->Clone();
           element->SetParent(_sdf);
-<<<<<<< HEAD
-          element->SetFilePath(_source);
-=======
->>>>>>> 85ebd9ba
           element->SetLineNumber(elemXml->GetLineNum());
           element->SetXmlPath(elemXmlPath);
           if (readXml(elemXml, element, _config, _source, _errors))
@@ -1520,12 +1453,8 @@
                 ErrorCode::ELEMENT_INVALID,
                 std::string("Error reading element <") +
                 elemXml->Value() + ">",
-<<<<<<< HEAD
                 _source,
                 elemXml->GetLineNum());
-=======
-                errorSourcePath, elemXml->GetLineNum());
->>>>>>> 85ebd9ba
             err.SetXmlPath(elemXmlPath);
             _errors.push_back(err);
             return false;
@@ -1550,13 +1479,9 @@
 
         Error err(
             ErrorCode::ELEMENT_INCORRECT_TYPE,
-<<<<<<< HEAD
             ss.str(),
             _source,
             elemXml->GetLineNum());
-=======
-            ss.str(), errorSourcePath, elemXml->GetLineNum());
->>>>>>> 85ebd9ba
         err.SetXmlPath(elemXmlPath);
         enforceConfigurablePolicyCondition(
             _config.UnrecognizedElementsPolicy(), err, _errors);
@@ -1587,12 +1512,8 @@
                 ErrorCode::ELEMENT_MISSING,
                 "XML Missing required element[" + elemDesc->GetName() +
                 "], child of element[" + _sdf->GetName() + "]",
-<<<<<<< HEAD
                 _source,
                 elemXml->GetLineNum());
-=======
-                errorSourcePath, elemXml->GetLineNum());
->>>>>>> 85ebd9ba
             err.SetXmlPath(elemXmlPath);
             _errors.push_back(err);
             return false;
