/*
 * Copyright 2012 Open Source Robotics Foundation
 *
 * Licensed under the Apache License, Version 2.0 (the "License");
 * you may not use this file except in compliance with the License.
 * You may obtain a copy of the License at
 *
 *     http://www.apache.org/licenses/LICENSE-2.0
 *
 * Unless required by applicable law or agreed to in writing, software
 * distributed under the License is distributed on an "AS IS" BASIS,
 * WITHOUT WARRANTIES OR CONDITIONS OF ANY KIND, either express or implied.
 * See the License for the specific language governing permissions and
 * limitations under the License.
 *
 */

#include <iostream>
#include <cstdlib>
#include <map>
#include <set>
#include <string>

#include <ignition/math/SemanticVersion.hh>

#include "sdf/Console.hh"
#include "sdf/Filesystem.hh"
#include "sdf/Frame.hh"
#include "sdf/Joint.hh"
#include "sdf/Link.hh"
#include "sdf/Model.hh"
#include "sdf/Param.hh"
#include "sdf/Root.hh"
#include "sdf/SDFImpl.hh"
#include "sdf/World.hh"
#include "sdf/parser.hh"
#include "sdf/ParserConfig.hh"
#include "sdf/sdf_config.h"

#include "Converter.hh"
#include "FrameSemantics.hh"
#include "ScopedGraph.hh"
#include "Utils.hh"
#include "parser_private.hh"
#include "parser_urdf.hh"

namespace sdf
{
inline namespace SDF_VERSION_NAMESPACE {
//////////////////////////////////////////////////
/// \brief Internal helper for readFile, which populates the SDF values
/// from a file
///
/// This populates the given sdf pointer from a file. If the file is a URDF
/// file it is converted to SDF first. Conversion to the latest
/// SDF version is controlled by a function parameter.
/// \param[in] _filename Name of the SDF file
/// \param[in] _convert Convert to the latest version if true.
/// \param[in] _config Custom parser configuration
/// \param[out] _sdf Pointer to an SDF object.
/// \param[out] _errors Parsing errors will be appended to this variable.
/// \return True if successful.
bool readFileInternal(
    const std::string &_filename,
    const bool _convert,
    const ParserConfig &_config,
    SDFPtr _sdf,
    Errors &_errors);

/// \brief Internal helper for readString, which populates the SDF values
/// from a string
///
/// This populates the sdf pointer from a string. If the string is from a URDF
/// file it is converted to SDF first. Conversion to the latest
/// SDF version is controlled by a function parameter.
/// \param[in] _xmlString XML string to be parsed.
/// \param[in] _convert Convert to the latest version if true.
/// \param[in] _config Custom parser configuration
/// \param[out] _sdf Pointer to an SDF object.
/// \param[out] _errors Parsing errors will be appended to this variable.
/// \return True if successful.
bool readStringInternal(
    const std::string &_xmlString,
    const bool _convert,
    const ParserConfig &_config,
    SDFPtr _sdf,
    Errors &_errors);

//////////////////////////////////////////////////
/// \brief Internal helper for creating XMLDocuments
///
/// This creates an XMLDocument with whitespace collapse
/// on, which is not default behavior in tinyxml2.
/// This function is to consolidate locations it is used.
///
/// There is a performance impact associated with collapsing whitespace.
///
/// For more information on the behavior and performance implications,
/// consult the TinyXML2 documentation: https://leethomason.github.io/tinyxml2/
inline auto makeSdfDoc()
{
  return tinyxml2::XMLDocument(true, tinyxml2::COLLAPSE_WHITESPACE);
}

//////////////////////////////////////////////////
static bool isSdfFile(const std::string &_fileName)
{
  std::size_t periodIndex = _fileName.rfind('.');
  if (periodIndex != std::string::npos)
  {
    const std::string ext = _fileName.substr(periodIndex);
    return ext == ".sdf" || ext == ".world";
  }
  return false;
}

//////////////////////////////////////////////////
template <typename TPtr>
static inline bool _initFile(const std::string &_filename, TPtr _sdf)
{
  auto xmlDoc = makeSdfDoc();
  if (tinyxml2::XML_SUCCESS != xmlDoc.LoadFile(_filename.c_str()))
  {
    sdferr << "Unable to load file["
           << _filename << "]: " << xmlDoc.ErrorStr() << "\n";
    return false;
  }

  return initDoc(&xmlDoc, _sdf);
}

//////////////////////////////////////////////////
bool init(SDFPtr _sdf)
{
  std::string xmldata = SDF::EmbeddedSpec("root.sdf", false);
  auto xmlDoc = makeSdfDoc();
  xmlDoc.Parse(xmldata.c_str());
  return initDoc(&xmlDoc, _sdf);
}

//////////////////////////////////////////////////
bool initFile(const std::string &_filename, SDFPtr _sdf)
{
  return initFile(_filename, ParserConfig::GlobalConfig(), _sdf);
}

//////////////////////////////////////////////////
bool initFile(
    const std::string &_filename, const ParserConfig &_config, SDFPtr _sdf)
{
  std::string xmldata = SDF::EmbeddedSpec(_filename, true);
  if (!xmldata.empty())
  {
    auto xmlDoc = makeSdfDoc();
    xmlDoc.Parse(xmldata.c_str());
    return initDoc(&xmlDoc, _sdf);
  }
  return _initFile(sdf::findFile(_filename, true, false, _config), _sdf);
}

//////////////////////////////////////////////////
bool initFile(const std::string &_filename, ElementPtr _sdf)
{
  return initFile(_filename, ParserConfig::GlobalConfig(), _sdf);
}

//////////////////////////////////////////////////
bool initFile(
    const std::string &_filename, const ParserConfig &_config, ElementPtr _sdf)
{
  std::string xmldata = SDF::EmbeddedSpec(_filename, true);
  if (!xmldata.empty())
  {
    auto xmlDoc = makeSdfDoc();
    xmlDoc.Parse(xmldata.c_str());
    return initDoc(&xmlDoc, _sdf);
  }
  return _initFile(sdf::findFile(_filename, true, false, _config), _sdf);
}

//////////////////////////////////////////////////
bool initString(
    const std::string &_xmlString, const ParserConfig &, SDFPtr _sdf)
{
  auto xmlDoc = makeSdfDoc();
  if (xmlDoc.Parse(_xmlString.c_str()))
  {
    sdferr << "Failed to parse string as XML: " << xmlDoc.ErrorStr() << '\n';
    return false;
  }

  return initDoc(&xmlDoc, _sdf);
}

//////////////////////////////////////////////////
bool initString(const std::string &_xmlString, SDFPtr _sdf)
{
  return initString(_xmlString, ParserConfig::GlobalConfig(), _sdf);
}

//////////////////////////////////////////////////
inline tinyxml2::XMLElement *_initDocGetElement(tinyxml2::XMLDocument *_xmlDoc)
{
  if (!_xmlDoc)
  {
    sdferr << "Could not parse the xml\n";
    return nullptr;
  }

  tinyxml2::XMLElement *element = _xmlDoc->FirstChildElement("element");
  if (!element)
  {
    sdferr << "Could not find the 'element' element in the xml file\n";
    return nullptr;
  }

  return element;
}

//////////////////////////////////////////////////
bool initDoc(tinyxml2::XMLDocument *_xmlDoc, SDFPtr _sdf)
{
  auto element = _initDocGetElement(_xmlDoc);
  if (!element)
  {
    return false;
  }

  return initXml(element, _sdf->Root());
}

//////////////////////////////////////////////////
bool initDoc(tinyxml2::XMLDocument *_xmlDoc, ElementPtr _sdf)
{
  auto element = _initDocGetElement(_xmlDoc);
  if (!element)
  {
    return false;
  }

  return initXml(element, _sdf);
}

//////////////////////////////////////////////////
bool initXml(tinyxml2::XMLElement *_xml, ElementPtr _sdf)
{
  const char *refString = _xml->Attribute("ref");
  if (refString)
  {
    _sdf->SetReferenceSDF(std::string(refString));
  }

  const char *nameString = _xml->Attribute("name");
  if (!nameString)
  {
    sdferr << "Element is missing the name attribute\n";
    return false;
  }
  _sdf->SetName(std::string(nameString));

  const char *requiredString = _xml->Attribute("required");
  if (!requiredString)
  {
    sdferr << "Element is missing the required attributed\n";
    return false;
  }
  _sdf->SetRequired(requiredString);

  const char *elemTypeString = _xml->Attribute("type");
  if (elemTypeString)
  {
    bool required = std::string(requiredString) == "1" ? true : false;
    const char *elemDefaultValue = _xml->Attribute("default");
    std::string description;
    tinyxml2::XMLElement *descChild = _xml->FirstChildElement("description");
    if (descChild && descChild->GetText())
    {
      description = descChild->GetText();
    }

    std::string minValue;
    const char *elemMinValue = _xml->Attribute("min");
    if (nullptr != elemMinValue)
    {
      minValue = elemMinValue;
    }

    std::string maxValue;
    const char *elemMaxValue = _xml->Attribute("max");
    if (nullptr != elemMaxValue)
    {
      maxValue = elemMaxValue;
    }

    _sdf->AddValue(elemTypeString, elemDefaultValue, required, minValue,
                   maxValue, description);
  }

  // Get all attributes
  for (tinyxml2::XMLElement *child = _xml->FirstChildElement("attribute");
       child; child = child->NextSiblingElement("attribute"))
  {
    auto *descriptionChild = child->FirstChildElement("description");
    const char *name = child->Attribute("name");
    const char *type = child->Attribute("type");
    const char *defaultValue = child->Attribute("default");

    requiredString = child->Attribute("required");

    if (!name)
    {
      sdferr << "Attribute is missing a name\n";
      return false;
    }
    if (!type)
    {
      sdferr << "Attribute is missing a type\n";
      return false;
    }
    if (!defaultValue)
    {
      sdferr << "Attribute[" << name << "] is missing a default\n";
      return false;
    }
    if (!requiredString)
    {
      sdferr << "Attribute is missing a required string\n";
      return false;
    }
    std::string requiredStr = sdf::trim(requiredString);
    bool required = requiredStr == "1" ? true : false;
    std::string description;

    if (descriptionChild && descriptionChild->GetText())
    {
      description = descriptionChild->GetText();
    }

    _sdf->AddAttribute(name, type, defaultValue, required, description);
  }

  // Read the element description
  tinyxml2::XMLElement *descChild = _xml->FirstChildElement("description");
  if (descChild && descChild->GetText())
  {
    _sdf->SetDescription(descChild->GetText());
  }

  // Get all child elements
  for (tinyxml2::XMLElement *child = _xml->FirstChildElement("element");
       child; child = child->NextSiblingElement("element"))
  {
    const char *copyDataString = child->Attribute("copy_data");
    if (copyDataString &&
        (std::string(copyDataString) == "true" ||
         std::string(copyDataString) == "1"))
    {
      _sdf->SetCopyChildren(true);
    }
    else
    {
      ElementPtr element(new Element);
      initXml(child, element);
      _sdf->AddElementDescription(element);
    }
  }

  // Get all include elements
  for (tinyxml2::XMLElement *child = _xml->FirstChildElement("include");
       child; child = child->NextSiblingElement("include"))
  {
    std::string filename = child->Attribute("filename");

    ElementPtr element(new Element);

    initFile(filename, element);

    // override description for include elements
    tinyxml2::XMLElement *description = child->FirstChildElement("description");
    if (description)
    {
      element->SetDescription(description->GetText());
    }

    _sdf->AddElementDescription(element);
  }

  return true;
}

//////////////////////////////////////////////////
SDFPtr readFile(const std::string &_filename, Errors &_errors)
{
  return readFile(_filename, ParserConfig::GlobalConfig(), _errors);
}

//////////////////////////////////////////////////
SDFPtr readFile(
    const std::string &_filename, const ParserConfig &_config, Errors &_errors)
{
  // Create and initialize the data structure that will hold the parsed SDF data
  sdf::SDFPtr sdfParsed(new sdf::SDF());
  sdf::init(sdfParsed);

  // Read an SDF file, and store the result in sdfParsed.
  if (!sdf::readFile(_filename, _config, sdfParsed, _errors))
  {
    return SDFPtr();
  }

  return sdfParsed;
}

//////////////////////////////////////////////////
SDFPtr readFile(const std::string &_filename)
{
  Errors errors;
  SDFPtr result = readFile(_filename, errors);

  // Output errors
  for (auto const &e : errors)
    std::cerr << e << std::endl;

  return result;
}

//////////////////////////////////////////////////
bool readFile(const std::string &_filename, SDFPtr _sdf)
{
  Errors errors;
  bool result = readFile(_filename, _sdf, errors);

  // Output errors
  for (auto const &e : errors)
    std::cerr << e << std::endl;

  return result;
}

//////////////////////////////////////////////////
bool readFile(const std::string &_filename, SDFPtr _sdf, Errors &_errors)
{
  return readFile(_filename, ParserConfig::GlobalConfig(), _sdf, _errors);
}

//////////////////////////////////////////////////
bool readFile(const std::string &_filename, const ParserConfig &_config,
    SDFPtr _sdf, Errors &_errors)
{
  return readFileInternal(_filename, true, _config, _sdf, _errors);
}

//////////////////////////////////////////////////
bool readFileWithoutConversion(
    const std::string &_filename, SDFPtr _sdf, Errors &_errors)
{
  return readFileWithoutConversion(
      _filename, ParserConfig::GlobalConfig(), _sdf, _errors);
}

//////////////////////////////////////////////////
bool readFileWithoutConversion(const std::string &_filename,
    const ParserConfig &_config, SDFPtr _sdf, Errors &_errors)
{
  return readFileInternal(_filename, false, _config, _sdf, _errors);
}

//////////////////////////////////////////////////
bool readFileInternal(const std::string &_filename, const bool _convert,
    const ParserConfig &_config, SDFPtr _sdf, Errors &_errors)
{
  auto xmlDoc = makeSdfDoc();
  std::string filename = sdf::findFile(_filename, true, true, _config);

  if (filename.empty())
  {
    sdferr << "Error finding file [" << _filename << "].\n";
    return false;
  }

  if (filesystem::is_directory(filename))
  {
    filename = getModelFilePath(filename);
  }

  if (!filesystem::exists(filename))
  {
    sdferr << "File [" << filename << "] doesn't exist.\n";
    return false;
  }

  auto error_code = xmlDoc.LoadFile(filename.c_str());
  if (error_code)
  {
    sdferr << "Error parsing XML in file [" << filename << "]: "
           << xmlDoc.ErrorStr() << '\n';
    return false;
  }

  // Suppress deprecation for sdf::URDF2SDF
  if (readDoc(&xmlDoc, _sdf, filename, _convert, _config, _errors))
  {
    return true;
  }
  else if (URDF2SDF::IsURDF(filename))
  {
    URDF2SDF u2g;
    auto doc = makeSdfDoc();
    u2g.InitModelFile(filename, &doc);
    if (sdf::readDoc(&doc, _sdf, "urdf file", _convert, _config, _errors))
    {
      sdfdbg << "parse from urdf file [" << _filename << "].\n";
      return true;
    }
    else
    {
      sdferr << "parse as old deprecated model file failed.\n";
      return false;
    }
  }

  return false;
}

//////////////////////////////////////////////////
bool readString(const std::string &_xmlString, SDFPtr _sdf)
{
  Errors errors;
  bool result = readString(_xmlString, _sdf, errors);

  // Output errors
  for (auto const &e : errors)
    std::cerr << e << std::endl;

  return result;
}

//////////////////////////////////////////////////
bool readString(const std::string &_xmlString, SDFPtr _sdf, Errors &_errors)
{
  return readString(_xmlString, ParserConfig::GlobalConfig(), _sdf, _errors);
}

//////////////////////////////////////////////////
bool readString(const std::string &_xmlString, const ParserConfig &_config,
    SDFPtr _sdf, Errors &_errors)
{
  return readStringInternal(_xmlString, true, _config, _sdf, _errors);
}

//////////////////////////////////////////////////
bool readStringWithoutConversion(
    const std::string &_filename, SDFPtr _sdf, Errors &_errors)
{
  return readStringWithoutConversion(
      _filename, ParserConfig::GlobalConfig(), _sdf, _errors);
}

//////////////////////////////////////////////////
bool readStringWithoutConversion(const std::string &_filename,
    const ParserConfig &_config, SDFPtr _sdf, Errors &_errors)
{
  return readStringInternal(_filename, false, _config, _sdf, _errors);
}

//////////////////////////////////////////////////
bool readStringInternal(const std::string &_xmlString, const bool _convert,
    const ParserConfig &_config, SDFPtr _sdf, Errors &_errors)
{
  auto xmlDoc = makeSdfDoc();
  xmlDoc.Parse(_xmlString.c_str());
  if (xmlDoc.Error())
  {
    sdferr << "Error parsing XML from string: " << xmlDoc.ErrorStr() << '\n';
    return false;
  }
  if (readDoc(&xmlDoc, _sdf, std::string(kSdfStringSource), _convert, _config,
              _errors))
  {
    return true;
  }
  else
  {
    URDF2SDF u2g;
    auto doc = makeSdfDoc();
    u2g.InitModelString(_xmlString, &doc);

    if (sdf::readDoc(&doc, _sdf, std::string(kUrdfStringSource), _convert,
                    _config, _errors))
    {
      sdfdbg << "Parsing from urdf.\n";
      return true;
    }
    else
    {
      sdferr << "parse as old deprecated model file failed.\n";
      return false;
    }
  }

  return false;
}

//////////////////////////////////////////////////
bool readString(const std::string &_xmlString, ElementPtr _sdf)
{
  Errors errors;
  bool result = readString(_xmlString, _sdf, errors);

  // Output errors
  for (auto const &e : errors)
    std::cerr << e << std::endl;

  return result;
}

//////////////////////////////////////////////////
bool readString(const std::string &_xmlString, ElementPtr _sdf, Errors &_errors)
{
  return readString(_xmlString, ParserConfig::GlobalConfig(), _sdf, _errors);
}

//////////////////////////////////////////////////
bool readString(const std::string &_xmlString, const ParserConfig &_config,
    ElementPtr _sdf, Errors &_errors)
{
  auto xmlDoc = makeSdfDoc();
  xmlDoc.Parse(_xmlString.c_str());
  if (xmlDoc.Error())
  {
    sdferr << "Error parsing XML from string: " << xmlDoc.ErrorStr() << '\n';
    return false;
  }
  if (readDoc(&xmlDoc, _sdf, std::string(kSdfStringSource), true, _config,
              _errors))
  {
    return true;
  }
  else
  {
    sdferr << "parse as sdf version " << SDF::Version() << " failed, "
           << "should try to parse as old deprecated format\n";
    return false;
  }
}

//////////////////////////////////////////////////
bool readDoc(tinyxml2::XMLDocument *_xmlDoc, SDFPtr _sdf,
    const std::string &_source, bool _convert, const ParserConfig &_config,
    Errors &_errors)
{
  if (!_xmlDoc)
  {
    sdfwarn << "Could not parse the xml from source[" << _source << "]\n";
    return false;
  }

  // check sdf version
  tinyxml2::XMLElement *sdfNode = _xmlDoc->FirstChildElement("sdf");
  if (!sdfNode)
  {
    return false;
  }

  if (nullptr == _sdf || nullptr == _sdf->Root())
  {
    sdferr << "SDF pointer or its Root is null.\n";
    return false;
  }

  if (_source != std::string(kSdfStringSource))
  {
    _sdf->SetFilePath(_source);
  }

  if (sdfNode && sdfNode->Attribute("version"))
  {
    if (_sdf->OriginalVersion().empty())
    {
      _sdf->SetOriginalVersion(sdfNode->Attribute("version"));
    }

    if (_sdf->Root()->OriginalVersion().empty())
    {
      _sdf->Root()->SetOriginalVersion(sdfNode->Attribute("version"));
    }

    if (!_sdf->Root()->LineNumber().has_value())
    {
      _sdf->Root()->SetLineNumber(sdfNode->GetLineNum());
    }

    if (_sdf->Root()->XmlPath().empty())
    {
      _sdf->Root()->SetXmlPath("/sdf");
    }

    if (_convert
        && strcmp(sdfNode->Attribute("version"), SDF::Version().c_str()) != 0)
    {
      sdfdbg << "Converting a deprecated source[" << _source << "].\n";
      Converter::Convert(_xmlDoc, SDF::Version());
    }

    // parse new sdf xml
    auto *elemXml = _xmlDoc->FirstChildElement(_sdf->Root()->GetName().c_str());
    if (!readXml(elemXml, _sdf->Root(), _config, _source, _errors))
    {
      _errors.push_back({ErrorCode::ELEMENT_INVALID,
          "Error reading element <" + _sdf->Root()->GetName() + ">"});
      return false;
    }

    // delimiter '::' in element names not allowed in SDFormat >= 1.8
    ignition::math::SemanticVersion sdfVersion(_sdf->Root()->OriginalVersion());
    if (sdfVersion >= ignition::math::SemanticVersion(1, 8)
        && !recursiveSiblingNoDoubleColonInNames(_sdf->Root()))
    {
      _errors.push_back({ErrorCode::RESERVED_NAME,
          "Delimiter '::' found in attribute names of element <"
          + _sdf->Root()->GetName() +
          ">, which is not allowed in SDFormat >= 1.8"});
      return false;
    }
  }
  else
  {
    if (!sdfNode)
    {
      sdfdbg << "No <sdf> element in file[" << _source << "]\n";
    }
    else if (!sdfNode->Attribute("version"))
    {
      sdfdbg << "SDF <sdf> element has no version in file["
             << _source << "]\n";
    }
    return false;
  }

  return true;
}

//////////////////////////////////////////////////
bool readDoc(tinyxml2::XMLDocument *_xmlDoc, ElementPtr _sdf,
    const std::string &_source, bool _convert, const ParserConfig &_config,
    Errors &_errors)
{
  if (!_xmlDoc)
  {
    sdfwarn << "Could not parse the xml\n";
    return false;
  }

  // check sdf version
  tinyxml2::XMLElement *sdfNode = _xmlDoc->FirstChildElement("sdf");
  if (!sdfNode)
  {
    return false;
  }

  if (_source != std::string(kSdfStringSource))
  {
    _sdf->SetFilePath(_source);
  }

  if (sdfNode && sdfNode->Attribute("version"))
  {
    if (_sdf->OriginalVersion().empty())
    {
      _sdf->SetOriginalVersion(sdfNode->Attribute("version"));
    }

    if (!_sdf->LineNumber().has_value())
    {
      _sdf->SetLineNumber(sdfNode->GetLineNum());
    }

    if (_sdf->XmlPath().empty())
    {
      _sdf->SetXmlPath("/sdf");
    }

    if (_convert
        && strcmp(sdfNode->Attribute("version"), SDF::Version().c_str()) != 0)
    {
      sdfdbg << "Converting a deprecated SDF source[" << _source << "].\n";

      Converter::Convert(_xmlDoc, SDF::Version());
    }

    tinyxml2::XMLElement *elemXml = sdfNode;
    if (sdfNode->Value() != _sdf->GetName() &&
        sdfNode->FirstChildElement(_sdf->GetName().c_str()))
    {
      elemXml = sdfNode->FirstChildElement(_sdf->GetName().c_str());
    }

    // parse new sdf xml
    if (!readXml(elemXml, _sdf, _config, _source, _errors))
    {
      _errors.push_back({ErrorCode::ELEMENT_INVALID,
          "Unable to parse sdf element["+ _sdf->GetName() + "]"});
      return false;
    }

    // delimiter '::' in element names not allowed in SDFormat >= 1.8
    ignition::math::SemanticVersion sdfVersion(_sdf->OriginalVersion());
    if (sdfVersion >= ignition::math::SemanticVersion(1, 8)
        && !recursiveSiblingNoDoubleColonInNames(_sdf))
    {
      _errors.push_back({ErrorCode::RESERVED_NAME,
          "Delimiter '::' found in attribute names of element <"
          + _sdf->GetName() +
          ">, which is not allowed in SDFormat >= 1.8"});
      return false;
    }
  }
  else
  {
    if (!sdfNode)
    {
      sdfdbg << "SDF has no <sdf> element\n";
    }
    else if (!sdfNode->Attribute("version"))
    {
      sdfdbg << "<sdf> element has no version\n";
    }
    return false;
  }

  return true;
}

//////////////////////////////////////////////////
std::string getBestSupportedModelVersion(tinyxml2::XMLElement *_modelXML,
                                         std::string &_modelFileName)
{
  tinyxml2::XMLElement *sdfXML = _modelXML->FirstChildElement("sdf");
  tinyxml2::XMLElement *nameSearch = _modelXML->FirstChildElement("name");

  // If a match is not found, use the latest version of the element
  // that is not older than the SDF parser.
  ignition::math::SemanticVersion sdfParserVersion(SDF_VERSION);
  std::string bestVersionStr = "0.0";

  tinyxml2::XMLElement *sdfSearch = sdfXML;
  while (sdfSearch)
  {
    if (sdfSearch->Attribute("version"))
    {
      auto version = std::string(sdfSearch->Attribute("version"));
      ignition::math::SemanticVersion modelVersion(version);
      ignition::math::SemanticVersion bestVersion(bestVersionStr);
      if (modelVersion > bestVersion)
      {
        // this model is better than the previous one
        if (modelVersion <= sdfParserVersion)
        {
          // the parser can read it
          sdfXML  = sdfSearch;
          bestVersionStr = version;
        }
        else
        {
          sdfwarn << "Ignoring version " << version
                  << " for model " << nameSearch->GetText()
                  << " because is newer than this sdf parser"
                  << " (version " << SDF_VERSION << ")\n";
        }
      }
    }
    sdfSearch = sdfSearch->NextSiblingElement("sdf");
  }

  if (!sdfXML || !sdfXML->GetText())
  {
    sdferr << "Failure to detect an sdf tag in the model config file"
           << " for model: " << nameSearch->GetText() << "\n";

    _modelFileName = "";
    return "";
  }

  if (!sdfXML->Attribute("version"))
  {
    sdfwarn << "Can not find the XML attribute 'version'"
            << " in sdf XML tag for model: " << nameSearch->GetText() << "."
            << " Please specify the SDF protocol supported in the model"
            << " configuration file. The first sdf tag in the config file"
            << " will be used \n";
  }

  _modelFileName = sdfXML->GetText();
  return bestVersionStr;
}

//////////////////////////////////////////////////
std::string getModelFilePath(const std::string &_modelDirPath)
{
  std::string configFilePath;

  /// \todo This hardcoded bit is very Gazebo centric. It should
  /// be abstracted away, possibly through a plugin to SDF.
  configFilePath = sdf::filesystem::append(_modelDirPath, "model.config");
  if (!sdf::filesystem::exists(configFilePath))
  {
    // We didn't find model.config, look for manifest.xml instead
    configFilePath = sdf::filesystem::append(_modelDirPath, "manifest.xml");
    if (!sdf::filesystem::exists(configFilePath))
    {
      // We didn't find manifest.xml either, output an error and get out.
      sdferr << "Could not find model.config or manifest.xml in ["
             << _modelDirPath << "]\n";
      return std::string();
    }
    else
    {
      // We found manifest.xml, but since it is deprecated print a warning.
      sdfwarn << "The manifest.xml for a model is deprecated. "
              << "Please rename manifest.xml to "
              << "model.config" << ".\n";
    }
  }

  auto configFileDoc = makeSdfDoc();
  if (tinyxml2::XML_SUCCESS != configFileDoc.LoadFile(configFilePath.c_str()))
  {
    sdferr << "Error parsing XML in file ["
           << configFilePath << "]: "
           << configFileDoc.ErrorStr() << '\n';
    return std::string();
  }

  tinyxml2::XMLElement *modelXML = configFileDoc.FirstChildElement("model");

  if (!modelXML)
  {
    sdferr << "No <model> element in configFile[" << configFilePath << "]\n";
    return std::string();
  }

  std::string modelFileName;
  if (getBestSupportedModelVersion(modelXML, modelFileName).empty())
  {
    return std::string();
  }

  return sdf::filesystem::append(_modelDirPath, modelFileName);
}

//////////////////////////////////////////////////
bool readXml(tinyxml2::XMLElement *_xml, ElementPtr _sdf,
    const ParserConfig &_config, const std::string &_source, Errors &_errors)
{
  // Check if the element pointer is deprecated.
  if (_sdf->GetRequired() == "-1")
  {
    std::stringstream ss;
    ss << "SDF Element[" + _sdf->GetName() + "] is deprecated\n";
    Error err(ErrorCode::ELEMENT_DEPRECATED, ss.str());
    err.SetXmlPath(_sdf->XmlPath());
    enforceConfigurablePolicyCondition(
        _config.DeprecatedElementsPolicy(), err, _errors);
  }

  if (!_xml)
  {
    if (_sdf->GetRequired() == "1" || _sdf->GetRequired() =="+")
    {
      Error err(
          ErrorCode::ELEMENT_MISSING,
          "SDF Element<" + _sdf->GetName() + "> is missing",
          _source);
      err.SetXmlPath(_sdf->XmlPath());
      _errors.push_back(err);
      return false;
    }
    else
    {
      return true;
    }
  }

  if (_xml->GetText() != nullptr && _sdf->GetValue())
  {
    if (!_sdf->GetValue()->SetFromString(_xml->GetText()))
      return false;
  }

  // check for nested sdf
  std::string refSDFStr = _sdf->ReferenceSDF();
  if (!refSDFStr.empty())
  {
    const std::string filePath = _sdf->FilePath();
    const std::string xmlPath = _sdf->XmlPath();
    auto lineNumber = _sdf->LineNumber();

    ElementPtr refSDF;
    refSDF.reset(new Element);
    std::string refFilename = refSDFStr + ".sdf";
    initFile(refFilename, refSDF);
    _sdf->RemoveFromParent();
    _sdf->Copy(refSDF);

    _sdf->SetFilePath(filePath);
    _sdf->SetXmlPath(xmlPath);
    if (lineNumber.has_value())
      _sdf->SetLineNumber(lineNumber.value());
  }

  // A list of parent element-attributes pairs where a frame name is referenced
  // in the attribute. This is used to check if the reference is invalid.
  std::set<std::pair<std::string, std::string>> frameReferenceAttributes {
      // //frame/[@attached_to]
      {"frame", "attached_to"},
      // //pose/[@relative_to]
      {"pose", "relative_to"},
      // //model/[@placement_frame]
      {"model", "placement_frame"},
      // //model/[@canonical_link]
      {"model", "canonical_link"},
      // //sensor/imu/orientation_reference_frame/custom_rpy/[@parent_frame]
      {"custom_rpy", "parent_frame"}};

  const tinyxml2::XMLAttribute *attribute = _xml->FirstAttribute();

  unsigned int i = 0;

  // Iterate over all the attributes defined in the given XML element
  while (attribute)
  {
    // Avoid printing a warning message for missing attributes if a namespaced
    // attribute is found
    if (std::strchr(attribute->Name(), ':') != nullptr)
    {
      _sdf->AddAttribute(attribute->Name(), "string", "", 1, "");
      _sdf->GetAttribute(attribute->Name())->SetFromString(attribute->Value());
      attribute = attribute->Next();
      continue;
    }

    // Construct the Xml path of the current attribute
    const std::string attributeXmlPath = _sdf->XmlPath() + "[@" +
        attribute->Name() + "=\"" + attribute->Value() + "\"]";

    // Find the matching attribute in SDF
    for (i = 0; i < _sdf->GetAttributeCount(); ++i)
    {
      ParamPtr p = _sdf->GetAttribute(i);
      if (p->GetKey() == attribute->Name())
      {
        if (frameReferenceAttributes.count(
                std::make_pair(_sdf->GetName(), attribute->Name())) != 0)
        {
          if (!isValidFrameReference(attribute->Value()))
          {
            Error err(
                ErrorCode::ATTRIBUTE_INVALID,
                "'" + std::string(attribute->Value()) +
                "' is reserved; it cannot be used as a value of "
                "attribute [" + p->GetKey() + "]",
                _source,
                attribute->GetLineNum());
            err.SetXmlPath(attributeXmlPath);
            _errors.push_back(err);
          }
        }
        // Set the value of the SDF attribute
        if (!p->SetFromString(attribute->Value()))
        {
          Error err(
              ErrorCode::ATTRIBUTE_INVALID,
              "Unable to read attribute[" + p->GetKey() + "]",
              _source,
              attribute->GetLineNum());
          err.SetXmlPath(attributeXmlPath);
          _errors.push_back(err);
          return false;
        }
        break;
      }
    }

    if (i == _sdf->GetAttributeCount())
    {
      std::stringstream ss;
      ss << "XML Attribute[" << attribute->Name()
              << "] in element[" << _xml->Value()
              << "] not defined in SDF.\n";
      Error err(
          ErrorCode::ATTRIBUTE_INCORRECT_TYPE,
          ss.str(),
          _source,
          _xml->GetLineNum());
      err.SetXmlPath(attributeXmlPath);
      enforceConfigurablePolicyCondition(
          _config.WarningsPolicy(), err, _errors);
    }

    attribute = attribute->Next();
  }

  // Check that all required attributes have been set
  for (i = 0; i < _sdf->GetAttributeCount(); ++i)
  {
    ParamPtr p = _sdf->GetAttribute(i);
    if (p->GetRequired() && !p->GetSet())
    {
      Error err(
          ErrorCode::ATTRIBUTE_MISSING,
          "Required attribute[" + p->GetKey() + "] in element[" + _xml->Value()
          + "] is not specified in SDF.",
          _source,
          _xml->GetLineNum());
      err.SetXmlPath(_sdf->XmlPath());
      _errors.push_back(err);
      return false;
    }
  }

  if (_sdf->GetCopyChildren())
  {
    copyChildren(_sdf, _xml, false);
  }
  else
  {
    std::string filename;

    // Keep count of the include indices
    int includeElemIndex = -1;

    // Iterate over all the child elements
    tinyxml2::XMLElement *elemXml = nullptr;
    for (elemXml = _xml->FirstChildElement(); elemXml;
         elemXml = elemXml->NextSiblingElement())
    {
      if (std::string("include") == elemXml->Value())
      {
        std::string modelPath;
        std::string uri;
        tinyxml2::XMLElement *uriElement = elemXml->FirstChildElement("uri");

        const std::string includeXmlPath = _sdf->XmlPath() + "/include[" +
            std::to_string(++includeElemIndex) + "]";
        const std::string uriXmlPath = includeXmlPath + "/uri";

        if (uriElement)
        {
          uri = uriElement->GetText();
          modelPath = sdf::findFile(uri, true, true, _config);

          // Test the model path
          if (modelPath.empty())
          {
            Error err(
                ErrorCode::URI_LOOKUP,
                "Unable to find uri[" + uri + "]",
                _source,
                uriElement->GetLineNum());
            err.SetXmlPath(uriXmlPath);
            _errors.push_back(err);
            continue;
          }
          else
          {
            if (sdf::filesystem::is_directory(modelPath))
            {
              // Get the model.config filename
              filename = getModelFilePath(modelPath);

              if (filename.empty())
              {
                Error err(
                    ErrorCode::URI_LOOKUP,
                    "Unable to resolve uri[" + uri + "] to model path [" +
                    modelPath + "] since it does not contain a model.config " +
                    "file.",
                    _source,
                    uriElement->GetLineNum());
                err.SetXmlPath(uriXmlPath);
                _errors.push_back(err);
                continue;
              }
            }
            else
            {
              // This is a file path and since sdf::findFile returns an empty
              // string if the file doesn't exist, we don't have to check for
              // existence again here.
              filename = modelPath;
            }
          }
        }
        else
        {
          Error err(
              ErrorCode::ATTRIBUTE_MISSING,
              "<include> element missing 'uri' attribute",
              _source,
              elemXml->GetLineNum());
          err.SetXmlPath(includeXmlPath);
          _errors.push_back(err);
          continue;
        }

        // If the file is not an SDFormat file, it is assumed that it will
        // handled by a custom parser, so fall through and add the include
        // element into _sdf.
        if (sdf::isSdfFile(filename) || _config.CustomModelParsers().empty())
        {
          // NOTE: sdf::init is an expensive call. For performance reason,
          // a new sdf pointer is created here by cloning a fresh sdf template
          // pointer instead of calling init every iteration.
          // SDFPtr includeSDF(new SDF);
          // init(includeSDF);
          static SDFPtr includeSDFTemplate;
          if (!includeSDFTemplate)
          {
            includeSDFTemplate.reset(new SDF);
            init(includeSDFTemplate);
          }
          SDFPtr includeSDF(new SDF);
          includeSDF->Root(includeSDFTemplate->Root()->Clone());

          if (!readFile(filename, includeSDF))
          {
            Error err(
                ErrorCode::FILE_READ,
                "Unable to read file[" + filename + "]",
                _source,
                uriElement->GetLineNum());
            err.SetXmlPath(uriXmlPath);
            _errors.push_back(err);
            return false;
          }

          // For now there is only a warning if there is more than one model,
          // actor or light element, or two different types of those elements.
          // For compatibility with old behavior, this chooses the first element
          // in the preference order: model->actor->light
          sdf::ElementPtr topLevelElem;
          for (const auto &elementType : {"model", "actor", "light"})
          {
            if (includeSDF->Root()->HasElement(elementType))
            {
              if (nullptr == topLevelElem)
              {
                topLevelElem = includeSDF->Root()->GetElement(elementType);
              }
              else
              {
                std::stringstream ss;
                ss << "Found other top level element <" << elementType
                  << "> in addition to <" << topLevelElem->GetName()
                  << "> in include file. This is unsupported and in future "
                  << "versions of libsdformat will become an error";
                Error err(
                    ErrorCode::ELEMENT_INCORRECT_TYPE, ss.str(), filename);
                err.SetXmlPath("/sdf/" + std::string(elementType));
                enforceConfigurablePolicyCondition(
                    _config.WarningsPolicy(), err, _errors);
              }
            }
          }

          if (nullptr == topLevelElem)
          {
            Error err(
                ErrorCode::ELEMENT_MISSING,
                "Failed to find top level <model> / <actor> / <light> for "
                "<include>\n",
                _source,
                uriElement->GetLineNum());
            err.SetXmlPath(uriXmlPath);
            _errors.push_back(err);
            continue;
          }

          const auto topLevelElementType = topLevelElem->GetName();
          // Check for more than one of the discovered top-level element type
          auto nextTopLevelElem =
              topLevelElem->GetNextElement(topLevelElementType);
          if (nullptr != nextTopLevelElem)
          {
            std::stringstream ss;
            ss << "Found more than one of " << topLevelElem->GetName()
              << " for <include>. This is unsupported and in future "
              << "versions of libsdformat will become an error";
            Error err(
                ErrorCode::ELEMENT_INCORRECT_TYPE, ss.str(), filename);
            err.SetXmlPath("/sdf/" + topLevelElementType);
            enforceConfigurablePolicyCondition(
                _config.WarningsPolicy(), err, _errors);
          }

          bool isModel = topLevelElementType == "model";
          bool isActor = topLevelElementType == "actor";

          if (elemXml->FirstChildElement("name"))
          {
            const std::string overrideName =
                elemXml->FirstChildElement("name")->GetText();
            topLevelElem->GetAttribute("name")->SetFromString(overrideName);
            topLevelElem->SetXmlPath("/sdf/" + topLevelElementType +
                "[@name=\"" + overrideName + "\"]");
          }

          tinyxml2::XMLElement *poseElemXml =
              elemXml->FirstChildElement("pose");
          if (poseElemXml)
          {
            sdf::ElementPtr poseElem = topLevelElem->GetElement("pose");

            if (poseElemXml->GetText())
            {
              poseElem->GetValue()->SetFromString(poseElemXml->GetText());
            }
            else
            {
              poseElem->GetValue()->Reset();
            }

            const char *relativeTo = poseElemXml->Attribute("relative_to");
            if (relativeTo)
            {
              poseElem->GetAttribute("relative_to")->SetFromString(relativeTo);
            }
            else
            {
              poseElem->GetAttribute("relative_to")->Reset();
            }
          }

          if (isModel && elemXml->FirstChildElement("static"))
          {
            topLevelElem->GetElement("static")->GetValue()->SetFromString(
                elemXml->FirstChildElement("static")->GetText());
          }

          auto *placementFrameElem =
              elemXml->FirstChildElement("placement_frame");
          if (isModel && placementFrameElem)
          {
            const std::string placementFrameXmlPath =
                includeXmlPath + "/placement_frame";
            if (nullptr == elemXml->FirstChildElement("pose"))
            {
              Error err(
                  ErrorCode::MODEL_PLACEMENT_FRAME_INVALID,
                  "<pose> is required when specifying the placement_frame "
                  "element",
                  _source,
                  elemXml->GetLineNum());
              err.SetXmlPath(placementFrameXmlPath);
              _errors.push_back(err);
              return false;
            }

            const std::string placementFrameVal = placementFrameElem->GetText();

            if (!isValidFrameReference(placementFrameVal))
            {
              Error err(
                  ErrorCode::RESERVED_NAME,
                  "'" + placementFrameVal +
                  "' is reserved; it cannot be used as a value of "
                  "element [placement_frame]",
                  _source,
                  placementFrameElem->GetLineNum());
              err.SetXmlPath(placementFrameXmlPath);
              _errors.push_back(err);
            }
            topLevelElem->GetAttribute("placement_frame")
                ->SetFromString(placementFrameVal);
          }

          if (isModel || isActor)
          {
            // Using indices for plugins as duplicated plugin names are
            // allowed.
            int pluginIndex = -1;
            for (auto *childElemXml = elemXml->FirstChildElement();
                 childElemXml;
                 childElemXml = childElemXml->NextSiblingElement())
            {
              if (std::string("plugin") == childElemXml->Value())
              {
                const std::string pluginXmlPath = includeXmlPath + "/plugin[" +
                    std::to_string(++pluginIndex) + "]";

                sdf::ElementPtr pluginElem;
                pluginElem = topLevelElem->AddElement("plugin");
                pluginElem->SetLineNumber(childElemXml->GetLineNum());
                pluginElem->SetXmlPath(pluginXmlPath);

                if (!readXml(
                    childElemXml, pluginElem, _config, _source, _errors))
                {
                  Error err(
                      ErrorCode::ELEMENT_INVALID,
                      "Error reading plugin element",
                      _source,
                      childElemXml->GetLineNum());
                  err.SetXmlPath(pluginXmlPath);
                  _errors.push_back(err);
                  return false;
                }
              }
            }
          }

          auto includeSDFFirstElem = includeSDF->Root()->GetFirstElement();
          includeSDFFirstElem->SetParent(_sdf);
          auto includeDesc = _sdf->GetElementDescription("include");
          if (includeDesc)
          {
            // Store the contents of the <include> tag as the includeElement of
            // the entity that was loaded from the included URI.
            auto includeInfo = includeDesc->Clone();
            copyChildren(includeInfo, elemXml, false);
            includeSDFFirstElem->SetIncludeElement(includeInfo);
          }
          _sdf->InsertElement(includeSDFFirstElem);

          continue;
        }
      }

      // Find the matching element in SDF
      unsigned int descCounter = 0;
      for (descCounter = 0;
           descCounter != _sdf->GetElementDescriptionCount(); ++descCounter)
      {
        ElementPtr elemDesc = _sdf->GetElementDescription(descCounter);
        if (elemDesc->GetName() == elemXml->Value())
        {
          std::string elemXmlPath = _sdf->XmlPath() + "/" + elemXml->Value();
          const char *name = elemXml->Attribute("name");
          if (name)
            elemXmlPath += "[@name=\"" + std::string(name) + "\"]";

          ElementPtr element = elemDesc->Clone();
          element->SetParent(_sdf);
          element->SetLineNumber(elemXml->GetLineNum());
          element->SetXmlPath(elemXmlPath);
          if (readXml(elemXml, element, _config, _source, _errors))
          {
            _sdf->InsertElement(element);
          }
          else
          {
            Error err(
                ErrorCode::ELEMENT_INVALID,
                std::string("Error reading element <") +
                elemXml->Value() + ">",
                _source,
                elemXml->GetLineNum());
            err.SetXmlPath(elemXmlPath);
            _errors.push_back(err);
            return false;
          }
          break;
        }
      }

      if (descCounter == _sdf->GetElementDescriptionCount()
            && std::strchr(elemXml->Value(), ':') == nullptr)
      {
        std::string elemXmlPath = _sdf->XmlPath() + "/" + elemXml->Value();
        const char *name = elemXml->Attribute("name");
        if (name)
          elemXmlPath += "[@name=\"" + std::string(name) + "\"]";

        std::stringstream ss;
        ss << "XML Element[" << elemXml->Value()
           << "], child of element[" << _xml->Value()
           << "], not defined in SDF. Copying[" << elemXml->Value() << "] "
           << "as children of [" << _xml->Value() << "].\n";

        Error err(
            ErrorCode::ELEMENT_INCORRECT_TYPE,
            ss.str(),
            _source,
            elemXml->GetLineNum());
        err.SetXmlPath(elemXmlPath);
        enforceConfigurablePolicyCondition(
            _config.UnrecognizedElementsPolicy(), err, _errors);

        continue;
      }
    }

    // Copy unknown elements outside the loop so it only happens one time
    copyChildren(_sdf, _xml, true);

    // Check that all required elements have been set
    for (unsigned int descCounter = 0;
         descCounter != _sdf->GetElementDescriptionCount(); ++descCounter)
    {
      ElementPtr elemDesc = _sdf->GetElementDescription(descCounter);

      if (elemDesc->GetRequired() == "1" || elemDesc->GetRequired() == "+")
      {
        if (!_sdf->HasElement(elemDesc->GetName()))
        {
          const std::string elemXmlPath = _sdf->XmlPath() + "/" +
              elemDesc->GetName();
          if (_sdf->GetName() == "joint" &&
              _sdf->Get<std::string>("type") != "ball")
          {
            Error missingElementError(
                ErrorCode::ELEMENT_MISSING,
                "XML Missing required element[" + elemDesc->GetName() +
                "], child of element[" + _sdf->GetName() + "]",
<<<<<<< HEAD
                _source,
                elemXml->GetLineNum());
            err.SetXmlPath(elemXmlPath);
            _errors.push_back(err);
=======
                errorSourcePath, _xml->GetLineNum());
            missingElementError.SetXmlPath(elemXmlPath);
            _errors.push_back(missingElementError);
>>>>>>> a9c928d8
            return false;
          }
          else
          {
            // Add default element
            ElementPtr defaultElement = _sdf->AddElement(elemDesc->GetName());
            defaultElement->SetExplicitlySetInFile(false);
          }
        }
      }
    }
  }

  return true;
}

/////////////////////////////////////////////////
void copyChildren(ElementPtr _sdf,
                  tinyxml2::XMLElement *_xml,
                  const bool _onlyUnknown)
{
  // Iterate over all the child elements
  tinyxml2::XMLElement *elemXml = nullptr;
  for (elemXml = _xml->FirstChildElement(); elemXml;
       elemXml = elemXml->NextSiblingElement())
  {
    std::string elem_name = elemXml->Name();

    if (_sdf->HasElementDescription(elem_name))
    {
      if (!_onlyUnknown)
      {
        sdf::ElementPtr element = _sdf->AddElement(elem_name);

        // FIXME: copy attributes
        for (const auto *attribute = elemXml->FirstAttribute();
             attribute; attribute = attribute->Next())
        {
          element->GetAttribute(attribute->Name())->SetFromString(
            attribute->Value());
        }

        // copy value
        const char *value = elemXml->GetText();
        if (value)
        {
          element->GetValue()->SetFromString(value);
        }
        copyChildren(element, elemXml, _onlyUnknown);
      }
    }
    else
    {
      ElementPtr element(new Element);
      element->SetParent(_sdf);
      element->SetName(elem_name);
      if (elemXml->GetText() != nullptr)
      {
        element->AddValue("string", elemXml->GetText(), "1");
      }

      for (const tinyxml2::XMLAttribute *attribute = elemXml->FirstAttribute();
           attribute; attribute = attribute->Next())
      {
        element->AddAttribute(attribute->Name(), "string", "", 1, "");
        element->GetAttribute(attribute->Name())->SetFromString(
          attribute->Value());
      }

      copyChildren(element, elemXml, _onlyUnknown);
      _sdf->InsertElement(element);
    }
  }
}

/////////////////////////////////////////////////
bool convertFile(const std::string &_filename, const std::string &_version,
                 SDFPtr _sdf)
{
  return convertFile(_filename, _version, ParserConfig::GlobalConfig(), _sdf);
}

/////////////////////////////////////////////////
bool convertFile(const std::string &_filename, const std::string &_version,
                 const ParserConfig &_config, SDFPtr _sdf)
{
  std::string filename = sdf::findFile(_filename, true, false, _config);

  if (filename.empty())
  {
    sdferr << "Error finding file [" << _filename << "].\n";
    return false;
  }

  if (nullptr == _sdf || nullptr == _sdf->Root())
  {
    sdferr << "SDF pointer or its Root is null.\n";
    return false;
  }

  auto xmlDoc = makeSdfDoc();
  if (!xmlDoc.LoadFile(filename.c_str()))
  {
    // read initial sdf version
    std::string originalVersion;
    {
      tinyxml2::XMLElement *sdfNode = xmlDoc.FirstChildElement("sdf");
      if (sdfNode && sdfNode->Attribute("version"))
      {
        originalVersion = sdfNode->Attribute("version");
      }
    }

    _sdf->SetOriginalVersion(originalVersion);

    if (sdf::Converter::Convert(&xmlDoc, _version, true))
    {
      Errors errors;
      bool result =
          sdf::readDoc(&xmlDoc, _sdf, filename, false, _config, errors);

      // Output errors
      for (auto const &e : errors)
        std::cerr << e << std::endl;

      return result;
    }
  }
  else
  {
    sdferr << "Error parsing file[" << filename << "]\n";
  }

  return false;
}

/////////////////////////////////////////////////
bool convertString(const std::string &_sdfString, const std::string &_version,
                   SDFPtr _sdf)
{
  return convertString(
      _sdfString, _version, ParserConfig::GlobalConfig(), _sdf);
}

/////////////////////////////////////////////////
bool convertString(const std::string &_sdfString, const std::string &_version,
    const ParserConfig &_config, SDFPtr _sdf)
{
  if (_sdfString.empty())
  {
    sdferr << "SDF string is empty.\n";
    return false;
  }

  tinyxml2::XMLDocument xmlDoc;
  xmlDoc.Parse(_sdfString.c_str());

  if (!xmlDoc.Error())
  {
    // read initial sdf version
    std::string originalVersion;
    {
      tinyxml2::XMLElement *sdfNode = xmlDoc.FirstChildElement("sdf");
      if (sdfNode && sdfNode->Attribute("version"))
      {
        originalVersion = sdfNode->Attribute("version");
      }
    }

    _sdf->SetOriginalVersion(originalVersion);

    if (sdf::Converter::Convert(&xmlDoc, _version, true))
    {
      Errors errors;
      bool result = sdf::readDoc(&xmlDoc, _sdf, std::string(kSdfStringSource),
                                 false, _config, errors);

      // Output errors
      for (auto const &e : errors)
        std::cerr << e << std::endl;

      return result;
    }
  }
  else
  {
    sdferr << "Error parsing XML from string[" << _sdfString << "]\n";
  }

  return false;
}

//////////////////////////////////////////////////
bool checkCanonicalLinkNames(const sdf::Root *_root)
{
  if (!_root)
  {
    std::cerr << "Error: invalid sdf::Root pointer, unable to "
              << "check canonical link names."
              << std::endl;
    return false;
  }

  bool result = true;

  auto checkModelCanonicalLinkName = [](
      const sdf::Model *_model) -> bool
  {
    bool modelResult = true;
    std::string canonicalLink = _model->CanonicalLinkName();
    if (!canonicalLink.empty() && !_model->LinkNameExists(canonicalLink))
    {
      std::cerr << "Error: canonical_link with name[" << canonicalLink
                << "] not found in model with name[" << _model->Name()
                << "]."
                << std::endl;
      modelResult = false;
    }
    return modelResult;
  };

  if (_root->Model())
  {
    result = checkModelCanonicalLinkName(_root->Model()) && result;
  }

  for (uint64_t w = 0; w < _root->WorldCount(); ++w)
  {
    auto world = _root->WorldByIndex(w);
    for (uint64_t m = 0; m < world->ModelCount(); ++m)
    {
      auto model = world->ModelByIndex(m);
      result = checkModelCanonicalLinkName(model) && result;
    }
  }

  return result;
}

//////////////////////////////////////////////////
bool checkFrameAttachedToNames(const sdf::Root *_root)
{
  bool result = true;

  auto checkModelFrameAttachedToNames = [](
      const sdf::Model *_model) -> bool
  {
    bool modelResult = true;
    for (uint64_t f = 0; f < _model->FrameCount(); ++f)
    {
      auto frame = _model->FrameByIndex(f);

      const std::string &attachedTo = frame->AttachedTo();

      // the attached_to attribute is always permitted to be empty
      if (attachedTo.empty())
      {
        continue;
      }

      if (attachedTo == frame->Name())
      {
        std::cerr << "Error: attached_to name[" << attachedTo
                  << "] is identical to frame name[" << frame->Name()
                  << "], causing a graph cycle "
                  << "in model with name[" << _model->Name()
                  << "]."
                  << std::endl;
        modelResult = false;
      }
      else if (!_model->LinkNameExists(attachedTo) &&
               !_model->ModelNameExists(attachedTo) &&
               !_model->JointNameExists(attachedTo) &&
               !_model->FrameNameExists(attachedTo))
      {
        std::cerr << "Error: attached_to name[" << attachedTo
                  << "] specified by frame with name[" << frame->Name()
                  << "] does not match a nested model, link, joint, "
                  << "or frame name in model with name[" << _model->Name()
                  << "]."
                  << std::endl;
        modelResult = false;
      }
    }
    return modelResult;
  };

  auto checkWorldFrameAttachedToNames = [](
      const sdf::World *_world) -> bool
  {
    auto findNameInWorld = [](const sdf::World *_inWorld,
        const std::string &_name) -> bool {
      if (_inWorld->ModelNameExists(_name) ||
          _inWorld->FrameNameExists(_name))
      {
        return true;
      }

      const auto delimIndex = _name.find("::");
      if (delimIndex != std::string::npos && delimIndex + 2 < _name.size())
      {
        std::string modelName = _name.substr(0, delimIndex);
        std::string nameToCheck = _name.substr(delimIndex + 2);
        const auto *model = _inWorld->ModelByName(modelName);
        if (nullptr == model)
        {
          return false;
        }

        if (model->LinkNameExists(nameToCheck) ||
            model->ModelNameExists(nameToCheck) ||
            model->JointNameExists(nameToCheck) ||
            model->FrameNameExists(nameToCheck))
        {
          return true;
        }
      }
      return false;
    };

    bool worldResult = true;
    for (uint64_t f = 0; f < _world->FrameCount(); ++f)
    {
      auto frame = _world->FrameByIndex(f);

      const std::string &attachedTo = frame->AttachedTo();

      // the attached_to attribute is always permitted to be empty
      if (attachedTo.empty())
      {
        continue;
      }

      if (attachedTo == frame->Name())
      {
        std::cerr << "Error: attached_to name[" << attachedTo
                  << "] is identical to frame name[" << frame->Name()
                  << "], causing a graph cycle "
                  << "in world with name[" << _world->Name()
                  << "]."
                  << std::endl;
        worldResult = false;
      }
      else if (!findNameInWorld(_world, attachedTo))
      {
        std::cerr << "Error: attached_to name[" << attachedTo
                  << "] specified by frame with name[" << frame->Name()
                  << "] does not match a model or frame name "
                  << "in world with name[" << _world->Name()
                  << "]."
                  << std::endl;
        worldResult = false;
      }
    }
    return worldResult;
  };

  if (_root->Model())
  {
    result = checkModelFrameAttachedToNames(_root->Model()) && result;
  }

  for (uint64_t w = 0; w < _root->WorldCount(); ++w)
  {
    auto world = _root->WorldByIndex(w);
    result = checkWorldFrameAttachedToNames(world) && result;
    for (uint64_t m = 0; m < world->ModelCount(); ++m)
    {
      auto model = world->ModelByIndex(m);
      result = checkModelFrameAttachedToNames(model) && result;
    }
  }

  return result;
}

//////////////////////////////////////////////////
bool recursiveSameTypeUniqueNames(sdf::ElementPtr _elem)
{
  if (!shouldValidateElement(_elem))
    return true;

  bool result = true;
  auto typeNames = _elem->GetElementTypeNames();
  for (const std::string &typeName : typeNames)
  {
    if (!_elem->HasUniqueChildNames(typeName))
    {
      std::cerr << "Error: Non-unique names detected in type "
                << typeName << " in\n"
                << _elem->ToString("")
                << std::endl;
      result = false;
    }
  }

  sdf::ElementPtr child = _elem->GetFirstElement();
  while (child)
  {
    result = recursiveSameTypeUniqueNames(child) && result;
    child = child->GetNextElement();
  }

  return result;
}

//////////////////////////////////////////////////
bool recursiveSiblingUniqueNames(sdf::ElementPtr _elem)
{
  if (!shouldValidateElement(_elem))
    return true;

  bool result = _elem->HasUniqueChildNames();
  if (!result)
  {
    std::cerr << "Error: Non-unique names detected in "
              << _elem->ToString("")
              << std::endl;
    result = false;
  }

  sdf::ElementPtr child = _elem->GetFirstElement();
  while (child)
  {
    result = recursiveSiblingUniqueNames(child) && result;
    child = child->GetNextElement();
  }

  return result;
}

//////////////////////////////////////////////////
bool recursiveSiblingNoDoubleColonInNames(sdf::ElementPtr _elem)
{
  if (!shouldValidateElement(_elem))
    return true;

  bool result = true;
  if (_elem->HasAttribute("name")
      && _elem->Get<std::string>("name").find("::") != std::string::npos)
  {
    std::cerr << "Error: Detected delimiter '::' in element name in\n"
             << _elem->ToString("")
             << std::endl;
    result = false;
  }

  sdf::ElementPtr child = _elem->GetFirstElement();
  while (child)
  {
    result = recursiveSiblingNoDoubleColonInNames(child) && result;
    child = child->GetNextElement();
  }

  return result;
}

//////////////////////////////////////////////////
bool checkFrameAttachedToGraph(const sdf::Root *_root)
{
  bool result = true;

  auto checkModelFrameAttachedToGraph = [](
      const sdf::Model *_model) -> bool
  {
    bool modelResult = true;
    auto ownedGraph = std::make_shared<sdf::FrameAttachedToGraph>();
    sdf::ScopedGraph<sdf::FrameAttachedToGraph> graph(ownedGraph);
    auto errors = sdf::buildFrameAttachedToGraph(graph, _model);
    if (!errors.empty())
    {
      for (auto &error : errors)
      {
        std::cerr << "Error: " << error.Message() << std::endl;
      }
      modelResult = false;
    }
    errors = sdf::validateFrameAttachedToGraph(graph);
    if (!errors.empty())
    {
      for (auto &error : errors)
      {
        std::cerr << "Error in validateFrameAttachedToGraph: "
                  << error.Message()
                  << std::endl;
      }
      modelResult = false;
    }
    return modelResult;
  };

  auto checkWorldFrameAttachedToGraph = [](
      const sdf::World *_world) -> bool
  {
    bool worldResult = true;
    auto ownedGraph = std::make_shared<sdf::FrameAttachedToGraph>();
    sdf::ScopedGraph<sdf::FrameAttachedToGraph> graph(ownedGraph);
    auto errors = sdf::buildFrameAttachedToGraph(graph, _world);
    if (!errors.empty())
    {
      for (auto &error : errors)
      {
        std::cerr << "Error: " << error.Message() << std::endl;
      }
      worldResult = false;
    }
    errors = sdf::validateFrameAttachedToGraph(graph);
    if (!errors.empty())
    {
      for (auto &error : errors)
      {
        std::cerr << "Error in validateFrameAttachedToGraph: "
                  << error.Message()
                  << std::endl;
      }
      worldResult = false;
    }
    return worldResult;
  };

  if (_root->Model())
  {
    result = checkModelFrameAttachedToGraph(_root->Model()) && result;
  }

  for (uint64_t w = 0; w < _root->WorldCount(); ++w)
  {
    auto world = _root->WorldByIndex(w);
    result = checkWorldFrameAttachedToGraph(world) && result;
    for (uint64_t m = 0; m < world->ModelCount(); ++m)
    {
      auto model = world->ModelByIndex(m);
      result = checkModelFrameAttachedToGraph(model) && result;
    }
  }

  return result;
}

//////////////////////////////////////////////////
bool checkPoseRelativeToGraph(const sdf::Root *_root)
{
  bool result = true;

  auto checkModelPoseRelativeToGraph = [](
      const sdf::Model *_model) -> bool
  {
    bool modelResult = true;
    auto ownedGraph = std::make_shared<sdf::PoseRelativeToGraph>();
    sdf::ScopedGraph<PoseRelativeToGraph> graph(ownedGraph);
    auto errors = sdf::buildPoseRelativeToGraph(graph, _model);
    if (!errors.empty())
    {
      for (auto &error : errors)
      {
        std::cerr << "Error: " << error.Message() << std::endl;
      }
      modelResult = false;
    }
    errors = sdf::validatePoseRelativeToGraph(graph);
    if (!errors.empty())
    {
      for (auto &error : errors)
      {
        std::cerr << "Error in validatePoseRelativeToGraph: "
                  << error.Message()
                  << std::endl;
      }
      modelResult = false;
    }
    return modelResult;
  };

  auto checkWorldPoseRelativeToGraph = [](
      const sdf::World *_world) -> bool
  {
    bool worldResult = true;
    auto ownedGraph = std::make_shared<sdf::PoseRelativeToGraph>();
    sdf::ScopedGraph<PoseRelativeToGraph> graph(ownedGraph);
    auto errors = sdf::buildPoseRelativeToGraph(graph, _world);
    if (!errors.empty())
    {
      for (auto &error : errors)
      {
        std::cerr << "Error: " << error.Message() << std::endl;
      }
      worldResult = false;
    }
    errors = sdf::validatePoseRelativeToGraph(graph);
    if (!errors.empty())
    {
      for (auto &error : errors)
      {
        std::cerr << "Error in validatePoseRelativeToGraph: "
                  << error.Message()
                  << std::endl;
      }
      worldResult = false;
    }
    return worldResult;
  };

  if (_root->Model())
  {
    result = checkModelPoseRelativeToGraph(_root->Model()) && result;
  }

  for (uint64_t w = 0; w < _root->WorldCount(); ++w)
  {
    auto world = _root->WorldByIndex(w);
    result = checkWorldPoseRelativeToGraph(world) && result;
    for (uint64_t m = 0; m < world->ModelCount(); ++m)
    {
      auto model = world->ModelByIndex(m);
      result = checkModelPoseRelativeToGraph(model) && result;
    }
  }

  return result;
}

//////////////////////////////////////////////////
bool checkJointParentChildLinkNames(const sdf::Root *_root)
{
  bool result = true;

  auto checkModelJointParentChildNames = [](
      const sdf::Model *_model) -> bool
  {
    bool modelResult = true;
    for (uint64_t j = 0; j < _model->JointCount(); ++j)
    {
      auto joint = _model->JointByIndex(j);

      const std::string &parentName = joint->ParentLinkName();
      if (parentName != "world" && !_model->LinkNameExists(parentName) &&
          !_model->JointNameExists(parentName) &&
          !_model->FrameNameExists(parentName))
      {
        std::cerr << "Error: parent frame with name[" << parentName
                  << "] specified by joint with name[" << joint->Name()
                  << "] not found in model with name[" << _model->Name()
                  << "]."
                  << std::endl;
        modelResult = false;
      }

      const std::string &childName = joint->ChildLinkName();
      if (childName == "world")
      {
        std::cerr << "Error: invalid child name[world"
                  << "] specified by joint with name[" << joint->Name()
                  << "] in model with name[" << _model->Name()
                  << "]."
                  << std::endl;
        modelResult = false;
      }

      if (!_model->LinkNameExists(childName) &&
          !_model->JointNameExists(childName) &&
          !_model->FrameNameExists(childName) &&
          !_model->ModelNameExists(childName))
      {
        std::cerr << "Error: child frame with name[" << childName
                  << "] specified by joint with name[" << joint->Name()
                  << "] not found in model with name[" << _model->Name()
                  << "]."
                  << std::endl;
        modelResult = false;
      }

      if (childName == joint->Name())
      {
        std::cerr << "Error: joint with name[" << joint->Name()
                  << "] in model with name[" << _model->Name()
                  << "] must not specify its own name as the child frame."
                  << std::endl;
        modelResult = false;
      }

      if (parentName == joint->Name())
      {
        std::cerr << "Error: joint with name[" << joint->Name()
                  << "] in model with name[" << _model->Name()
                  << "] must not specify its own name as the parent frame."
                  << std::endl;
        modelResult = false;
      }

      // Check that parent and child frames resolve to different links
      std::string resolvedChildName;
      std::string resolvedParentName;
      auto errors = joint->ResolveChildLink(resolvedChildName);
      if (!errors.empty())
      {
        std::cerr << "Error when attempting to resolve child link name:"
                  << std::endl;
        for (auto error : errors)
        {
          std::cerr << error.Message() << std::endl;
        }
        modelResult = false;
      }
      errors = joint->ResolveParentLink(resolvedParentName);
      if (!errors.empty())
      {
        std::cerr << "Error when attempting to resolve parent link name:"
                  << std::endl;
        for (auto error : errors)
        {
          std::cerr << error.Message() << std::endl;
        }
        modelResult = false;
      }
      if (resolvedChildName == resolvedParentName)
      {
        std::cerr << "Error: joint with name[" << joint->Name()
                  << "] in model with name[" << _model->Name()
                  << "] specified parent frame [" << parentName
                  << "] and child frame [" << childName
                  << "] that both resolve to [" << resolvedChildName
                  << "], but they should resolve to different values."
                  << std::endl;
        modelResult = false;
      }
    }
    return modelResult;
  };

  if (_root->Model())
  {
    result = checkModelJointParentChildNames(_root->Model()) && result;
  }

  for (uint64_t w = 0; w < _root->WorldCount(); ++w)
  {
    auto world = _root->WorldByIndex(w);
    for (uint64_t m = 0; m < world->ModelCount(); ++m)
    {
      auto model = world->ModelByIndex(m);
      result = checkModelJointParentChildNames(model) && result;
    }
  }

  return result;
}

//////////////////////////////////////////////////
bool shouldValidateElement(sdf::ElementPtr _elem)
{
  if (_elem->GetName() == "plugin")
  {
    // Ignore <plugin> elements
    return false;
  }

  // Check if the element name has a colon. This is treated as a namespaced
  // element and should be ignored
  if (_elem->GetName().find(":") != std::string::npos)
  {
    return false;
  }

  return true;
}
}
}<|MERGE_RESOLUTION|>--- conflicted
+++ resolved
@@ -1512,16 +1512,10 @@
                 ErrorCode::ELEMENT_MISSING,
                 "XML Missing required element[" + elemDesc->GetName() +
                 "], child of element[" + _sdf->GetName() + "]",
-<<<<<<< HEAD
                 _source,
-                elemXml->GetLineNum());
-            err.SetXmlPath(elemXmlPath);
-            _errors.push_back(err);
-=======
-                errorSourcePath, _xml->GetLineNum());
+                _xml->GetLineNum());
             missingElementError.SetXmlPath(elemXmlPath);
             _errors.push_back(missingElementError);
->>>>>>> a9c928d8
             return false;
           }
           else
