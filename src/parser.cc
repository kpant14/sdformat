--- conflicted
+++ resolved
@@ -1017,69 +1017,18 @@
 }
 
 //////////////////////////////////////////////////
-<<<<<<< HEAD
-bool readXml(tinyxml2::XMLElement *_xml, ElementPtr _sdf,
-    const ParserConfig &_config, const std::string &_source, Errors &_errors)
-{
-  std::string errorSourcePath = _source;
-  if (_source == kSdfStringSource || _source == kUrdfStringSource)
-    errorSourcePath = "<" + _source + ">";
-
-  // Check if the element pointer is deprecated.
-  if (_sdf->GetRequired() == "-1")
-  {
-    std::stringstream ss;
-    ss << "SDF Element[" + _sdf->GetName() + "] is deprecated\n";
-    Error err(ErrorCode::ELEMENT_DEPRECATED, ss.str());
-    err.SetXmlPath(_sdf->XmlPath());
-    enforceConfigurablePolicyCondition(
-        _config.DeprecatedElementsPolicy(), err, _errors);
-  }
-
-  if (!_xml)
-  {
-    if (_sdf->GetRequired() == "1" || _sdf->GetRequired() =="+")
-    {
-      Error err(
-          ErrorCode::ELEMENT_MISSING,
-          "SDF Element<" + _sdf->GetName() + "> is missing", errorSourcePath);
-      err.SetXmlPath(_sdf->XmlPath());
-      _errors.push_back(err);
-      return false;
-    }
-    else
-    {
-      return true;
-    }
-  }
-
-  if (_xml->GetText() != nullptr && _sdf->GetValue())
-  {
-    if (!_sdf->GetValue()->SetFromString(_xml->GetText()))
-      return false;
-  }
-
-  // check for nested sdf
-  std::string refSDFStr = _sdf->ReferenceSDF();
-  if (!refSDFStr.empty())
-  {
-    const std::string filePath = _sdf->FilePath();
-    const std::string xmlPath = _sdf->XmlPath();
-    auto lineNumber = _sdf->LineNumber();
-
-    ElementPtr refSDF;
-    refSDF.reset(new Element);
-    std::string refFilename = refSDFStr + ".sdf";
-    initFile(refFilename, refSDF);
-    _sdf->RemoveFromParent();
-    _sdf->Copy(refSDF);
-
-    _sdf->SetFilePath(filePath);
-    _sdf->SetXmlPath(xmlPath);
-    if (lineNumber.has_value())
-      _sdf->SetLineNumber(lineNumber.value());
-  }
-
+/// Helper function that reads all the attributes of an element from TinyXML to
+/// sdf::Element.
+/// \param[in] _xml Pointer to XML element to read the attributes from.
+/// \param[in,out] _sdf sdf::Element pointer to parse the attribute data into.
+/// \param[in] _config Custom parser configuration
+/// \param[in] _errorSourcePath Source of the XML document.
+/// \param[out] _errors Captures errors found during parsing.
+/// \return True on success, false on error.
+static bool readAttributes(tinyxml2::XMLElement *_xml, ElementPtr _sdf,
+    const ParserConfig &_config, const std::string &_errorSourcePath,
+    Errors &_errors)
+{
   // A list of parent element-attributes pairs where a frame name is referenced
   // in the attribute. This is used to check if the reference is invalid.
   std::set<std::pair<std::string, std::string>> frameReferenceAttributes {
@@ -1094,22 +1043,11 @@
       // //sensor/imu/orientation_reference_frame/custom_rpy/[@parent_frame]
       {"custom_rpy", "parent_frame"}};
 
-=======
-/// Helper function that reads all the attributes of an element from TinyXML to
-/// sdf::Element.
-/// \param[in] _xml Pointer to XML element to read the attributes from.
-/// \param[in,out] _sdf sdf::Element pointer to parse the attribute data into.
-/// \param[out] _errors Captures errors found during parsing.
-/// \return True on success, false on error.
-static bool readAttributes(tinyxml2::XMLElement *_xml, ElementPtr _sdf,
-                           Errors &_errors)
-{
->>>>>>> 12cfeddc
   const tinyxml2::XMLAttribute *attribute = _xml->FirstAttribute();
 
   unsigned int i = 0;
 
-  // Iterate over all the attributes defined in the given XML element
+  // Iterate over all the attributes defined in the give XML element
   while (attribute)
   {
     // Avoid printing a warning message for missing attributes if a namespaced
@@ -1142,7 +1080,7 @@
                 "'" + std::string(attribute->Value()) +
                 "' is reserved; it cannot be used as a value of "
                 "attribute [" + p->GetKey() + "]",
-                errorSourcePath, attribute->GetLineNum());
+                _errorSourcePath, attribute->GetLineNum());
             err.SetXmlPath(attributeXmlPath);
             _errors.push_back(err);
           }
@@ -1153,7 +1091,7 @@
           Error err(
               ErrorCode::ATTRIBUTE_INVALID,
               "Unable to read attribute[" + p->GetKey() + "]",
-              errorSourcePath, attribute->GetLineNum());
+              _errorSourcePath, attribute->GetLineNum());
           err.SetXmlPath(attributeXmlPath);
           _errors.push_back(err);
           return false;
@@ -1170,7 +1108,7 @@
               << "] not defined in SDF.\n";
       Error err(
           ErrorCode::ATTRIBUTE_INCORRECT_TYPE,
-          ss.str(), errorSourcePath, _xml->GetLineNum());
+          ss.str(), _errorSourcePath, _xml->GetLineNum());
       err.SetXmlPath(attributeXmlPath);
       enforceConfigurablePolicyCondition(
           _config.WarningsPolicy(), err, _errors);
@@ -1189,7 +1127,7 @@
           ErrorCode::ATTRIBUTE_MISSING,
           "Required attribute[" + p->GetKey() + "] in element[" + _xml->Value()
           + "] is not specified in SDF.",
-          errorSourcePath, _xml->GetLineNum());
+          _errorSourcePath, _xml->GetLineNum());
       err.SetXmlPath(_sdf->XmlPath());
       _errors.push_back(err);
       return false;
@@ -1201,81 +1139,105 @@
 
 //////////////////////////////////////////////////
 /// Helper function to resolve file name from an //include/uri element.
-/// \param[in] _uriElem Pointer to the //include/uri XML element.
+/// \param[in] _includeXml Pointer to TinyXML object that corresponds to the
+/// //include tag
+/// \param[in] _config Custom parser configuration
+/// \param[in] _includeXmlPath The XML path of the //include element used for
+/// error messages.
+/// \param[in] _errorSourcePath Source of the XML document.
 /// \param[out] _fileName Resolved file name.
 /// \param[out] _errors Captures errors found during parsing.
 /// \return True if the file name is successfully resolved, false on error.
-static bool resolveFileNameFromUri(tinyxml2::XMLElement *_uriElem,
-                                   std::string &_fileName, Errors &_errors)
-{
-  if (_uriElem)
-  {
-    const std::string uri = _uriElem->GetText();
-    const std::string modelPath = sdf::findFile(uri, true, true);
+static bool resolveFileNameFromUri(tinyxml2::XMLElement *_includeXml,
+    const sdf::ParserConfig &_config, const std::string _includeXmlPath,
+    const std::string &_errorSourcePath, std::string &_fileName,
+    Errors &_errors)
+{
+  tinyxml2::XMLElement *uriElement = _includeXml->FirstChildElement("uri");
+  const std::string uriXmlPath = _includeXmlPath + "/uri";
+  if (uriElement)
+  {
+    const std::string uri = uriElement->GetText();
+    const std::string modelPath = sdf::findFile(uri, true, true, _config);
 
     // Test the model path
     if (modelPath.empty())
     {
-      _errors.push_back(
-          {ErrorCode::URI_LOOKUP, "Unable to find uri[" + uri + "]"});
-
-      size_t modelFound = uri.find("model://");
-      if (modelFound != 0u)
-      {
-        _errors.push_back(
-            {ErrorCode::URI_INVALID,
-             "Invalid uri[" + uri + "]. Should be model://" + uri});
-      }
+      Error err(ErrorCode::URI_LOOKUP, "Unable to find uri[" + uri + "]",
+          _errorSourcePath, uriElement->GetLineNum());
+      err.SetXmlPath(uriXmlPath);
+      _errors.push_back(err);
       return false;
     }
     else
     {
-      if (!sdf::filesystem::is_directory(modelPath))
-      {
-        _errors.push_back({ErrorCode::DIRECTORY_NONEXISTANT,
-                           "Directory doesn't exist[" + modelPath + "]"});
-        return false;
-      }
-    }
-
-    // Get the config.xml filename
-    _fileName = getModelFilePath(modelPath);
-
-    if (_fileName .empty())
-    {
-      _errors.push_back(
-          {ErrorCode::URI_LOOKUP,
-           "Unable to resolve uri[" + uri + "] to model path [" + modelPath +
-               "] since it does not contain a model.config " + "file."});
-      return false;
+      if (sdf::filesystem::is_directory(modelPath))
+      {
+        // Get the model.config filename
+        _fileName = getModelFilePath(modelPath);
+
+        if (_fileName.empty())
+        {
+          Error err(
+              ErrorCode::URI_LOOKUP,
+              "Unable to resolve uri[" + uri + "] to model path [" +
+              modelPath + "] since it does not contain a model.config " +
+              "file.",
+              _errorSourcePath, uriElement->GetLineNum());
+          err.SetXmlPath(uriXmlPath);
+          _errors.push_back(err);
+          return false;
+        }
+      }
+      else
+      {
+        // This is a file path and since sdf::findFile returns an empty
+        // string if the file doesn't exist, we don't have to check for
+        // existence again here.
+        _fileName = modelPath;
+      }
     }
   }
   else
   {
-    _errors.push_back({ErrorCode::ATTRIBUTE_MISSING,
-                       "<include> element missing 'uri' attribute"});
+    Error err(ErrorCode::ATTRIBUTE_MISSING,
+        "<include> element missing 'uri' attribute", _errorSourcePath,
+        _includeXml->GetLineNum());
+    err.SetXmlPath(_includeXmlPath);
+    _errors.push_back(err);
     return false;
   }
   return true;
 }
 
 //////////////////////////////////////////////////
-bool readXml(tinyxml2::XMLElement *_xml, ElementPtr _sdf, Errors &_errors)
-{
+bool readXml(tinyxml2::XMLElement *_xml, ElementPtr _sdf,
+    const ParserConfig &_config, const std::string &_source, Errors &_errors)
+{
+  std::string errorSourcePath = _source;
+  if (_source == kSdfStringSource || _source == kUrdfStringSource)
+    errorSourcePath = "<" + _source + ">";
+
   // Check if the element pointer is deprecated.
   if (_sdf->GetRequired() == "-1")
   {
-    _errors.push_back({ErrorCode::ELEMENT_DEPRECATED,
-        "SDF Element[" + _sdf->GetName() + "] is deprecated"});
-    return true;
+    std::stringstream ss;
+    ss << "SDF Element[" + _sdf->GetName() + "] is deprecated\n";
+    Error err(ErrorCode::ELEMENT_DEPRECATED, ss.str());
+    err.SetXmlPath(_sdf->XmlPath());
+    enforceConfigurablePolicyCondition(
+        _config.DeprecatedElementsPolicy(), err, _errors);
   }
 
   if (!_xml)
   {
     if (_sdf->GetRequired() == "1" || _sdf->GetRequired() =="+")
     {
-      _errors.push_back({ErrorCode::ELEMENT_MISSING,
-          "SDF Element<" + _sdf->GetName() + "> is missing"});
+      Error err(
+          ErrorCode::ELEMENT_MISSING,
+          "SDF Element<" + _sdf->GetName() + "> is missing", errorSourcePath);
+      err.SetXmlPath(_sdf->XmlPath());
+      _errors.push_back(err);
       return false;
     }
     else
@@ -1294,15 +1256,24 @@
   std::string refSDFStr = _sdf->ReferenceSDF();
   if (!refSDFStr.empty())
   {
+    const std::string filePath = _sdf->FilePath();
+    const std::string xmlPath = _sdf->XmlPath();
+    auto lineNumber = _sdf->LineNumber();
+
     ElementPtr refSDF;
     refSDF.reset(new Element);
     std::string refFilename = refSDFStr + ".sdf";
     initFile(refFilename, refSDF);
     _sdf->RemoveFromParent();
     _sdf->Copy(refSDF);
-  }
-
-  if (!readAttributes(_xml, _sdf, _errors))
+
+    _sdf->SetFilePath(filePath);
+    _sdf->SetXmlPath(xmlPath);
+    if (lineNumber.has_value())
+      _sdf->SetLineNumber(lineNumber.value());
+  }
+
+  if (!readAttributes(_xml, _sdf, _config, errorSourcePath, _errors))
     return false;
 
   if (_sdf->GetCopyChildren())
@@ -1323,72 +1294,14 @@
     {
       if (std::string("include") == elemXml->Value())
       {
-<<<<<<< HEAD
-        std::string modelPath;
-        std::string uri;
         tinyxml2::XMLElement *uriElement = elemXml->FirstChildElement("uri");
 
         const std::string includeXmlPath = _sdf->XmlPath() + "/include[" +
             std::to_string(++includeElemIndex) + "]";
         const std::string uriXmlPath = includeXmlPath + "/uri";
 
-        if (uriElement)
-        {
-          uri = uriElement->GetText();
-          modelPath = sdf::findFile(uri, true, true, _config);
-
-          // Test the model path
-          if (modelPath.empty())
-          {
-            Error err(
-                ErrorCode::URI_LOOKUP,
-                "Unable to find uri[" + uri + "]",
-                errorSourcePath, uriElement->GetLineNum());
-            err.SetXmlPath(uriXmlPath);
-            _errors.push_back(err);
-            continue;
-          }
-          else
-          {
-            if (sdf::filesystem::is_directory(modelPath))
-            {
-              // Get the model.config filename
-              filename = getModelFilePath(modelPath);
-
-              if (filename.empty())
-              {
-                Error err(
-                    ErrorCode::URI_LOOKUP,
-                    "Unable to resolve uri[" + uri + "] to model path [" +
-                    modelPath + "] since it does not contain a model.config " +
-                    "file.",
-                    errorSourcePath, uriElement->GetLineNum());
-                err.SetXmlPath(uriXmlPath);
-                _errors.push_back(err);
-                continue;
-              }
-            }
-            else
-            {
-              // This is a file path and since sdf::findFile returns an empty
-              // string if the file doesn't exist, we don't have to check for
-              // existence again here.
-              filename = modelPath;
-            }
-          }
-        }
-        else
-        {
-          Error err(
-              ErrorCode::ATTRIBUTE_MISSING,
-              "<include> element missing 'uri' attribute",
-              errorSourcePath, elemXml->GetLineNum());
-          err.SetXmlPath(includeXmlPath);
-          _errors.push_back(err);
-=======
-        if (!resolveFileNameFromUri(elemXml->FirstChildElement("uri"), filename,
-                                    _errors))
->>>>>>> 12cfeddc
+        if (!resolveFileNameFromUri(elemXml, _config, includeXmlPath,
+                errorSourcePath, filename, _errors))
           continue;
 
         // If the file is not an SDFormat file, it is assumed that it will
@@ -1604,7 +1517,6 @@
                 _errors);
           }
 
-<<<<<<< HEAD
           auto includeSDFFirstElem = includeSDF->Root()->GetFirstElement();
           includeSDFFirstElem->SetParent(_sdf);
           auto includeDesc = _sdf->GetElementDescription("include");
@@ -1617,23 +1529,6 @@
             includeSDFFirstElem->SetIncludeElement(includeInfo);
           }
           _sdf->InsertElement(includeSDFFirstElem);
-=======
-        if (_sdf->GetName() == "model")
-        {
-          addNestedModel(_sdf, includeSDF->Root(), _errors);
-        }
-        else
-        {
-          includeSDF->Root()->GetFirstElement()->SetParent(_sdf);
-          _sdf->InsertElement(includeSDF->Root()->GetFirstElement());
-          // TODO(anyone): This was used to store the included filename so that
-          // when a world is saved, the included model's SDF is not stored in
-          // the world file. This highlights the need to make model inclusion a
-          // core feature of SDF, and not a hack that that parser handles
-          // includeSDF->Root()->GetFirstElement()->SetInclude(
-          // elemXml->Attribute("filename"));
-        }
->>>>>>> 12cfeddc
 
           continue;
         }
