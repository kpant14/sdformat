--- conflicted
+++ resolved
@@ -757,14 +757,9 @@
   else if (URDF2SDF::IsURDF(filename))
   {
     URDF2SDF u2g;
-<<<<<<< HEAD
     auto doc = makeSdfDoc();
     u2g.InitModelFile(filename, _config, &doc);
-    if (sdf::readDoc(&doc, _sdf, "urdf file", _convert, _config, _errors))
-=======
-    TiXmlDocument doc = u2g.InitModelFile(filename);
-    if (sdf::readDoc(&doc, _sdf, filename, _convert, _errors))
->>>>>>> 11ad2595
+    if (sdf::readDoc(&doc, _sdf, filename, _convert, _config, _errors))
     {
       sdfdbg << "parse from urdf file [" << _filename << "].\n";
       return true;
