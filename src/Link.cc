--- conflicted
+++ resolved
@@ -360,9 +360,68 @@
 }
 
 /////////////////////////////////////////////////
-<<<<<<< HEAD
 const ParticleEmitter *Link::ParticleEmitterByIndex(const uint64_t _index) const
-=======
+{
+  if (_index < this->dataPtr->emitters.size())
+    return &this->dataPtr->emitters[_index];
+  return nullptr;
+}
+
+/////////////////////////////////////////////////
+ParticleEmitter *Link::ParticleEmitterByIndex(uint64_t _index)
+{
+  return const_cast<ParticleEmitter*>(
+      static_cast<const Link*>(this)->ParticleEmitterByIndex(_index));
+}
+
+/////////////////////////////////////////////////
+bool Link::ParticleEmitterNameExists(const std::string &_name) const
+{
+  for (auto const &e : this->dataPtr->emitters)
+  {
+    if (e.Name() == _name)
+    {
+      return true;
+    }
+  }
+  return false;
+}
+
+/////////////////////////////////////////////////
+const ParticleEmitter *Link::ParticleEmitterByName(
+    const std::string &_name) const
+{
+  for (auto const &e : this->dataPtr->emitters)
+  {
+    if (e.Name() == _name)
+    {
+      return &e;
+    }
+  }
+  return nullptr;
+}
+
+/////////////////////////////////////////////////
+ParticleEmitter *Link::ParticleEmitterByName(const std::string &_name)
+{
+  return const_cast<ParticleEmitter *>(
+      static_cast<const Link*>(this)->ParticleEmitterByName(_name));
+}
+
+/////////////////////////////////////////////////
+const ignition::math::Inertiald &Link::Inertial() const
+{
+  return this->dataPtr->inertial;
+}
+
+/////////////////////////////////////////////////
+bool Link::SetInertial(const ignition::math::Inertiald &_inertial)
+{
+  this->dataPtr->inertial = _inertial;
+  return _inertial.MassMatrix().IsValid();
+}
+
+/////////////////////////////////////////////////
 Errors Link::ResolveInertial(
   ignition::math::Inertiald &_inertial,
   const std::string &_resolveTo) const
@@ -375,69 +434,6 @@
     _inertial.SetPose(linkPose * _inertial.Pose());
   }
   return errors;
-}
-
-/////////////////////////////////////////////////
-const ignition::math::Pose3d &Link::Pose() const
->>>>>>> e9e9546a
-{
-  if (_index < this->dataPtr->emitters.size())
-    return &this->dataPtr->emitters[_index];
-  return nullptr;
-}
-
-/////////////////////////////////////////////////
-ParticleEmitter *Link::ParticleEmitterByIndex(uint64_t _index)
-{
-  return const_cast<ParticleEmitter*>(
-      static_cast<const Link*>(this)->ParticleEmitterByIndex(_index));
-}
-
-/////////////////////////////////////////////////
-bool Link::ParticleEmitterNameExists(const std::string &_name) const
-{
-  for (auto const &e : this->dataPtr->emitters)
-  {
-    if (e.Name() == _name)
-    {
-      return true;
-    }
-  }
-  return false;
-}
-
-/////////////////////////////////////////////////
-const ParticleEmitter *Link::ParticleEmitterByName(
-    const std::string &_name) const
-{
-  for (auto const &e : this->dataPtr->emitters)
-  {
-    if (e.Name() == _name)
-    {
-      return &e;
-    }
-  }
-  return nullptr;
-}
-
-/////////////////////////////////////////////////
-ParticleEmitter *Link::ParticleEmitterByName(const std::string &_name)
-{
-  return const_cast<ParticleEmitter *>(
-      static_cast<const Link*>(this)->ParticleEmitterByName(_name));
-}
-
-/////////////////////////////////////////////////
-const ignition::math::Inertiald &Link::Inertial() const
-{
-  return this->dataPtr->inertial;
-}
-
-/////////////////////////////////////////////////
-bool Link::SetInertial(const ignition::math::Inertiald &_inertial)
-{
-  this->dataPtr->inertial = _inertial;
-  return _inertial.MassMatrix().IsValid();
 }
 
 /////////////////////////////////////////////////
