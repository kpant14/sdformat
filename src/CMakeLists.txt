# Collect source files into the "sources" variable and unit test files into the
# "gtest_sources" variable
ign_get_libsources_and_unittests(sources gtest_sources)

<<<<<<< HEAD
link_directories(
  ${PROJECT_BINARY_DIR}/test
)

if (NOT USE_INTERNAL_URDF)
  link_directories(${URDF_LIBRARY_DIRS})
endif()

set (sources
  Actor.cc
  AirPressure.cc
  Altimeter.cc
  Atmosphere.cc
  Box.cc
  Camera.cc
  Capsule.cc
  Collision.cc
  Console.cc
  Converter.cc
  Cylinder.cc
  Element.cc
  Ellipsoid.cc
  EmbeddedSdf.cc
  Error.cc
  Exception.cc
  Frame.cc
  FrameSemantics.cc
  Filesystem.cc
  ForceTorque.cc
  Geometry.cc
  Gui.cc
  Heightmap.cc
  ign.cc
  InterfaceElements.cc
  InterfaceFrame.cc
  InterfaceJoint.cc
  InterfaceLink.cc
  InterfaceModel.cc
  InterfaceModelPoseGraph.cc
  Imu.cc
  Joint.cc
  JointAxis.cc
  Lidar.cc
  Light.cc
  Link.cc
  Magnetometer.cc
  Material.cc
  Mesh.cc
  Model.cc
  NavSat.cc
  Noise.cc
  parser.cc
  parser_urdf.cc
  ParserConfig.cc
  Param.cc
  ParamPassing.cc
  ParticleEmitter.cc
  Pbr.cc
  Physics.cc
  Plane.cc
  Plugin.cc
  PrintConfig.cc
  Root.cc
  Scene.cc
  SDF.cc
  SDFExtension.cc
  SemanticPose.cc
  Sensor.cc
  Sky.cc
  Sphere.cc
  Surface.cc
  Types.cc
  Utils.cc
  Visual.cc
  World.cc
  XmlUtils.cc
)
include_directories(${CMAKE_CURRENT_SOURCE_DIR})
=======
# Add the source file auto-generated into the build folder from sdf/CMakeLists.txt
list(APPEND sources EmbeddedSdf.cc)
>>>>>>> 206e6982

# Use interface library to deduplicate cmake logic for URDF linking
add_library(using_parser_urdf INTERFACE)
if (USE_INTERNAL_URDF)
  set(sources ${sources}
    urdf/urdf_parser/model.cpp
    urdf/urdf_parser/link.cpp
    urdf/urdf_parser/joint.cpp
    urdf/urdf_parser/pose.cpp
    urdf/urdf_parser/twist.cpp
    urdf/urdf_parser/urdf_model_state.cpp
    urdf/urdf_parser/urdf_sensor.cpp
    urdf/urdf_parser/world.cpp)
  target_include_directories(using_parser_urdf INTERFACE
    ${CMAKE_CURRENT_SOURCE_DIR}/urdf)
  if (WIN32)
    target_compile_definitions(using_parser_urdf INTERFACE -D_USE_MATH_DEFINES)
  endif()
else()
  target_link_libraries(using_parser_urdf INTERFACE
    IgnURDFDOM::IgnURDFDOM)
endif()

<<<<<<< HEAD
if (BUILD_SDF_TEST)
  set (gtest_sources
    Actor_TEST.cc
    AirPressure_TEST.cc
    Altimeter_TEST.cc
    Atmosphere_TEST.cc
    Box_TEST.cc
    Camera_TEST.cc
    Capsule_TEST.cc
    Collision_TEST.cc
    Console_TEST.cc
    Cylinder_TEST.cc
    Element_TEST.cc
    Ellipsoid_TEST.cc
    Error_TEST.cc
    Exception_TEST.cc
    Frame_TEST.cc
    Filesystem_TEST.cc
    ForceTorque_TEST.cc
    Geometry_TEST.cc
    Gui_TEST.cc
    Heightmap_TEST.cc
    Imu_TEST.cc
    InterfaceElements_TEST.cc
    Joint_TEST.cc
    JointAxis_TEST.cc
    Lidar_TEST.cc
    Light_TEST.cc
    Link_TEST.cc
    Magnetometer_TEST.cc
    Material_TEST.cc
    Mesh_TEST.cc
    Model_TEST.cc
    NavSat_TEST.cc
    Noise_TEST.cc
    Param_TEST.cc
    parser_TEST.cc
    ParserConfig_TEST.cc
    ParticleEmitter_TEST.cc
    Pbr_TEST.cc
    Physics_TEST.cc
    Plugin_TEST.cc
    Plane_TEST.cc
    PrintConfig_TEST.cc
    Root_TEST.cc
    Scene_TEST.cc
    SemanticPose_TEST.cc
    SDF_TEST.cc
    Sensor_TEST.cc
    Sky_TEST.cc
    Sphere_TEST.cc
    Surface_TEST.cc
    Types_TEST.cc
    Visual_TEST.cc
    World_TEST.cc
  )

=======
if (BUILD_TESTING)
>>>>>>> 206e6982
  # Build this test file only if Ignition Tools is installed.
  if (NOT IGN_PROGRAM)
    list(REMOVE_ITEM gtest_sources ign_TEST.cc)
  endif()

  # Skip tests that don't work on Windows
  if (WIN32)
    list(REMOVE_ITEM gtest_sources Converter_TEST.cc)
    list(REMOVE_ITEM gtest_sources FrameSemantics_TEST.cc)
    list(REMOVE_ITEM gtest_sources ParamPassing_TEST.cc)
    list(REMOVE_ITEM gtest_sources Utils_TEST.cc)
    list(REMOVE_ITEM gtest_sources XmlUtils_TEST.cc)
    list(REMOVE_ITEM gtest_sources parser_urdf_TEST.cc)
  endif()

  ign_build_tests(
    TYPE UNIT
    SOURCES ${gtest_sources}
    INCLUDE_DIRS
      ${CMAKE_CURRENT_SOURCE_DIR}
      ${PROJECT_SOURCE_DIR}/test
  )

  if (TARGET UNIT_ign_TEST)
    # Link the libraries that we always need.
    target_link_libraries("UNIT_ign_TEST"
      ignition-cmake${IGN_CMAKE_VER}::utilities
    )
  endif()

  if (TARGET UNIT_Converter_TEST)
    target_link_libraries(UNIT_Converter_TEST
      TINYXML2::TINYXML2)
    target_sources(UNIT_Converter_TEST PRIVATE
      Converter.cc
      EmbeddedSdf.cc
      XmlUtils.cc)
  endif()

  if (TARGET UNIT_FrameSemantics_TEST)
    target_sources(UNIT_FrameSemantics_TEST PRIVATE FrameSemantics.cc)
  endif()

  if (TARGET UNIT_ParamPassing_TEST)
    target_link_libraries(UNIT_ParamPassing_TEST
      TINYXML2::TINYXML2
      using_parser_urdf)
    target_sources(UNIT_ParamPassing_TEST PRIVATE
      Converter.cc
      EmbeddedSdf.cc
      FrameSemantics.cc
      ParamPassing.cc
      SDFExtension.cc
      Utils.cc
      XmlUtils.cc
      parser.cc
      parser_urdf.cc)
  endif()

  if (TARGET UNIT_Utils_TEST)
    target_sources(UNIT_Utils_TEST PRIVATE Utils.cc)
  endif()

  if (TARGET UNIT_XmlUtils_TEST)
    target_link_libraries(UNIT_XmlUtils_TEST
      TINYXML2::TINYXML2)
    target_sources(UNIT_XmlUtils_TEST PRIVATE XmlUtils.cc)
  endif()

  if (TARGET UNIT_parser_urdf_TEST)
    target_link_libraries(UNIT_parser_urdf_TEST
      TINYXML2::TINYXML2
      using_parser_urdf)
    target_sources(UNIT_parser_urdf_TEST PRIVATE
      SDFExtension.cc
      XmlUtils.cc
      parser_urdf.cc)
  endif()
endif()

ign_create_core_library(SOURCES ${sources}
  CXX_STANDARD 17
  LEGACY_PROJECT_PREFIX SDFormat
  )

target_link_libraries(${PROJECT_LIBRARY_TARGET_NAME}
  PUBLIC
    ignition-math${IGN_MATH_VER}::ignition-math${IGN_MATH_VER}
    ignition-utils${IGN_UTILS_VER}::ignition-utils${IGN_UTILS_VER}
  PRIVATE
    TINYXML2::TINYXML2
    using_parser_urdf)

if (WIN32)
  target_compile_definitions(${PROJECT_LIBRARY_TARGET_NAME} PRIVATE URDFDOM_STATIC)
endif()

target_include_directories(${PROJECT_LIBRARY_TARGET_NAME}
  PUBLIC
    $<BUILD_INTERFACE:${PROJECT_SOURCE_DIR}/include>
    $<INSTALL_INTERFACE:${INCLUDE_INSTALL_DIR}/..>
  PRIVATE
    ${CMAKE_CURRENT_SOURCE_DIR}
)

if(NOT WIN32)
  add_subdirectory(cmd)
endif()<|MERGE_RESOLUTION|>--- conflicted
+++ resolved
@@ -2,89 +2,8 @@
 # "gtest_sources" variable
 ign_get_libsources_and_unittests(sources gtest_sources)
 
-<<<<<<< HEAD
-link_directories(
-  ${PROJECT_BINARY_DIR}/test
-)
-
-if (NOT USE_INTERNAL_URDF)
-  link_directories(${URDF_LIBRARY_DIRS})
-endif()
-
-set (sources
-  Actor.cc
-  AirPressure.cc
-  Altimeter.cc
-  Atmosphere.cc
-  Box.cc
-  Camera.cc
-  Capsule.cc
-  Collision.cc
-  Console.cc
-  Converter.cc
-  Cylinder.cc
-  Element.cc
-  Ellipsoid.cc
-  EmbeddedSdf.cc
-  Error.cc
-  Exception.cc
-  Frame.cc
-  FrameSemantics.cc
-  Filesystem.cc
-  ForceTorque.cc
-  Geometry.cc
-  Gui.cc
-  Heightmap.cc
-  ign.cc
-  InterfaceElements.cc
-  InterfaceFrame.cc
-  InterfaceJoint.cc
-  InterfaceLink.cc
-  InterfaceModel.cc
-  InterfaceModelPoseGraph.cc
-  Imu.cc
-  Joint.cc
-  JointAxis.cc
-  Lidar.cc
-  Light.cc
-  Link.cc
-  Magnetometer.cc
-  Material.cc
-  Mesh.cc
-  Model.cc
-  NavSat.cc
-  Noise.cc
-  parser.cc
-  parser_urdf.cc
-  ParserConfig.cc
-  Param.cc
-  ParamPassing.cc
-  ParticleEmitter.cc
-  Pbr.cc
-  Physics.cc
-  Plane.cc
-  Plugin.cc
-  PrintConfig.cc
-  Root.cc
-  Scene.cc
-  SDF.cc
-  SDFExtension.cc
-  SemanticPose.cc
-  Sensor.cc
-  Sky.cc
-  Sphere.cc
-  Surface.cc
-  Types.cc
-  Utils.cc
-  Visual.cc
-  World.cc
-  XmlUtils.cc
-)
-include_directories(${CMAKE_CURRENT_SOURCE_DIR})
-=======
 # Add the source file auto-generated into the build folder from sdf/CMakeLists.txt
 list(APPEND sources EmbeddedSdf.cc)
->>>>>>> 206e6982
 
 # Use interface library to deduplicate cmake logic for URDF linking
 add_library(using_parser_urdf INTERFACE)
@@ -108,67 +27,7 @@
     IgnURDFDOM::IgnURDFDOM)
 endif()
 
-<<<<<<< HEAD
-if (BUILD_SDF_TEST)
-  set (gtest_sources
-    Actor_TEST.cc
-    AirPressure_TEST.cc
-    Altimeter_TEST.cc
-    Atmosphere_TEST.cc
-    Box_TEST.cc
-    Camera_TEST.cc
-    Capsule_TEST.cc
-    Collision_TEST.cc
-    Console_TEST.cc
-    Cylinder_TEST.cc
-    Element_TEST.cc
-    Ellipsoid_TEST.cc
-    Error_TEST.cc
-    Exception_TEST.cc
-    Frame_TEST.cc
-    Filesystem_TEST.cc
-    ForceTorque_TEST.cc
-    Geometry_TEST.cc
-    Gui_TEST.cc
-    Heightmap_TEST.cc
-    Imu_TEST.cc
-    InterfaceElements_TEST.cc
-    Joint_TEST.cc
-    JointAxis_TEST.cc
-    Lidar_TEST.cc
-    Light_TEST.cc
-    Link_TEST.cc
-    Magnetometer_TEST.cc
-    Material_TEST.cc
-    Mesh_TEST.cc
-    Model_TEST.cc
-    NavSat_TEST.cc
-    Noise_TEST.cc
-    Param_TEST.cc
-    parser_TEST.cc
-    ParserConfig_TEST.cc
-    ParticleEmitter_TEST.cc
-    Pbr_TEST.cc
-    Physics_TEST.cc
-    Plugin_TEST.cc
-    Plane_TEST.cc
-    PrintConfig_TEST.cc
-    Root_TEST.cc
-    Scene_TEST.cc
-    SemanticPose_TEST.cc
-    SDF_TEST.cc
-    Sensor_TEST.cc
-    Sky_TEST.cc
-    Sphere_TEST.cc
-    Surface_TEST.cc
-    Types_TEST.cc
-    Visual_TEST.cc
-    World_TEST.cc
-  )
-
-=======
 if (BUILD_TESTING)
->>>>>>> 206e6982
   # Build this test file only if Ignition Tools is installed.
   if (NOT IGN_PROGRAM)
     list(REMOVE_ITEM gtest_sources ign_TEST.cc)
