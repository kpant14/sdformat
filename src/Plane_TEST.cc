/*
 * Copyright (C) 2018 Open Source Robotics Foundation
 *
 * Licensed under the Apache License, Version 2.0 (the "License");
 * you may not use this file except in compliance with the License.
 * You may obtain a copy of the License at
 *
 *     http://www.apache.org/licenses/LICENSE-2.0
 *
 * Unless required by applicable law or agreed to in writing, software
 * distributed under the License is distributed on an "AS IS" BASIS,
 * WITHOUT WARRANTIES OR CONDITIONS OF ANY KIND, either express or implied.
 * See the License for the specific language governing permissions and
 * limitations under the License.
 *
*/

#include <gtest/gtest.h>
#include <gz/math/Vector3.hh>
#include <gz/math/Vector2.hh>
#include "sdf/Plane.hh"

/////////////////////////////////////////////////
TEST(DOMPlane, Construction)
{
  sdf::Plane plane;
  EXPECT_EQ(nullptr, plane.Element());

  EXPECT_EQ(gz::math::Vector3d::UnitZ, plane.Normal());
  EXPECT_EQ(gz::math::Vector2d::One, plane.Size());

  plane.SetNormal({1, 0, 0});
  EXPECT_EQ(gz::math::Vector3d::UnitX, plane.Normal());

  plane.SetNormal({1, 0, 1});
  EXPECT_EQ(gz::math::Vector3d(0.707107, 0, 0.707107), plane.Normal());

  plane.SetSize({1.2, 3.4});
  EXPECT_EQ(gz::math::Vector2d(1.2, 3.4), plane.Size());
}

/////////////////////////////////////////////////
TEST(DOMPlane, MoveConstructor)
{
  sdf::Plane plane;
  plane.SetNormal({1, 0, 0});
  plane.SetSize({1.2, 3.4});

  sdf::Plane plane2(std::move(plane));
  EXPECT_EQ(gz::math::Vector3d::UnitX, plane2.Normal());
  EXPECT_EQ(gz::math::Vector2d(1.2, 3.4), plane2.Size());

  EXPECT_EQ(gz::math::Vector3d::UnitX, plane2.Shape().Normal());
  EXPECT_EQ(gz::math::Vector2d(1.2, 3.4), plane2.Shape().Size());
}

/////////////////////////////////////////////////
TEST(DOMPlane, CopyConstructor)
{
  sdf::Plane plane;
  plane.SetNormal({1, 0, 0});
  plane.SetSize({1.2, 3.4});

  sdf::Plane plane2(plane);
  EXPECT_EQ(gz::math::Vector3d::UnitX, plane2.Normal());
  EXPECT_EQ(gz::math::Vector2d(1.2, 3.4), plane2.Size());
}

/////////////////////////////////////////////////
TEST(DOMPlane, CopyAssignmentOperator)
{
  sdf::Plane plane;
  plane.SetNormal({1, 0, 0});
  plane.SetSize({1.2, 3.4});

  sdf::Plane plane2;
  plane2 = plane;
  EXPECT_EQ(gz::math::Vector3d::UnitX, plane2.Normal());
  EXPECT_EQ(gz::math::Vector2d(1.2, 3.4), plane2.Size());
}

/////////////////////////////////////////////////
TEST(DOMPlane, MoveAssignmentOperator)
{
  sdf::Plane plane;
  plane.SetNormal({1, 0, 0});
  plane.SetSize({1.2, 3.4});

  sdf::Plane plane2;
  plane2 = std::move(plane);
  EXPECT_EQ(gz::math::Vector3d::UnitX, plane2.Normal());
  EXPECT_EQ(gz::math::Vector2d(1.2, 3.4), plane2.Size());
}

/////////////////////////////////////////////////
TEST(DOMPlane, CopyAssignmentAfterMove)
{
  sdf::Plane plane1;
  plane1.SetNormal(gz::math::Vector3d::UnitX);

  sdf::Plane plane2;
  plane2.SetNormal(gz::math::Vector3d::UnitY);

  // This is similar to what std::swap does except it uses std::move for each
  // assignment
  sdf::Plane tmp = std::move(plane1);
  plane1 = plane2;
  plane2 = tmp;

  EXPECT_EQ(gz::math::Vector3d::UnitY, plane1.Normal());
  EXPECT_EQ(gz::math::Vector3d::UnitX, plane2.Normal());
}

/////////////////////////////////////////////////
TEST(DOMPlane, Load)
{
  sdf::Plane plane;
  sdf::Errors errors;

  // Null element name
  errors = plane.Load(nullptr);
  ASSERT_EQ(1u, errors.size());
  EXPECT_EQ(sdf::ErrorCode::ELEMENT_MISSING, errors[0].Code());
  EXPECT_EQ(nullptr, plane.Element());

  // Bad element name
  sdf::ElementPtr sdf(new sdf::Element());
  sdf->SetName("bad");
  errors = plane.Load(sdf);
  ASSERT_EQ(1u, errors.size());
  EXPECT_EQ(sdf::ErrorCode::ELEMENT_INCORRECT_TYPE, errors[0].Code());
  EXPECT_NE(nullptr, plane.Element());

  // Missing <normal> and <size> elements
  sdf->SetName("plane");
  errors = plane.Load(sdf);
  ASSERT_EQ(2u, errors.size());
  EXPECT_EQ(sdf::ErrorCode::ELEMENT_MISSING, errors[0].Code());
  EXPECT_NE(std::string::npos, errors[0].Message().find("missing a <normal>"));
  EXPECT_EQ(sdf::ErrorCode::ELEMENT_MISSING, errors[1].Code());
  EXPECT_NE(std::string::npos, errors[1].Message().find("missing a <size>"));
  EXPECT_NE(nullptr, plane.Element());

  // Add a normal element
  sdf::ElementPtr normalDesc(new sdf::Element());
  normalDesc->SetName("normal");
  normalDesc->AddValue("vector3", "0 0 1", "1", "normal");
  sdf->AddElementDescription(normalDesc);
  sdf::ElementPtr normalElem = sdf->AddElement("normal");
  normalElem->Set<gz::math::Vector3d>({1, 0, 0});

  // Missing <size> element
  sdf->SetName("plane");
  errors = plane.Load(sdf);
  ASSERT_EQ(1u, errors.size());
  EXPECT_EQ(sdf::ErrorCode::ELEMENT_MISSING, errors[0].Code());
  EXPECT_NE(std::string::npos, errors[0].Message().find("missing a <size>"));
}

/////////////////////////////////////////////////
TEST(DOMPlane, Shape)
{
  sdf::Plane plane;
  EXPECT_EQ(gz::math::Vector2d::One, plane.Size());

  plane.Shape().Set(plane.Shape().Normal(), gz::math::Vector2d(1, 2),
      plane.Shape().Offset());
<<<<<<< HEAD
  EXPECT_EQ(ignition::math::Vector2d(1, 2), plane.Size());
}

/////////////////////////////////////////////////
TEST(DOMPlane, ToElement)
{
  sdf::Plane plane;

  plane.SetNormal(ignition::math::Vector3d(0, 1, 0));
  plane.SetSize(ignition::math::Vector2d(2, 4));

  sdf::ElementPtr elem = plane.ToElement();
  ASSERT_NE(nullptr, elem);

  sdf::Plane plane2;
  plane2.Load(elem);

  EXPECT_EQ(plane.Normal(), plane2.Normal());
  EXPECT_EQ(plane.Size(), plane2.Size());
=======
  EXPECT_EQ(gz::math::Vector2d(1, 2), plane.Size());
>>>>>>> 686476b2
}<|MERGE_RESOLUTION|>--- conflicted
+++ resolved
@@ -165,8 +165,7 @@
 
   plane.Shape().Set(plane.Shape().Normal(), gz::math::Vector2d(1, 2),
       plane.Shape().Offset());
-<<<<<<< HEAD
-  EXPECT_EQ(ignition::math::Vector2d(1, 2), plane.Size());
+  EXPECT_EQ(gz::math::Vector2d(1, 2), plane.Size());
 }
 
 /////////////////////////////////////////////////
@@ -174,8 +173,8 @@
 {
   sdf::Plane plane;
 
-  plane.SetNormal(ignition::math::Vector3d(0, 1, 0));
-  plane.SetSize(ignition::math::Vector2d(2, 4));
+  plane.SetNormal(gz::math::Vector3d(0, 1, 0));
+  plane.SetSize(gz::math::Vector2d(2, 4));
 
   sdf::ElementPtr elem = plane.ToElement();
   ASSERT_NE(nullptr, elem);
@@ -185,7 +184,4 @@
 
   EXPECT_EQ(plane.Normal(), plane2.Normal());
   EXPECT_EQ(plane.Size(), plane2.Size());
-=======
-  EXPECT_EQ(gz::math::Vector2d(1, 2), plane.Size());
->>>>>>> 686476b2
 }