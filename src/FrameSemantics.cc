/*
 * Copyright 2019 Open Source Robotics Foundation
 *
 * Licensed under the Apache License, Version 2.0 (the "License");
 * you may not use this file except in compliance with the License.
 * You may obtain a copy of the License at
 *
 *     http://www.apache.org/licenses/LICENSE-2.0
 *
 * Unless required by applicable law or agreed to in writing, software
 * distributed under the License is distributed on an "AS IS" BASIS,
 * WITHOUT WARRANTIES OR CONDITIONS OF ANY KIND, either express or implied.
 * See the License for the specific language governing permissions and
 * limitations under the License.
 *
*/
#include <algorithm>
#include <string>
#include <set>
#include <utility>
#include <vector>

#include "sdf/Element.hh"
#include "sdf/Error.hh"
#include "sdf/Frame.hh"
#include "sdf/InterfaceElements.hh"
#include "sdf/InterfaceFrame.hh"
#include "sdf/InterfaceJoint.hh"
#include "sdf/InterfaceLink.hh"
#include "sdf/InterfaceModel.hh"
#include "sdf/Joint.hh"
#include "sdf/Link.hh"
#include "sdf/Model.hh"
#include "sdf/Types.hh"
#include "sdf/World.hh"

#include "FrameSemantics.hh"
#include "ScopedGraph.hh"
#include "Utils.hh"

namespace sdf
{
inline namespace SDF_VERSION_NAMESPACE {

// Helpful functions when debugging in gdb
void printGraph(const ScopedGraph<PoseRelativeToGraph> &_graph)
{
  std::cout << _graph.Graph() << std::endl;
}
void printGraph(const ScopedGraph<FrameAttachedToGraph> &_graph)
{
  std::cout << _graph.Graph() << std::endl;
}

// The following two functions were originally submitted to ign-math,
// but were not accepted as they were not generic enough.
// For now, they will be kept here.
// https://osrf-migration.github.io/ignition-gh-pages/#!/ignitionrobotics/ign-math/pull-requests/333

/// \brief Starting from a given vertex in a directed graph, traverse edges
/// in reverse direction to find a source vertex (has only outgoing edges).
/// This function returns a NullVertex if a graph cycle is detected or
/// if a vertex with multiple incoming edges is found.
/// Otherwise, this function returns the first source Vertex that is found.
/// It also returns the sequence of edges leading to the source vertex.
/// \param[in] _graph A directed graph.
/// \param[in] _id VertexId of the starting vertex.
/// \return A source vertex paired with a vector of the edges leading the
/// source to the starting vertex, or a NullVertex paired with an empty
/// vector if a cycle or vertex with multiple incoming edges are detected.
<<<<<<< HEAD
template <typename T>
std::pair<const typename ScopedGraph<T>::Vertex &,
    std::vector<typename ScopedGraph<T>::Edge>>
FindSourceVertex(const ScopedGraph<T> &_graph,
    const ignition::math::graph::VertexId _id, Errors &_errors)
{
  using DirectedEdge = typename ScopedGraph<T>::Edge;
  using Vertex = typename ScopedGraph<T>::Vertex;
  using VertexId = ignition::math::graph::VertexId;
=======
template<typename V, typename E>
std::pair<const gz::math::graph::Vertex<V> &,
          std::vector< gz::math::graph::DirectedEdge<E> > >
FindSourceVertex(
    const gz::math::graph::DirectedGraph<V, E> &_graph,
    const gz::math::graph::VertexId _id,
    Errors &_errors)
{
  using DirectedEdge = gz::math::graph::DirectedEdge<E>;
  using Vertex = gz::math::graph::Vertex<V>;
  using VertexId = gz::math::graph::VertexId;
>>>>>>> 686476b2
  using EdgesType = std::vector<DirectedEdge>;
  using PairType = std::pair<const Vertex &, EdgesType>;
  EdgesType edges;
  std::reference_wrapper<const Vertex> vertex(_graph.Graph().VertexFromId(_id));
  if (!vertex.get().Valid())
  {
    _errors.push_back({ErrorCode::POSE_RELATIVE_TO_INVALID,
        "Unable to resolve pose, invalid vertex[" + std::to_string(_id) + "] "
        "in PoseRelativeToGraph."});
    return PairType(Vertex::NullVertex, EdgesType());
  }

  if (_id == _graph.ScopeVertexId())
  {
    // This is the source.
    return PairType(vertex, EdgesType());
  }

  std::set<VertexId> visited;
  visited.insert(vertex.get().Id());

  auto incidentsTo = _graph.Graph().IncidentsTo(vertex);
  while (!incidentsTo.empty())
  {
    if (incidentsTo.size() != 1)
    {
      _errors.push_back({ErrorCode::POSE_RELATIVE_TO_GRAPH_ERROR,
          "PoseRelativeToGraph error: multiple incoming edges to "
          "current vertex [" + vertex.get().Name() + "]."});
      return PairType(Vertex::NullVertex, EdgesType());
    }
    auto const &edge = incidentsTo.begin()->second;
    vertex = _graph.Graph().VertexFromId(edge.get().Vertices().first);
    edges.push_back(edge);
    if (visited.count(vertex.get().Id()))
    {
      _errors.push_back({ErrorCode::POSE_RELATIVE_TO_CYCLE,
          "PoseRelativeToGraph cycle detected, already visited vertex [" +
          vertex.get().Name() + "]."});
      return PairType(Vertex::NullVertex, EdgesType());
    }
    if (vertex.get().Id() == _graph.ScopeVertexId())
    {
      // This is the source.
      break;
    }
    visited.insert(vertex.get().Id());
    incidentsTo = _graph.Graph().IncidentsTo(vertex);
  }
  if (vertex.get().Id() != _graph.ScopeVertexId())
  {
    // Error, the root vertex is not the same as the the source
    return PairType(Vertex::NullVertex, EdgesType());
  }

  return PairType(vertex, edges);
}

/// \brief Starting from a given vertex in a directed graph, follow edges
/// to find a sink vertex (has only incoming edges).
/// This function returns a NullVertex if a graph cycle is detected or
/// if a vertex with multiple outgoing edges is found.
/// Otherwise, this function returns the first sink Vertex that is found.
/// It also returns the sequence of edges leading to the sink vertex.
/// \param[in] _graph A directed graph.
/// \param[in] _id VertexId of the starting vertex.
/// \return A sink vertex paired with a vector of the edges leading the
/// sink to the starting vertex, or a NullVertex paired with an empty
/// vector if a cycle or vertex with multiple outgoing edges are detected.
<<<<<<< HEAD
template<typename T>
std::pair<const typename ScopedGraph<T>::Vertex &,
    std::vector<typename ScopedGraph<T>::Edge>>
FindSinkVertex(
    const ScopedGraph<T> &_graph,
    const ignition::math::graph::VertexId _id,
    Errors &_errors)
{
  using DirectedEdge = typename ScopedGraph<T>::Edge;
  using Vertex = typename ScopedGraph<T>::Vertex;
  using VertexId = ignition::math::graph::VertexId;
=======
template<typename V, typename E>
std::pair<const gz::math::graph::Vertex<V> &,
          std::vector< gz::math::graph::DirectedEdge<E> > >
FindSinkVertex(
    const gz::math::graph::DirectedGraph<V, E> &_graph,
    const gz::math::graph::VertexId _id,
    Errors &_errors)
{
  using DirectedEdge = gz::math::graph::DirectedEdge<E>;
  using Vertex = gz::math::graph::Vertex<V>;
  using VertexId = gz::math::graph::VertexId;
>>>>>>> 686476b2
  using EdgesType = std::vector<DirectedEdge>;
  using PairType = std::pair<const Vertex &, EdgesType>;
  EdgesType edges;
  std::reference_wrapper<const Vertex> vertex(_graph.Graph().VertexFromId(_id));
  if (!vertex.get().Valid())
  {
    _errors.push_back({ErrorCode::FRAME_ATTACHED_TO_INVALID,
        "Invalid vertex[" + std::to_string(_id) + "] "
        "in FrameAttachedToGraph."});
    return PairType(Vertex::NullVertex, EdgesType());
  }

  std::set<VertexId> visited;
  visited.insert(vertex.get().Id());

  auto incidentsFrom = _graph.Graph().IncidentsFrom(vertex);
  while (!incidentsFrom.empty())
  {
    if (incidentsFrom.size() != 1)
    {
      _errors.push_back({ErrorCode::FRAME_ATTACHED_TO_GRAPH_ERROR,
          "FrameAttachedToGraph error: multiple outgoing edges from "
          "current vertex [" + vertex.get().Name() + "]."});
      return PairType(Vertex::NullVertex, EdgesType());
    }
    auto const &edge = incidentsFrom.begin()->second;
    vertex = _graph.Graph().VertexFromId(edge.get().Vertices().second);
    edges.push_back(edge);
    if (visited.count(vertex.get().Id()))
    {
      _errors.push_back({ErrorCode::FRAME_ATTACHED_TO_CYCLE,
          "FrameAttachedToGraph cycle detected, already visited vertex [" +
          vertex.get().Name() + "]."});
      return PairType(Vertex::NullVertex, EdgesType());
    }
    visited.insert(vertex.get().Id());
    incidentsFrom = _graph.Graph().IncidentsFrom(vertex);
  }

  return PairType(vertex, edges);
}

/////////////////////////////////////////////////
/// \brief Resolve the pose of a model taking into account the placement frame
/// attribute. This function is used to calculate the pose of the edge between a
/// model and its parent.
///
/// Since this function calls sdf::resolvePoseRelativeToRoot to initially
/// resolve the pose of the placement frame, the passed in graph must already
/// have an edge between the input model and its parent frame. This edge will
/// later be updated with the pose calculated by this function.
///
/// Notation used in this function:
/// Pf - The placement frame inside the model
/// R - The `relative_to` frame of the placement frame's //pose element.
/// M - The input model's implicit frame (__model__)
/// X_RPf - The pose of frame Pf relative to frame R
/// X_RM - The pose of the frame M relative to frame R
/// X_MPf - The pose of the frame Pf relative to frame M
///
/// Example:
/// <sdf version="1.8">
///   <world name="W">
///     <frame name="R" />
///     <model name="M" placement_frame="Pf">
///       <pose relative_to="R">{X_RPf}</pose>
///       <link name="Pf"/>
///     </model>
///   </world>
/// </sdf>
///
/// When the placement_frame is specified in an SDFormat file, //model/pose
/// becomes the pose of the placement frame (X_RPf) instead of the pose of the
/// model frame (X_RM). However, when the model is inserted into a pose graph of
/// the parent scope, only the pose (X_RM) of the __model__ frame can be used.
/// i.e, X_RPf cannot be represented in the PoseRelativeTo graph.
/// Thus, the X_RM has to be calculated such that X_RPf = X_RM * X_MPf.
//
/// \param[in] _rawPose Raw pose of the model whose pose to resolve relative to
/// its parent
/// \param[in] _placementFrame Placement frame of the model whose pose to
/// resolve relative to its parent
/// \param[in] _graph The PoseRelativeTo graph with the same scope as the
/// frame referenced by the placement frame attribute of the input model. i.e,
/// the input model's graph.
/// \param[out] _resolvedPose The resolved pose (X_RM). If an error was
/// encountered during `sdf::resolvePoseRelativeToRoot`, _resolvedPose will not
/// be modified.
static Errors resolveModelPoseWithPlacementFrame(
    const ignition::math::Pose3d &_rawPose,
    const std::string &_placementFrame,
    const sdf::ScopedGraph<PoseRelativeToGraph> &_graph,
    ignition::math::Pose3d &_resolvedPose)
{
  sdf::Errors errors;

  // Alias for better pose notation
  ignition::math::Pose3d &X_RM = _resolvedPose;
  const ignition::math::Pose3d &X_RPf = _rawPose;

  // If the model has a placement frame, calculate the necessary pose to use
  if (_placementFrame != "")
  {
    ignition::math::Pose3d X_MPf;

    errors = sdf::resolvePoseRelativeToRoot(X_MPf, _graph, _placementFrame);
    if (errors.empty())
    {
      X_RM = X_RPf * X_MPf.Inverse();
    }
  }

  return errors;
}

/// \brief Base struct the contains a few common members. These structs provide
/// a common API used by the build*Graph functions to access the various
/// attributes and retrieve children of regular DOM objects and Interface
/// Elements.
struct WrapperBase
{
  /// \brief Name of the entity
  const std::string name;
  /// \brief Element type, such as Model, Link, or Interface Frame.
  const std::string elementType;
  /// \brief Frame type used in the FrameAttachedTo or PoseRelativeTo graphs.
  const FrameType frameType;
};

/// \brief Wrapper for sdf::Link and sdf::InterfaceLink
struct LinkWrapper : public WrapperBase
{
  /// \brief Constructor that takes an sdf::Link
  explicit LinkWrapper(const sdf::Link &_link)
      : WrapperBase{_link.Name(), "Link", FrameType::LINK},
        rawPose(_link.RawPose()),
        rawRelativeTo(_link.PoseRelativeTo()),
        relativeTo(rawRelativeTo)
  {
  }

  /// \brief Constructor that takes an sdf::InterfaceLink
  explicit LinkWrapper(const sdf::InterfaceLink &_ifaceLink)
      : WrapperBase{_ifaceLink.Name(), "Interface Link", FrameType::LINK},
        rawPose(_ifaceLink.PoseInModelFrame()),
        rawRelativeTo("__model__"),
        relativeTo(rawRelativeTo)
  {
  }

  /// \brief Constructor from name and pose data (without sdf::Link or
  /// sdf::InterfaceLink)
  LinkWrapper(const std::string &_name, const ignition::math::Pose3d &_rawPose,
              const std::string &_relativeTo)
      : WrapperBase{_name, "Link", FrameType::LINK},
        rawPose(_rawPose),
        rawRelativeTo(_relativeTo),
        relativeTo(rawRelativeTo)
  {
  }

  /// \brief Raw pose of the entity.
  const ignition::math::Pose3d rawPose;
  /// \brief The //pose/@relative_to attribute.
  const std::string rawRelativeTo;
  /// \brief The final @relative_to attribute. This is the same as rawRelativeTo
  /// for links and interface links.
  const std::string relativeTo;
};

/// \brief Wrapper for sdf::Frame and sdf::InterfaceFrame
struct FrameWrapper : public WrapperBase
{
  /// \brief Constructor that takes an sdf::Frame
  explicit FrameWrapper(const sdf::Frame &_frame)
      : WrapperBase{_frame.Name(), "Frame", FrameType::FRAME},
        rawPose(_frame.RawPose()),
        rawRelativeTo(_frame.PoseRelativeTo()),
        attachedTo(_frame.AttachedTo()),
        relativeTo(rawRelativeTo.empty() ? attachedTo : rawRelativeTo)
  {
  }

  /// \brief Constructor that takes an sdf::InterfaceFrame
  explicit FrameWrapper(const sdf::InterfaceFrame &_ifaceFrame)
      : WrapperBase{_ifaceFrame.Name(), "Interface Frame", FrameType::FRAME},
        rawPose(_ifaceFrame.PoseInAttachedToFrame()),
        rawRelativeTo(_ifaceFrame.AttachedTo()),
        attachedTo(_ifaceFrame.AttachedTo()),
        relativeTo(attachedTo)

  {
  }

  /// \brief Constructor from name, pose, and attachement data (without
  /// sdf::Frame or sdf::InterfaceFrame)
  FrameWrapper(const std::string &_name, const ignition::math::Pose3d &_rawPose,
               const std::string &_relativeTo, const std::string &_attachedTo)
      : WrapperBase{_name, "Frame", FrameType::FRAME},
        rawPose(_rawPose),
        rawRelativeTo(_relativeTo),
        attachedTo(_attachedTo),
        relativeTo(rawRelativeTo.empty() ? attachedTo : rawRelativeTo)
  {
  }

  /// \brief Raw pose of the entity.
  const ignition::math::Pose3d rawPose;
  /// \brief The //pose/@relative_to attribute.
  const std::string rawRelativeTo;
  /// \brief The //frame/@attached_to attribute.
  const std::string attachedTo;
  /// \brief The final @relative_to attribute. For sdf::Frame, this is set to
  /// the attachedTo if the rawRelativeTo is empty. For sdf::InterfaceFrame,
  /// it's always set to attachedTo.
  const std::string relativeTo;
};

/// \brief Wrapper for sdf::Joint and sdf::InterfaceJoint
struct JointWrapper : public WrapperBase
{
  /// \brief Constructor that takes an sdf::Joint
  explicit JointWrapper(const sdf::Joint &_joint)
      : WrapperBase{_joint.Name(), "Joint", FrameType::JOINT},
        rawPose(_joint.RawPose()),
        rawRelativeTo(_joint.PoseRelativeTo()),
        childName(_joint.ChildLinkName()),
        relativeTo(rawRelativeTo.empty() ? childName : rawRelativeTo)
  {
  }

  /// \brief Constructor that takes an sdf::InterfaceJoint
  explicit JointWrapper(const sdf::InterfaceJoint &_ifaceJoint)
      : WrapperBase{_ifaceJoint.Name(), "Interface Joint", FrameType::JOINT},
        rawPose(_ifaceJoint.PoseInChildFrame()),
        rawRelativeTo(_ifaceJoint.ChildName()),
        childName(_ifaceJoint.ChildName()),
        relativeTo(childName)
  {
  }

  /// \brief Raw pose of the entity.
  const ignition::math::Pose3d rawPose;
  /// \brief The //pose/@relative_to attribute.
  const std::string rawRelativeTo;
  /// \brief The name of the child frame (i.e. content of //joint/child).
  const std::string childName;
  /// \brief The final @relative_to attribute. For sdf::Joint, this is set to
  /// the childName if the rawRelativeTo is empty. For sdf::InterfaceJoint, it's
  /// always set to childName.
  const std::string relativeTo;
};

/// \brief Placement frame information
struct PlacementFrameInfo
{
  /// \brief Computed name of the proxy model frame
  std::string proxyName;
  /// \brief The name of placement frame from //include/placement_frame.
  std::string placementFrameName;
};

/// \brief Wrapper for sdf::Model and sdf::InterfaceModel
struct ModelWrapper : public WrapperBase
{
  /// \brief Constructor that takes an sdf::Model
  explicit ModelWrapper(const sdf::Model &_model)
      : WrapperBase{_model.Name(), "Model",
                    _model.Static() ? FrameType::STATIC_MODEL
                                    : FrameType::MODEL},
        rawPose(_model.RawPose()),
        rawRelativeTo(_model.PoseRelativeTo()),
        relativeTo(rawRelativeTo),
        canonicalLinkName(_model.CanonicalLinkAndRelativeName().second),
        placementFrameName(_model.PlacementFrameName()),
        isStatic(_model.Static())
  {
    for (uint64_t i = 0; i < _model.LinkCount(); ++i)
    {
      this->links.emplace_back(*_model.LinkByIndex(i));
    }
    for (uint64_t i = 0; i < _model.FrameCount(); ++i)
    {
      this->frames.emplace_back(*_model.FrameByIndex(i));
    }
    for (uint64_t i = 0; i < _model.JointCount(); ++i)
    {
      this->joints.emplace_back(*_model.JointByIndex(i));
    }
    for (uint64_t i = 0; i < _model.ModelCount(); ++i)
    {
      this->models.emplace_back(*_model.ModelByIndex(i));
    }
    for (uint64_t i = 0; i < _model.InterfaceModelCount(); ++i)
    {
      this->models.emplace_back(*_model.InterfaceModelNestedIncludeByIndex(i),
                                *_model.InterfaceModelByIndex(i));
    }
    for (const auto &[nestedInclude, model] : _model.MergedInterfaceModels())
    {
      const std::string proxyModelFrameName = computeMergedModelProxyFrameName(
          nestedInclude->LocalModelName().value_or(model->Name()));

      std::string poseRelativeTo =
          nestedInclude->IncludePoseRelativeTo().value_or("");
      if (poseRelativeTo.empty())
      {
        poseRelativeTo = "__model__";
      }
      this->frames.emplace_back(proxyModelFrameName,
                                nestedInclude->IncludeRawPose().value_or(
                                    model->ModelFramePoseInParentFrame()),
                                poseRelativeTo, model->CanonicalLinkName());

      for (const auto &item : model->Links())
      {
        this->links.emplace_back(item.Name(), item.PoseInModelFrame(),
                                 proxyModelFrameName);
      }
      for (const auto &item : model->Frames())
      {
        std::string attachedTo = item.AttachedTo();
        if (item.AttachedTo() == "__model__")
        {
          attachedTo = proxyModelFrameName;
        }
        this->frames.emplace_back(item.Name(), item.PoseInAttachedToFrame(),
                                  attachedTo, attachedTo);
      }
      for (const auto &item : model->Joints())
      {
        std::string childName = item.ChildName();
        if (item.ChildName() == "__model__")
        {
          childName = proxyModelFrameName;
        }
        this->joints.emplace_back(sdf::InterfaceJoint(item.Name(), childName,
                                                      item.PoseInChildFrame()));
      }
      if (nestedInclude->PlacementFrame().has_value())
      {
        this->mergedModelPlacements.push_back(
            {proxyModelFrameName, *nestedInclude->PlacementFrame()});
      }

      // Skip adding nested interface models because they are already included
      // in the parent model's list of nested models.
    }
  }

  /// \brief Constructor that takes an sdf::NestedInclude and
  /// sdf::InterfaceModel.
  explicit ModelWrapper(const NestedInclude &_nestedInclude,
                        const sdf::InterfaceModel &_ifaceModel)
      : WrapperBase{_ifaceModel.Name(), "Interface Model",
                    _ifaceModel.Static() ? FrameType::STATIC_MODEL
                                         : FrameType::MODEL},
        rawPose(_nestedInclude.IncludeRawPose().value_or(
            _ifaceModel.ModelFramePoseInParentFrame())),
        rawRelativeTo(_nestedInclude.IncludePoseRelativeTo().value_or("")),
        relativeTo(rawRelativeTo),
        canonicalLinkName(_ifaceModel.CanonicalLinkName()),
        placementFrameName(_nestedInclude.PlacementFrame().value_or("")),
        isStatic(_ifaceModel.Static())
  {
    this->AddInterfaceChildren(_ifaceModel);
  }

  /// \brief Constructor that takes an sdf::InterfaceModel. These are
  /// InterfaceModels nested under other InterfaceModels.
  explicit ModelWrapper(const sdf::InterfaceModel &_ifaceModel)
      : WrapperBase{_ifaceModel.Name(), "Interface Model",
                    _ifaceModel.Static() ? FrameType::STATIC_MODEL
                                         : FrameType::MODEL},
        rawPose(_ifaceModel.ModelFramePoseInParentFrame()),
        rawRelativeTo(""),
        relativeTo(rawRelativeTo),
        canonicalLinkName(_ifaceModel.CanonicalLinkName()),
        placementFrameName(""),
        isStatic(_ifaceModel.Static())
  {
    this->AddInterfaceChildren(_ifaceModel);
  }

  /// \brief Raw pose of the entity.
  const ignition::math::Pose3d rawPose;
  /// \brief The //pose/@relative_to attribute.
  const std::string rawRelativeTo;
  /// \brief The final @relative_to attribute. This is set to rawRelativeTo for
  /// sdf::Model and sdf::InterfaceModel.
  const std::string relativeTo;
  /// \brief The name of the resolved canonical link.
  const std::string canonicalLinkName;
  /// \brief The name of the placement frame.
  const std::string placementFrameName;
  /// \brief Whether the model/interface model is static.
  const bool isStatic;

  /// \brief Children links and interface links.
  std::vector<LinkWrapper> links;
  /// \brief Children frames and interface frames.
  std::vector<FrameWrapper> frames;
  /// \brief Children joints and interface joints.
  std::vector<JointWrapper> joints;
  /// \brief Children nested models and interface models.
  std::vector<ModelWrapper> models;
  /// \brief Placement frame information for each merged model.
  std::vector<PlacementFrameInfo> mergedModelPlacements;

  /// \brief Helper function to add children of interface models.
  private: void AddInterfaceChildren(const sdf::InterfaceModel &_ifaceModel)
  {
    for (const auto &item : _ifaceModel.Links())
    {
      this->links.emplace_back(item);
    }
    for (const auto &item : _ifaceModel.Frames())
    {
      this->frames.emplace_back(item);
    }
    for (const auto &item : _ifaceModel.Joints())
    {
      this->joints.emplace_back(item);
    }
    for (const auto &item : _ifaceModel.NestedModels())
    {
      this->models.emplace_back(*item);
    }
  }
};

/// \brief Wrapper for sdf::World
struct WorldWrapper : public WrapperBase
{
  /// \brief Constructor that takes an sdf::World
  explicit WorldWrapper(const sdf::World &_world)
      : WrapperBase{_world.Name(), "World", FrameType::WORLD}
  {
    for (uint64_t i = 0; i < _world.FrameCount(); ++i)
    {
      this->frames.emplace_back(*_world.FrameByIndex(i));
    }
    for (uint64_t i = 0; i < _world.ModelCount(); ++i)
    {
      this->models.emplace_back(*_world.ModelByIndex(i));
    }
    for (uint64_t i = 0; i < _world.InterfaceModelCount(); ++i)
    {
      this->models.emplace_back(*_world.InterfaceModelNestedIncludeByIndex(i),
                                *_world.InterfaceModelByIndex(i));
    }
  }

  /// \brief Children frames.
  std::vector<FrameWrapper> frames;
  /// \brief Children models and interface models.
  std::vector<ModelWrapper> models;
};

/////////////////////////////////////////////////
/// \brief Add vertices to either Frame attached to or Pose graph. If the child
/// element is a model, it calls the corresponding build*Graph function.
/// \tparam ElementT The type of Element. This must be a class that derives from
/// WrapperBase.
/// \tparam GraphT Type of Graph. Either PoseRelativeToGraph or
/// FrameAttachedToGraph.
/// \param[in,out] _out The graph to which vertices will be added.
/// \param[in] _items List of Elements such as links, joints, etc for which
/// vertices will be created in the graph.
/// \param[in] _parent Parent element of the items in `_items`.
/// \param[out] _errors Errors encountered while adding vertices.
template <typename ElementT, typename GraphT>
void addVerticesToGraph(ScopedGraph<GraphT> &_out,
                        const std::vector<ElementT> &_items,
                        const WrapperBase &_parent, Errors &_errors)
{
  for (const auto &item : _items)
  {
    if (_out.Count(item.name) > 0)
    {
      _errors.emplace_back(ErrorCode::DUPLICATE_NAME, item.elementType +
          " with non-unique name [" + item.name + "] detected in " +
          lowercase(_parent.elementType) + " with name [" +
          _parent.name + "].");
      continue;
    }
    if constexpr (std::is_same_v<ElementT, ModelWrapper>)
    {
      if constexpr (std::is_same_v<GraphT, sdf::FrameAttachedToGraph>)
      {
        auto nestedErrors = wrapperBuildFrameAttachedToGraph(_out, item, false);
        _errors.insert(_errors.end(), nestedErrors.begin(), nestedErrors.end());
      }
      else
      {
        auto nestedErrors = wrapperBuildPoseRelativeToGraph(_out, item, false);
        _errors.insert(_errors.end(), nestedErrors.begin(), nestedErrors.end());
      }
    }
    else
    {
      _out.AddVertex(item.name, item.frameType);
    }
  }
}

/////////////////////////////////////////////////
/// \brief Add edges to the PoseRelativeTo graph.
/// \tparam ElementT The type of Element. This must be a class that derives from
/// WrapperBase.
/// \param[in,out] _out The PoseRelativeTo graph to which edges will be added.
/// \param[in] _items List of Elements such as links, joints, etc for which
/// edges will be created in the graph.
/// \param[in] _parent Parent element of the items in `_items`.
/// \param[out] _errors Errors encountered while adding edges.
template <typename ElementT>
void addEdgesToGraph(ScopedGraph<PoseRelativeToGraph> &_out,
                     const std::vector<ElementT> &_items,
                     const WrapperBase &_parent, Errors &_errors)
{
  for (const auto &item : _items)
  {
    const std::string &relativeTo = item.relativeTo;
    const ignition::math::Pose3d poseInRelativeTo = item.rawPose;

    auto itemId = _out.VertexIdByName(item.name);
    auto relativeToId = _out.ScopeVertexId();
    std::string typeForErrorMsg = "relative_to";
    ErrorCode errorCode = ErrorCode::POSE_RELATIVE_TO_INVALID;

    if constexpr (std::is_same_v<ElementT, FrameWrapper>)
    {
      if (item.rawRelativeTo.empty())
      {
        typeForErrorMsg = "attached_to";
        errorCode = ErrorCode::FRAME_ATTACHED_TO_INVALID;
      }
    }

    if (!relativeTo.empty())
    {
      // look for vertex in graph that matches relative_to value
      if (_out.Count(relativeTo) != 1)
      {
        std::stringstream errMsg;
        errMsg << typeForErrorMsg << " name[" << relativeTo << "] specified by "
               << lowercase(item.elementType) << " with name[" << item.name
               << "] does not match a";
        if (_parent.frameType == FrameType::WORLD)
        {
          errMsg << " model or frame name ";
        }
        else
        {
          errMsg << " nested model, link, joint, or frame name ";
        }
        errMsg << "in " + lowercase(_parent.elementType) + " with name[" +
                      _parent.name + "].";

        _errors.push_back({errorCode, errMsg.str()});
        continue;
      }

      relativeToId = _out.VertexIdByName(relativeTo);
      if (item.name == relativeTo)
      {
        _errors.push_back({ErrorCode::POSE_RELATIVE_TO_CYCLE,
            "relative_to name[" + relativeTo +
            "] is identical to " + lowercase(item.elementType) + " name[" +
            item.name + "], causing a graph cycle in " +
            lowercase(_parent.elementType) + " with name[" +
            _parent.name + "]."});
      }
    }

    if constexpr (std::is_same_v<ElementT, ModelWrapper>)
    {
      ignition::math::Pose3d resolvedModelPose = item.rawPose;

      sdf::Errors resolveErrors = resolveModelPoseWithPlacementFrame(
          item.rawPose, item.placementFrameName,
          _out.ChildModelScope(item.name), resolvedModelPose);
      _errors.insert(_errors.end(), resolveErrors.begin(), resolveErrors.end());

      _out.AddEdge({relativeToId, itemId}, resolvedModelPose);
    }
    else
    {
      _out.AddEdge({relativeToId, itemId}, poseInRelativeTo);
    }
  }
}

/////////////////////////////////////////////////
/// \brief Add Joint and InterfaceJoint edges to the FrameAttachedTo graph
/// \param[in,out] _out The FrameAttachedTo graph to which edges will be added.
/// \param[in] _joints List of joints for which edges will be created in the
/// graph.
/// \param[in] _model Parent model of the items in `_items`.
/// \param[out] _errors Errors encountered while adding edges.
void addEdgesToGraph(ScopedGraph<FrameAttachedToGraph> &_out,
                     const std::vector<JointWrapper> &_joints,
                     const ModelWrapper &_model, Errors &_errors)
{
  for (const auto &joint : _joints)
  {
    auto jointId = _out.VertexIdByName(joint.name);

    if (_out.Count(joint.childName) != 1)
    {
      _errors.push_back(
          {ErrorCode::JOINT_CHILD_LINK_INVALID,
           "Child frame with name[" + joint.childName + "] specified by " +
               lowercase(joint.elementType) + " with name[" + joint.name +
               "] not found in model with name[" + _model.name + "]."});
      continue;
    }
    auto childFrameId = _out.VertexIdByName(joint.childName);
    _out.AddEdge({jointId, childFrameId}, true);
  }
}

/////////////////////////////////////////////////
/// \brief Add Frame and InterfaceFrame edges to the FrameAttachedTo graph
/// \param[in,out] _out The FrameAttachedTo graph to which edges will be added.
/// \param[in] _frames List of frames for which edges will be created in the
/// graph.
/// \param[in] _model Parent model of the items in `_items`.
/// \param[out] _errors Errors encountered while adding edges.
void addEdgesToGraph(ScopedGraph<FrameAttachedToGraph> &_out,
                     const std::vector<FrameWrapper> &_frames,
                     const WrapperBase &_parent, Errors &_errors)
{
  for (const auto &frame : _frames)
  {
    auto frameId = _out.VertexIdByName(frame.name);
    // look for vertex in graph that matches attached_to value
    std::string attachedTo = frame.attachedTo;
    if (attachedTo.empty())
    {
      // if the attached-to name is empty, use the default attachedTo
      attachedTo = _out.ScopeContextName();
    }

    if (_out.Count(attachedTo) != 1)
    {
      std::stringstream errMsg;
      errMsg << "attached_to name[" << attachedTo << "] specified by "
             << lowercase(frame.elementType) << " with name[" << frame.name
             << "] does not match a";
      if (_parent.frameType == FrameType::WORLD)
      {
        errMsg << " model or frame name ";
      }
      else
      {
        errMsg << " nested model, link, joint, or frame name ";
      }
      errMsg << "in " + lowercase(_parent.elementType) + " with name[" +
                    _parent.name + "].";

      _errors.push_back({ErrorCode::FRAME_ATTACHED_TO_INVALID, errMsg.str()});
      continue;
    }

    auto attachedToId = _out.VertexIdByName(attachedTo);
    bool edgeData = true;
    if (frame.name == frame.attachedTo)
    {
      // set edgeData to false if attaches to itself, since this is invalid
      edgeData = false;
      _errors.push_back({ErrorCode::FRAME_ATTACHED_TO_CYCLE,
          "attached_to name[" + attachedTo +
          "] is identical to frame name[" + frame.attachedTo +
          "], causing a graph cycle in " + lowercase(_parent.elementType) +
          " with name[" + _parent.name + "]."});
    }
    _out.AddEdge({frameId, attachedToId}, edgeData);
  }
}

/////////////////////////////////////////////////
/// \brief Helper function that actually build a FrameAttachedToGraph given a
/// wrapped Model or Interface Model.
/// \param[out] _out Graph object to write.
/// \param[in] _model Wrapped Model or Interface model from which to build
/// attached_to graph.
/// \param[in] _isRoot True if the model is a standalone model, i.e,
/// //sdf/model. This is not relevant if the _model is a wrapped Interface
/// Model.
/// \return Errors.
Errors wrapperBuildFrameAttachedToGraph(ScopedGraph<FrameAttachedToGraph> &_out,
                                        const ModelWrapper &_model,
                                        bool _isRoot)
{
  Errors errors;

  if (_model.links.size() == 0u && _model.models.size() == 0 &&
      !_model.isStatic)
  {
    errors.push_back({ErrorCode::MODEL_WITHOUT_LINK,
                      "A model must have at least one link."});
    return errors;
  }

  auto frameType = _model.frameType;

  const std::string scopeContextName = "__model__";

  if (_isRoot)
  {
    // The __root__ vertex identifies the scope that contains a root level
    // model. In the PoseRelativeTo graph, this vertex is connected to the model
    // with an edge that holds the value of //model/pose. However, in the
    // FrameAttachedTo graph, the vertex is disconnected because nothing is
    // attached to it. Since only links and static models are allowed to be
    // disconnected in this graph, the STATIC_MODEL was chosen as its frame
    // type. A different frame type could potentially be used, but that adds
    // more complexity to the validateFrameAttachedToGraph code.
    _out = _out.AddScopeVertex(
        "", "__root__", scopeContextName, sdf::FrameType::STATIC_MODEL);
  }

  const auto modelId = _out.AddVertex(_model.name, frameType).Id();

  auto outModel = _out.AddScopeVertex(
      _model.name, scopeContextName, scopeContextName, frameType);
  const auto modelFrameId = outModel.ScopeVertexId();

  // Add an aliasing edge from the model vertex to the
  // corresponding vertex in the FrameAttachedTo graph of the child model,
  auto &edge = outModel.AddEdge({modelId, modelFrameId}, true);
  // Set the edge weight to 0 to indicate that this is an aliasing edge.
  edge.SetWeight(0);

  // add link vertices
  addVerticesToGraph(outModel, _model.links, _model, errors);

  // add joint vertices
  addVerticesToGraph(outModel, _model.joints, _model, errors);

  // add frame vertices
  addVerticesToGraph(outModel, _model.frames, _model, errors);

  // add nested model vertices
  addVerticesToGraph(outModel, _model.models, _model, errors);

  // add edges from joint to child frames
  addEdgesToGraph(outModel, _model.joints, _model, errors);

  // add frame edges
  addEdgesToGraph(outModel, _model.frames, _model, errors);

  // identify canonical link, which may be nested
  const std::string canonicalLinkName = _model.canonicalLinkName;
  const auto canonicalLinkId = outModel.VertexIdByName(canonicalLinkName);
  if (!_model.isStatic)
  {
    if (ignition::math::graph::kNullId == canonicalLinkId)
    {
      if (canonicalLinkName.empty())
      {
        if (_model.models.size() == 0u)
        {
          errors.push_back({ErrorCode::MODEL_WITHOUT_LINK,
                            "A model must have at least one link."});
        }
        else
        {
          // The canonical link was not found, but the model could have a
          // descendant that has a static model, so simply create an edge to the
          // first model and let the attached_to frame resolution take care of
          // finding the canonical link
          auto firstChildModelId =
              outModel.VertexIdByName(_model.models.front().name);
          outModel.AddEdge({modelFrameId, firstChildModelId}, true);
        }
      }
      else
      {
        errors.push_back({ErrorCode::MODEL_CANONICAL_LINK_INVALID,
            "canonical_link with name[" + canonicalLinkName +
            "] not found in model with name[" + _model.name + "]."});
      }
      // return early
      return errors;
    }
    else
    {
      // Add an edge from the implicit model frame to the canonical link found.
      outModel.AddEdge({modelFrameId, canonicalLinkId}, true);
    }
  }

  return errors;
}
/////////////////////////////////////////////////
Errors buildFrameAttachedToGraph(
    ScopedGraph<FrameAttachedToGraph> &_out, const Model *_model, bool _isRoot)
{
  if (!_model)
  {
    return Errors{{ErrorCode::ELEMENT_INVALID, "Invalid sdf::Model pointer."}};
  }
  return wrapperBuildFrameAttachedToGraph(_out, ModelWrapper(*_model), _isRoot);
}

/////////////////////////////////////////////////
Errors buildFrameAttachedToGraph(ScopedGraph<FrameAttachedToGraph> &_out,
                                 const InterfaceModel *_model)
{
  if (!_model)
  {
    return Errors{
        {ErrorCode::ELEMENT_INVALID, "Invalid sdf::InterfaceModel pointer."}};
  }
  return wrapperBuildFrameAttachedToGraph(_out, ModelWrapper(*_model), false);
}


/////////////////////////////////////////////////
Errors buildFrameAttachedToGraph(
            ScopedGraph<FrameAttachedToGraph> &_out, const WorldWrapper &_world)
{
  Errors errors;

  // add implicit world frame vertex first
  const std::string scopeContextName = "world";
  _out = _out.AddScopeVertex(
      "", scopeContextName, scopeContextName, sdf::FrameType::WORLD);

  // add model vertices
  addVerticesToGraph(_out, _world.models, _world, errors);

  // add frame vertices
  addVerticesToGraph(_out, _world.frames, _world, errors);

  // add frame edges
  addEdgesToGraph(_out, _world.frames, _world, errors);

  return errors;
}

/////////////////////////////////////////////////
Errors buildFrameAttachedToGraph(
            ScopedGraph<FrameAttachedToGraph> &_out, const World *_world)
{
  if (!_world)
  {
    return Errors{{ErrorCode::ELEMENT_INVALID, "Invalid sdf::World pointer."}};
  }

  return buildFrameAttachedToGraph(_out, WorldWrapper(*_world));
}

/////////////////////////////////////////////////
/// \brief Helper function that actually builds the PoseRelativeToGraph given a
/// wrapped Model or Interface model.
/// \param[out] _out Graph object to write.
/// \param[in] _model Wrapped Model or Interface model from which to build
/// relative_to graph.
/// \param[in] _isRoot True if the model is a standalone model, i.e,
/// //sdf/model. This is not relevant if the _model is a wrapped Interface
/// Model.
/// \return Errors.
Errors wrapperBuildPoseRelativeToGraph(ScopedGraph<PoseRelativeToGraph> &_out,
                                       const ModelWrapper &_model, bool _isRoot)
{
  Errors errors;

  const std::string scopeContextName = "__model__";
  auto rootId = ignition::math::graph::kNullId;
  // add the model frame vertex first
  if (_isRoot)
  {
    _out = _out.AddScopeVertex(
        "", "__root__", scopeContextName, sdf::FrameType::MODEL);
    rootId = _out.ScopeVertexId();
  }
  auto modelId = _out.AddVertex(_model.name, sdf::FrameType::MODEL).Id();
  auto outModel = _out.AddScopeVertex(_model.name, scopeContextName,
      scopeContextName, sdf::FrameType::MODEL);
  auto modelFrameId = outModel.ScopeVertexId();

  // Add an aliasing edge from the model vertex to the
  // corresponding vertex in the PoseRelativeTo graph of the child model,
  // i.e, to the <model_name>::__model__ vertex.
  auto &edge = _out.AddEdge({modelId, modelFrameId}, {});
  // Set the edge weight to 0 to indicate that this is an aliasing edge.
  edge.SetWeight(0);

  // add link vertices
  addVerticesToGraph(outModel, _model.links, _model, errors);

  // add joint vertices
  addVerticesToGraph(outModel, _model.joints, _model, errors);

  // add frame vertices
  addVerticesToGraph(outModel, _model.frames, _model, errors);

  // add nested model vertices
  addVerticesToGraph(outModel, _model.models, _model, errors);

  // now that all vertices have been added to the graph,
  // add the edges that reference other vertices

  // add link edges
  addEdgesToGraph(outModel, _model.links, _model, errors);

  // add joint edges
  addEdgesToGraph(outModel, _model.joints, _model, errors);

  // add frame edges
  addEdgesToGraph(outModel, _model.frames, _model, errors);

  // add nested model edges
  addEdgesToGraph(outModel, _model.models, _model, errors);

  if (_isRoot)
  {
    // We have to add this edge now with an identity pose to be able to call
    // resolveModelPoseWithPlacementFrame, which in turn calls
    // sdf::resolvePoseRelativeToRoot. We will later update the edge after the
    // pose is calculated.
    auto rootToModel = outModel.AddEdge({rootId, modelId}, {});
    ignition::math::Pose3d resolvedModelPose = _model.rawPose;
    sdf::Errors resolveErrors =
        resolveModelPoseWithPlacementFrame(_model.rawPose,
            _model.placementFrameName, outModel, resolvedModelPose);
    errors.insert(errors.end(), resolveErrors.begin(), resolveErrors.end());

    outModel.UpdateEdge(rootToModel, resolvedModelPose);
  }

  // For each merge model, update the edge between the parent model and the
  // proxy model frame to take into account the placement frame used when
  // nesting the merged model via //include.
  for (const auto &[proxyName, placementFrameName] :
       _model.mergedModelPlacements)
  {
    auto proxyId = outModel.VertexIdByName(proxyName);
    auto modelToProxy =
        outModel.Graph().EdgeFromVertices(modelFrameId, proxyId);
    const auto rawPose = modelToProxy.Data();

    // We have to first set the edge data to an identity pose to be able to call
    // resolveModelPoseWithPlacementFrame, which in turn calls
    // sdf::resolvePoseRelativeToRoot. We will later update the edge after the
    // pose is calculated.
    outModel.UpdateEdge(modelToProxy, ignition::math::Pose3d::Zero);
    ignition::math::Pose3d resolvedModelPose;
    sdf::Errors resolveErrors =
        resolveModelPoseWithPlacementFrame(rawPose,
            placementFrameName, outModel, resolvedModelPose);
    errors.insert(errors.end(), resolveErrors.begin(), resolveErrors.end());
    outModel.UpdateEdge(modelToProxy, resolvedModelPose);
  }
  return errors;
}
/////////////////////////////////////////////////
Errors buildPoseRelativeToGraph(
    ScopedGraph<PoseRelativeToGraph> &_out, const Model *_model, bool _isRoot)
{
  if (!_model)
  {
    return Errors{{ErrorCode::ELEMENT_INVALID, "Invalid sdf::Model pointer."}};
  }

  return wrapperBuildPoseRelativeToGraph(_out, ModelWrapper(*_model), _isRoot);
}

/////////////////////////////////////////////////
Errors buildPoseRelativeToGraph(ScopedGraph<PoseRelativeToGraph> &_out,
                                const InterfaceModel *_model)
{
  if (!_model)
  {
    return Errors{
        {ErrorCode::ELEMENT_INVALID, "Invalid sdf::InterfaceModel pointer."}};
  }
  return wrapperBuildPoseRelativeToGraph(_out, ModelWrapper(*_model), false);
}

/////////////////////////////////////////////////
Errors wrapperBuildPoseRelativeToGraph(
    ScopedGraph<PoseRelativeToGraph> &_out, const WorldWrapper &_world)
{
  Errors errors;

  // add implicit world frame vertex first
  const std::string scopeContextName = "world";

  _out = _out.AddScopeVertex(
      "", "__root__", scopeContextName, sdf::FrameType::WORLD);
  auto rootId = _out.ScopeVertexId();

  _out = _out.AddScopeVertex(
      "", scopeContextName, scopeContextName, sdf::FrameType::WORLD);
  auto worldFrameId = _out.ScopeVertexId();

  _out.AddEdge({rootId, worldFrameId}, {});
  // add model vertices
  addVerticesToGraph(_out, _world.models, _world, errors);

  // add frame vertices
  addVerticesToGraph(_out, _world.frames, _world, errors);

  // now that all vertices have been added to the graph,
  // add the edges that reference other vertices
  // add model edges
  addEdgesToGraph(_out, _world.models, _world, errors);

  // add frame edges
  addEdgesToGraph(_out, _world.frames, _world, errors);

  return errors;
}

/////////////////////////////////////////////////
Errors buildPoseRelativeToGraph(
    ScopedGraph<PoseRelativeToGraph> &_out, const World *_world)
{
  if (!_world)
  {
    return Errors{{ErrorCode::ELEMENT_INVALID, "Invalid sdf::World pointer."}};
  }

  return wrapperBuildPoseRelativeToGraph(_out, WorldWrapper(*_world));
}

/////////////////////////////////////////////////
Errors validateFrameAttachedToGraph(
    const ScopedGraph<FrameAttachedToGraph> &_in)
{
  Errors errors;

  // Check if scope points to a valid graph
  if (!_in)
  {
    errors.push_back({ErrorCode::FRAME_ATTACHED_TO_GRAPH_ERROR,
        "FrameAttachedToGraph error: scope does not point to a valid graph."});
    return errors;
  }

  // Expect ScopeContextName to be either "__model__" or "world"
  if (_in.ScopeContextName() != "__model__" &&
      _in.ScopeContextName() != "world")
  {
    errors.push_back({ErrorCode::FRAME_ATTACHED_TO_GRAPH_ERROR,
        "FrameAttachedToGraph error: scope context name[" +
            _in.ScopeContextName() + "] does not match __model__ or world."});
    return errors;
  }

  // Expect the scope vertex to be valid and check that the scope context
  // matches the frame type.
  auto scopeVertex = _in.ScopeVertex();
  if (!scopeVertex.Valid())
  {
    errors.push_back({ErrorCode::FRAME_ATTACHED_TO_GRAPH_ERROR,
                     "FrameAttachedToGraph error: scope frame[" +
                     _in.ScopeContextName() + "] not found in graph."});
    return errors;
  }

  sdf::FrameType scopeFrameType = scopeVertex.Data();
  if (_in.ScopeContextName() == "__model__" &&
      scopeFrameType != sdf::FrameType::MODEL &&
      scopeFrameType != sdf::FrameType::STATIC_MODEL)
  {
    errors.push_back({ErrorCode::FRAME_ATTACHED_TO_GRAPH_ERROR,
        "FrameAttachedToGraph error, "
        "scope vertex with name __model__ should have FrameType MODEL or "
        "STATIC_MODEL."});
    return errors;
  }
  else if (_in.ScopeContextName() == "world" &&
           scopeFrameType != sdf::FrameType::WORLD)
  {
    errors.push_back({ErrorCode::FRAME_ATTACHED_TO_GRAPH_ERROR,
        "FrameAttachedToGraph error, "
        "scope vertex with name world should have FrameType WORLD."});
    return errors;
  }

  // Check number of outgoing edges for each vertex
  auto vertices = _in.Graph().Vertices();
  for (auto vertexPair : vertices)
  {
    const std::string vertexName = _in.VertexLocalName(vertexPair.second.get());
    // Vertex names should not be empty
    if (vertexName.empty())
    {
      errors.push_back({ErrorCode::FRAME_ATTACHED_TO_GRAPH_ERROR,
          "FrameAttachedToGraph error, "
          "vertex with empty name detected."});
    }
    auto outDegree = _in.Graph().OutDegree(vertexPair.first);

    if (outDegree > 1)
    {
      errors.push_back({ErrorCode::FRAME_ATTACHED_TO_GRAPH_ERROR,
          "FrameAttachedToGraph error, "
          "too many outgoing edges at a vertex with name [" +
          vertexName + "]."});
    }
    else if (vertexName == "__root__" )
    {
      if (sdf::FrameType::STATIC_MODEL != scopeFrameType &&
          sdf::FrameType::WORLD != scopeFrameType)
      {
        errors.push_back({ErrorCode::FRAME_ATTACHED_TO_GRAPH_ERROR,
            "FrameAttachedToGraph error,"
            " __root__ should have FrameType STATIC_MODEL or WORLD."});
      }
      else if (outDegree != 0)
      {
        std::string graphType =
            scopeFrameType == sdf::FrameType::WORLD ? "WORLD" : "MODEL";
        errors.push_back({ErrorCode::FRAME_ATTACHED_TO_GRAPH_ERROR,
            "FrameAttachedToGraph error,"
            " __root__ should have no outgoing edges in " +
                graphType + " attached_to graph."});
      }
    }
    else if (sdf::FrameType::MODEL == scopeFrameType ||
        sdf::FrameType::STATIC_MODEL == scopeFrameType)
    {
      switch (vertexPair.second.get().Data())
      {
        case sdf::FrameType::WORLD:
          errors.push_back({ErrorCode::FRAME_ATTACHED_TO_GRAPH_ERROR,
              "FrameAttachedToGraph error, "
              "vertex with name [" + vertexName + "]" +
              "should not have type WORLD in MODEL attached_to graph."});
          break;
        case sdf::FrameType::LINK:
          if (outDegree != 0)
          {
            errors.push_back({ErrorCode::FRAME_ATTACHED_TO_GRAPH_ERROR,
                "FrameAttachedToGraph error, "
                "LINK vertex with name [" +
                vertexName +
                "] should have no outgoing edges "
                "in MODEL attached_to graph."});
          }
          break;
        case sdf::FrameType::STATIC_MODEL:
          if (outDegree != 0)
          {
            auto edges = _in.Graph().IncidentsFrom(vertexPair.first);
            // Filter out alias edges (edge with a weight of 0)
            auto outDegreeNoAliases = std::count_if(
                edges.begin(), edges.end(), [](const auto &_edge)
                {
                  return _edge.second.get().Weight() >= 1.0;
                });
            if (outDegreeNoAliases)
            {
              errors.push_back({ErrorCode::FRAME_ATTACHED_TO_GRAPH_ERROR,
                  "FrameAttachedToGraph error, "
                  "STATIC_MODEL vertex with name [" +
                  vertexName +
                  "] should have no outgoing edges "
                  "in MODEL attached_to graph."});
            }
          }
          break;
        default:
          if (outDegree == 0)
          {
            errors.push_back({ErrorCode::FRAME_ATTACHED_TO_GRAPH_ERROR,
                "FrameAttachedToGraph error, "
                "Non-LINK vertex with name [" +
                vertexName +
                "] is disconnected; it should have 1 outgoing edge " +
                "in MODEL attached_to graph."});
          }
          else if (outDegree >= 2)
          {
            errors.push_back({ErrorCode::FRAME_ATTACHED_TO_GRAPH_ERROR,
                "FrameAttachedToGraph error, "
                "Non-LINK vertex with name [" +
                vertexName +
                "] has " + std::to_string(outDegree) +
                " outgoing edges; it should only have 1 "
                "outgoing edge in MODEL attached_to graph."});
          }
          break;
      }
    }
    else
    {
      // scopeFrameType must be sdf::FrameType::WORLD
      switch (vertexPair.second.get().Data())
      {
        case sdf::FrameType::WORLD:
          if (outDegree != 0)
          {
            errors.push_back({ErrorCode::FRAME_ATTACHED_TO_GRAPH_ERROR,
                "FrameAttachedToGraph error, "
                "WORLD vertices should have no outgoing edges "
                "in WORLD attached_to graph."});
          }
          break;
        case sdf::FrameType::LINK:
          if (outDegree != 0)
          {
            errors.push_back({ErrorCode::FRAME_ATTACHED_TO_GRAPH_ERROR,
                "FrameAttachedToGraph error, "
                "LINK vertex with name [" +
                vertexName +
                "] should have no outgoing edges "
                "in WORLD attached_to graph."});
          }
          break;
        case sdf::FrameType::STATIC_MODEL:
          if (outDegree != 0)
          {
            auto edges = _in.Graph().IncidentsFrom(vertexPair.first);
            // Filter out alias edges (edge with a weight of 0)
            auto outDegreeNoAliases = std::count_if(
                edges.begin(), edges.end(), [](const auto &_edge)
                {
                  return _edge.second.get().Weight() >= 1.0;
                });
            if (outDegreeNoAliases)
            {
              errors.push_back({ErrorCode::FRAME_ATTACHED_TO_GRAPH_ERROR,
                  "FrameAttachedToGraph error, "
                  "STATIC_MODEL vertex with name [" +
                  vertexName +
                  "] should have no outgoing edges "
                  "in WORLD attached_to graph."});
            }
          }
          break;
        default:
          if (outDegree != 1)
          {
            errors.push_back({ErrorCode::FRAME_ATTACHED_TO_GRAPH_ERROR,
                "FrameAttachedToGraph error, "
                "Non-LINK vertex with name [" +
                vertexName +
                "] has " + std::to_string(outDegree) +
                " outgoing edges; it should only have 1 "
                "outgoing edge in WORLD attached_to graph."});
          }
          break;
      }
    }
  }

  // check graph for cycles by finding sink from each vertex
  for (auto const &name : _in.VertexNames())
  {
    std::string resolvedBody;
    Errors e = resolveFrameAttachedToBody(resolvedBody, _in, name);
    errors.insert(errors.end(), e.begin(), e.end());
  }

  return errors;
}

/////////////////////////////////////////////////
Errors validatePoseRelativeToGraph(
    const ScopedGraph<PoseRelativeToGraph> &_in)
{
  Errors errors;

  // Check if scope points to a valid graph
  if (!_in)
  {
    errors.push_back({ErrorCode::POSE_RELATIVE_TO_GRAPH_ERROR,
        "PoseRelativeToGraph error: scope does not point to a valid graph."});
    return errors;
  }

  // Expect scopeContextName to be either "__model__" or "world"
  if (_in.ScopeContextName() != "__model__" &&
      _in.ScopeContextName() != "world")
  {
    errors.push_back({ErrorCode::POSE_RELATIVE_TO_GRAPH_ERROR,
        "PoseRelativeToGraph error: scope context name " +
            _in.ScopeContextName() + " does not match __model__ or world."});
    return errors;
  }

  // Expect the scope vertex (which is the source vertex for this graph) to be
  // valid and check that the scope context matches the frame type.
  auto sourceVertex = _in.ScopeVertex();
  if (!sourceVertex.Valid())
  {
    errors.push_back({ErrorCode::POSE_RELATIVE_TO_GRAPH_ERROR,
                     "PoseRelativeToGraph error: source frame[" +
                     _in.ScopeContextName() + "] not found in graph."});
    return errors;
  }

  sdf::FrameType sourceFrameType = sourceVertex.Data();
  if (_in.ScopeContextName() == "__model__" &&
      sourceFrameType != sdf::FrameType::MODEL)
  {
    errors.push_back({ErrorCode::POSE_RELATIVE_TO_GRAPH_ERROR,
        "PoseRelativeToGraph error, "
        "source vertex with name __model__ should have FrameType MODEL."});
    return errors;
  }
  else if (_in.ScopeContextName() == "world" &&
           sourceFrameType != sdf::FrameType::WORLD)
  {
    errors.push_back({ErrorCode::POSE_RELATIVE_TO_GRAPH_ERROR,
        "PoseRelativeToGraph error, "
        "source vertex with name world should have FrameType WORLD."});
    return errors;
  }

  // Check number of incoming edges for each vertex
  auto vertices = _in.Graph().Vertices();
  for (auto vertexPair : vertices)
  {
    const std::string vertexName = _in.VertexLocalName(vertexPair.second.get());
    // Vertex names should not be empty
    if (vertexName.empty())
    {
      errors.push_back({ErrorCode::POSE_RELATIVE_TO_GRAPH_ERROR,
          "PoseRelativeToGraph error, "
          "vertex with empty name detected."});
    }

    std::size_t inDegree = _in.Graph().InDegree(vertexPair.first);

    if (inDegree > 1)
    {
      errors.push_back({ErrorCode::POSE_RELATIVE_TO_GRAPH_ERROR,
          "PoseRelativeToGraph error, "
          "too many incoming edges at a vertex with name [" +
          vertexName + "]."});
    }
    else if (vertexName == "__root__" )
    {
      if (sdf::FrameType::MODEL != sourceFrameType &&
          sdf::FrameType::STATIC_MODEL != sourceFrameType &&
          sdf::FrameType::WORLD != sourceFrameType)
      {
        errors.push_back({ErrorCode::POSE_RELATIVE_TO_GRAPH_ERROR,
            "PoseRelativeToGraph error,"
            " __root__ should have FrameType MODEL, STATIC_MODEL or WORLD."});
      }
      else if (inDegree != 0)
      {
        std::string graphType =
            sourceFrameType == sdf::FrameType::WORLD ? "WORLD" : "MODEL";
        errors.push_back({ErrorCode::POSE_RELATIVE_TO_GRAPH_ERROR,
            "PoseRelativeToGraph error,"
            " __root__ vertex should have no incoming edges in " +
                graphType + " relative_to graph."});
      }
    }
    else if (sdf::FrameType::MODEL == sourceFrameType)
    {
      switch (vertexPair.second.get().Data())
      {
        case sdf::FrameType::WORLD:
          errors.push_back({ErrorCode::POSE_RELATIVE_TO_GRAPH_ERROR,
              "PoseRelativeToGraph error, "
              "vertex with name [" + vertexName + "]" +
              "should not have type WORLD in MODEL relative_to graph."});
          break;
        case sdf::FrameType::MODEL:
          if (_in.ScopeVertexId() == vertexPair.first)
          {
            if (inDegree != 0)
            {
              errors.push_back({ErrorCode::POSE_RELATIVE_TO_GRAPH_ERROR,
                  "PoseRelativeToGraph error, "
                  "MODEL vertex with name [__model__"
                  "] should have no incoming edges "
                  "in MODEL relative_to graph."});
            }
            break;
          }
          // fall through to default case for nested models
          [[fallthrough]];
        default:
          if (inDegree == 0)
          {
            errors.push_back({ErrorCode::POSE_RELATIVE_TO_GRAPH_ERROR,
                "PoseRelativeToGraph error, "
                "Vertex with name [" +
                vertexName +
                "] is disconnected; it should have 1 incoming edge " +
                "in MODEL relative_to graph."});
          }
          else if (inDegree >= 2)
          {
            errors.push_back({ErrorCode::POSE_RELATIVE_TO_GRAPH_ERROR,
                "PoseRelativeToGraph error, "
                "Non-MODEL vertex with name [" +
                vertexName +
                "] has " + std::to_string(inDegree) +
                " incoming edges; it should only have 1 "
                "incoming edge in MODEL relative_to graph."});
          }
          break;
      }
    }
    else
    {
      // sourceFrameType must be sdf::FrameType::WORLD
      switch (vertexPair.second.get().Data())
      {
        case sdf::FrameType::WORLD:
          if (inDegree != 1)
          {
            errors.push_back({ErrorCode::POSE_RELATIVE_TO_GRAPH_ERROR,
                "PoseRelativeToGraph error, "
                "WORLD vertices should have 1 incoming edge "
                "in WORLD relative_to graph."});
          }
          break;
        default:
          if (inDegree == 0)
          {
            errors.push_back({ErrorCode::POSE_RELATIVE_TO_GRAPH_ERROR,
                "PoseRelativeToGraph error, "
                "MODEL / FRAME vertex with name [" +
                vertexName +
                "] is disconnected; it should have 1 incoming edge " +
                "in WORLD relative_to graph."});
          }
          else if (inDegree >= 2)
          {
            errors.push_back({ErrorCode::POSE_RELATIVE_TO_GRAPH_ERROR,
                "PoseRelativeToGraph error, "
                "MODEL / FRAME vertex with name [" +
                vertexName +
                "] has " + std::to_string(inDegree) +
                " incoming edges; it should only have 1 "
                "incoming edge in WORLD relative_to graph."});
          }
          break;
      }
    }
  }

  // check graph for cycles by resolving pose of each vertex relative to root
  for (auto const &name : _in.VertexNames())
  {
<<<<<<< HEAD
    if (name == "__root__")
      continue;
    ignition::math::Pose3d pose;
    Errors e = resolvePoseRelativeToRoot(pose, _in, name);
=======
    gz::math::Pose3d pose;
    Errors e = resolvePoseRelativeToRoot(pose, _in, namePair.first);
>>>>>>> 686476b2
    errors.insert(errors.end(), e.begin(), e.end());
  }

  return errors;
}

/////////////////////////////////////////////////
Errors resolveFrameAttachedToBody(
    std::string &_attachedToBody,
    const ScopedGraph<FrameAttachedToGraph> &_in,
    const std::string &_vertexName)
{
  Errors errors;

  if (_in.ScopeContextName() != "__model__" &&
      _in.ScopeContextName() != "world")
  {
    errors.push_back({ErrorCode::FRAME_ATTACHED_TO_GRAPH_ERROR,
        "FrameAttachedToGraph error: scope context name[" +
            _in.ScopeContextName() + "] does not match __model__ or world."});
    return errors;
  }

  if (_in.Count(_vertexName) != 1)
  {
    errors.push_back({ErrorCode::FRAME_ATTACHED_TO_INVALID,
        "FrameAttachedToGraph unable to find unique frame with name [" +
        _vertexName + "] in graph."});
    return errors;
  }
  auto vertexId = _in.VertexIdByName(_vertexName);

  auto sinkVertexEdges = FindSinkVertex(_in, vertexId, errors);
  auto sinkVertex = sinkVertexEdges.first;

  if (!errors.empty())
  {
    return errors;
  }

  if (!sinkVertex.Valid())
  {
    errors.push_back({ErrorCode::FRAME_ATTACHED_TO_GRAPH_ERROR,
        "FrameAttachedToGraph unable to find sink vertex when starting "
        "from vertex with name [" + _vertexName + "]."});
    return errors;
  }

  if (_in.ScopeContextName() == "world" &&
      !(sinkVertex.Data() == FrameType::WORLD ||
          sinkVertex.Data() == FrameType::STATIC_MODEL ||
          sinkVertex.Data() == FrameType::LINK))
  {
    errors.push_back({ErrorCode::FRAME_ATTACHED_TO_GRAPH_ERROR,
        "Graph has world scope but sink vertex named [" + sinkVertex.Name() +
            "] does not have FrameType WORLD, LINK or STATIC_MODEL "
            "when starting from vertex with name [" +
            _vertexName + "]."});
    return errors;
  }

  if (_in.ScopeContextName() == "__model__")
  {
    if (sinkVertex.Data() == FrameType::MODEL &&
        sinkVertex.Name() == "__model__")
    {
      errors.push_back({ErrorCode::FRAME_ATTACHED_TO_GRAPH_ERROR,
          "Graph with __model__ scope has sink vertex named [__model__] "
          "when starting from vertex with name [" + _vertexName + "], "
          "which is not permitted."});
      return errors;
    }
    else if (sinkVertex.Data() != FrameType::LINK &&
             sinkVertex.Data() != FrameType::STATIC_MODEL)
    {
      errors.push_back({ErrorCode::FRAME_ATTACHED_TO_GRAPH_ERROR,
          "Graph has __model__ scope but sink vertex named [" +
          sinkVertex.Name() + "] does not have FrameType LINK or STATIC_MODEL "
          "when starting from vertex with name [" + _vertexName + "]."});
      return errors;
    }
  }

  _attachedToBody = _in.VertexLocalName(sinkVertex);

  return errors;
}

/////////////////////////////////////////////////
Errors resolvePoseRelativeToRoot(
<<<<<<< HEAD
      ignition::math::Pose3d &_pose,
      const ScopedGraph<PoseRelativeToGraph> &_graph,
=======
      gz::math::Pose3d &_pose,
      const PoseRelativeToGraph &_graph,
>>>>>>> 686476b2
      const std::string &_vertexName)
{
  Errors errors;

  if (_graph.Count(_vertexName) != 1)
  {
    errors.push_back({ErrorCode::POSE_RELATIVE_TO_INVALID,
        "PoseRelativeToGraph unable to find unique frame with name [" +
        _vertexName + "] in graph."});
    return errors;
  }

  return resolvePoseRelativeToRoot(
      _pose, _graph, _graph.VertexIdByName(_vertexName));
}
/////////////////////////////////////////////////
Errors resolvePoseRelativeToRoot(
      ignition::math::Pose3d &_pose,
      const ScopedGraph<PoseRelativeToGraph> &_graph,
      const ignition::math::graph::VertexId &_vertexId)
{
  Errors errors;

  auto incomingVertexEdges = FindSourceVertex(_graph, _vertexId, errors);

  if (!errors.empty())
  {
    return errors;
  }
  else if (!incomingVertexEdges.first.Valid())
  {
    errors.push_back({ErrorCode::POSE_RELATIVE_TO_GRAPH_ERROR,
        "PoseRelativeToGraph unable to find path to source vertex "
        "when starting from vertex with id [" +
            std::to_string(_vertexId) + "]."});
    return errors;
  }
  else if (incomingVertexEdges.first.Id() != _graph.ScopeVertex().Id())
  {
    errors.push_back({ErrorCode::POSE_RELATIVE_TO_GRAPH_ERROR,
        "PoseRelativeToGraph frame with name [" + std::to_string(_vertexId) +
            "] is disconnected; its source vertex has name [" +
            incomingVertexEdges.first.Name() + "], but its source name should "
            "be " + _graph.ScopeContextName() + "."});
    return errors;
  }

  gz::math::Pose3d pose;
  for (auto const &edge : incomingVertexEdges.second)
  {
    pose = edge.Data() * pose;
  }

  if (errors.empty())
  {
    _pose = pose;
  }

  return errors;
}

/////////////////////////////////////////////////
Errors resolvePose(ignition::math::Pose3d &_pose,
    const ScopedGraph<PoseRelativeToGraph> &_graph,
    const ignition::math::graph::VertexId &_frameVertexId,
    const ignition::math::graph::VertexId &_resolveToVertexId)
{
  Errors errors = resolvePoseRelativeToRoot(_pose, _graph, _frameVertexId);

  // If the resolveTo is empty, we're resolving to the Root, so we're done
  if (_resolveToVertexId != ignition::math::graph::kNullId)
  {
    ignition::math::Pose3d poseR;
    Errors errorsR =
        resolvePoseRelativeToRoot(poseR, _graph, _resolveToVertexId);
    errors.insert(errors.end(), errorsR.begin(), errorsR.end());

    if (errors.empty())
    {
      _pose = poseR.Inverse() * _pose;
    }
  }

  return errors;
}

/////////////////////////////////////////////////
Errors resolvePose(
<<<<<<< HEAD
    ignition::math::Pose3d &_pose,
    const ScopedGraph<PoseRelativeToGraph> &_graph,
    const std::string &_frameName,
    const std::string &_resolveTo)
{
  Errors errors;
  if (_graph.Count(_frameName) != 1)
  {
    errors.push_back({ErrorCode::POSE_RELATIVE_TO_INVALID,
        "PoseRelativeToGraph unable to find unique frame with name [" +
        _frameName + "] in graph."});
    return errors;
  }
  if (_graph.Count(_resolveTo) != 1)
=======
    gz::math::Pose3d &_pose,
    const PoseRelativeToGraph &_graph,
    const std::string &_frameName,
    const std::string &_resolveTo)
{
  Errors errors = resolvePoseRelativeToRoot(_pose, _graph, _frameName);

  gz::math::Pose3d poseR;
  Errors errorsR = resolvePoseRelativeToRoot(poseR, _graph, _resolveTo);
  errors.insert(errors.end(), errorsR.begin(), errorsR.end());

  if (errors.empty())
>>>>>>> 686476b2
  {
    errors.push_back({ErrorCode::POSE_RELATIVE_TO_INVALID,
        "PoseRelativeToGraph unable to find unique frame with name [" +
        _resolveTo + "] in graph."});
    return errors;
  }

  return resolvePose(_pose, _graph, _graph.VertexIdByName(_frameName),
      _graph.VertexIdByName(_resolveTo));
}
}
}<|MERGE_RESOLUTION|>--- conflicted
+++ resolved
@@ -68,29 +68,15 @@
 /// \return A source vertex paired with a vector of the edges leading the
 /// source to the starting vertex, or a NullVertex paired with an empty
 /// vector if a cycle or vertex with multiple incoming edges are detected.
-<<<<<<< HEAD
 template <typename T>
 std::pair<const typename ScopedGraph<T>::Vertex &,
     std::vector<typename ScopedGraph<T>::Edge>>
 FindSourceVertex(const ScopedGraph<T> &_graph,
-    const ignition::math::graph::VertexId _id, Errors &_errors)
+    const gz::math::graph::VertexId _id, Errors &_errors)
 {
   using DirectedEdge = typename ScopedGraph<T>::Edge;
   using Vertex = typename ScopedGraph<T>::Vertex;
-  using VertexId = ignition::math::graph::VertexId;
-=======
-template<typename V, typename E>
-std::pair<const gz::math::graph::Vertex<V> &,
-          std::vector< gz::math::graph::DirectedEdge<E> > >
-FindSourceVertex(
-    const gz::math::graph::DirectedGraph<V, E> &_graph,
-    const gz::math::graph::VertexId _id,
-    Errors &_errors)
-{
-  using DirectedEdge = gz::math::graph::DirectedEdge<E>;
-  using Vertex = gz::math::graph::Vertex<V>;
   using VertexId = gz::math::graph::VertexId;
->>>>>>> 686476b2
   using EdgesType = std::vector<DirectedEdge>;
   using PairType = std::pair<const Vertex &, EdgesType>;
   EdgesType edges;
@@ -160,31 +146,17 @@
 /// \return A sink vertex paired with a vector of the edges leading the
 /// sink to the starting vertex, or a NullVertex paired with an empty
 /// vector if a cycle or vertex with multiple outgoing edges are detected.
-<<<<<<< HEAD
 template<typename T>
 std::pair<const typename ScopedGraph<T>::Vertex &,
     std::vector<typename ScopedGraph<T>::Edge>>
 FindSinkVertex(
     const ScopedGraph<T> &_graph,
-    const ignition::math::graph::VertexId _id,
+    const gz::math::graph::VertexId _id,
     Errors &_errors)
 {
   using DirectedEdge = typename ScopedGraph<T>::Edge;
   using Vertex = typename ScopedGraph<T>::Vertex;
-  using VertexId = ignition::math::graph::VertexId;
-=======
-template<typename V, typename E>
-std::pair<const gz::math::graph::Vertex<V> &,
-          std::vector< gz::math::graph::DirectedEdge<E> > >
-FindSinkVertex(
-    const gz::math::graph::DirectedGraph<V, E> &_graph,
-    const gz::math::graph::VertexId _id,
-    Errors &_errors)
-{
-  using DirectedEdge = gz::math::graph::DirectedEdge<E>;
-  using Vertex = gz::math::graph::Vertex<V>;
   using VertexId = gz::math::graph::VertexId;
->>>>>>> 686476b2
   using EdgesType = std::vector<DirectedEdge>;
   using PairType = std::pair<const Vertex &, EdgesType>;
   EdgesType edges;
@@ -274,21 +246,21 @@
 /// encountered during `sdf::resolvePoseRelativeToRoot`, _resolvedPose will not
 /// be modified.
 static Errors resolveModelPoseWithPlacementFrame(
-    const ignition::math::Pose3d &_rawPose,
+    const gz::math::Pose3d &_rawPose,
     const std::string &_placementFrame,
     const sdf::ScopedGraph<PoseRelativeToGraph> &_graph,
-    ignition::math::Pose3d &_resolvedPose)
+    gz::math::Pose3d &_resolvedPose)
 {
   sdf::Errors errors;
 
   // Alias for better pose notation
-  ignition::math::Pose3d &X_RM = _resolvedPose;
-  const ignition::math::Pose3d &X_RPf = _rawPose;
+  gz::math::Pose3d &X_RM = _resolvedPose;
+  const gz::math::Pose3d &X_RPf = _rawPose;
 
   // If the model has a placement frame, calculate the necessary pose to use
   if (_placementFrame != "")
   {
-    ignition::math::Pose3d X_MPf;
+    gz::math::Pose3d X_MPf;
 
     errors = sdf::resolvePoseRelativeToRoot(X_MPf, _graph, _placementFrame);
     if (errors.empty())
@@ -337,7 +309,7 @@
 
   /// \brief Constructor from name and pose data (without sdf::Link or
   /// sdf::InterfaceLink)
-  LinkWrapper(const std::string &_name, const ignition::math::Pose3d &_rawPose,
+  LinkWrapper(const std::string &_name, const gz::math::Pose3d &_rawPose,
               const std::string &_relativeTo)
       : WrapperBase{_name, "Link", FrameType::LINK},
         rawPose(_rawPose),
@@ -347,7 +319,7 @@
   }
 
   /// \brief Raw pose of the entity.
-  const ignition::math::Pose3d rawPose;
+  const gz::math::Pose3d rawPose;
   /// \brief The //pose/@relative_to attribute.
   const std::string rawRelativeTo;
   /// \brief The final @relative_to attribute. This is the same as rawRelativeTo
@@ -381,7 +353,7 @@
 
   /// \brief Constructor from name, pose, and attachement data (without
   /// sdf::Frame or sdf::InterfaceFrame)
-  FrameWrapper(const std::string &_name, const ignition::math::Pose3d &_rawPose,
+  FrameWrapper(const std::string &_name, const gz::math::Pose3d &_rawPose,
                const std::string &_relativeTo, const std::string &_attachedTo)
       : WrapperBase{_name, "Frame", FrameType::FRAME},
         rawPose(_rawPose),
@@ -392,7 +364,7 @@
   }
 
   /// \brief Raw pose of the entity.
-  const ignition::math::Pose3d rawPose;
+  const gz::math::Pose3d rawPose;
   /// \brief The //pose/@relative_to attribute.
   const std::string rawRelativeTo;
   /// \brief The //frame/@attached_to attribute.
@@ -427,7 +399,7 @@
   }
 
   /// \brief Raw pose of the entity.
-  const ignition::math::Pose3d rawPose;
+  const gz::math::Pose3d rawPose;
   /// \brief The //pose/@relative_to attribute.
   const std::string rawRelativeTo;
   /// \brief The name of the child frame (i.e. content of //joint/child).
@@ -570,7 +542,7 @@
   }
 
   /// \brief Raw pose of the entity.
-  const ignition::math::Pose3d rawPose;
+  const gz::math::Pose3d rawPose;
   /// \brief The //pose/@relative_to attribute.
   const std::string rawRelativeTo;
   /// \brief The final @relative_to attribute. This is set to rawRelativeTo for
@@ -708,7 +680,7 @@
   for (const auto &item : _items)
   {
     const std::string &relativeTo = item.relativeTo;
-    const ignition::math::Pose3d poseInRelativeTo = item.rawPose;
+    const gz::math::Pose3d poseInRelativeTo = item.rawPose;
 
     auto itemId = _out.VertexIdByName(item.name);
     auto relativeToId = _out.ScopeVertexId();
@@ -762,7 +734,7 @@
 
     if constexpr (std::is_same_v<ElementT, ModelWrapper>)
     {
-      ignition::math::Pose3d resolvedModelPose = item.rawPose;
+      gz::math::Pose3d resolvedModelPose = item.rawPose;
 
       sdf::Errors resolveErrors = resolveModelPoseWithPlacementFrame(
           item.rawPose, item.placementFrameName,
@@ -943,7 +915,7 @@
   const auto canonicalLinkId = outModel.VertexIdByName(canonicalLinkName);
   if (!_model.isStatic)
   {
-    if (ignition::math::graph::kNullId == canonicalLinkId)
+    if (gz::math::graph::kNullId == canonicalLinkId)
     {
       if (canonicalLinkName.empty())
       {
@@ -1056,7 +1028,7 @@
   Errors errors;
 
   const std::string scopeContextName = "__model__";
-  auto rootId = ignition::math::graph::kNullId;
+  auto rootId = gz::math::graph::kNullId;
   // add the model frame vertex first
   if (_isRoot)
   {
@@ -1110,7 +1082,7 @@
     // sdf::resolvePoseRelativeToRoot. We will later update the edge after the
     // pose is calculated.
     auto rootToModel = outModel.AddEdge({rootId, modelId}, {});
-    ignition::math::Pose3d resolvedModelPose = _model.rawPose;
+    gz::math::Pose3d resolvedModelPose = _model.rawPose;
     sdf::Errors resolveErrors =
         resolveModelPoseWithPlacementFrame(_model.rawPose,
             _model.placementFrameName, outModel, resolvedModelPose);
@@ -1134,8 +1106,8 @@
     // resolveModelPoseWithPlacementFrame, which in turn calls
     // sdf::resolvePoseRelativeToRoot. We will later update the edge after the
     // pose is calculated.
-    outModel.UpdateEdge(modelToProxy, ignition::math::Pose3d::Zero);
-    ignition::math::Pose3d resolvedModelPose;
+    outModel.UpdateEdge(modelToProxy, gz::math::Pose3d::Zero);
+    gz::math::Pose3d resolvedModelPose;
     sdf::Errors resolveErrors =
         resolveModelPoseWithPlacementFrame(rawPose,
             placementFrameName, outModel, resolvedModelPose);
@@ -1634,15 +1606,10 @@
   // check graph for cycles by resolving pose of each vertex relative to root
   for (auto const &name : _in.VertexNames())
   {
-<<<<<<< HEAD
     if (name == "__root__")
       continue;
-    ignition::math::Pose3d pose;
+    gz::math::Pose3d pose;
     Errors e = resolvePoseRelativeToRoot(pose, _in, name);
-=======
-    gz::math::Pose3d pose;
-    Errors e = resolvePoseRelativeToRoot(pose, _in, namePair.first);
->>>>>>> 686476b2
     errors.insert(errors.end(), e.begin(), e.end());
   }
 
@@ -1733,13 +1700,8 @@
 
 /////////////////////////////////////////////////
 Errors resolvePoseRelativeToRoot(
-<<<<<<< HEAD
-      ignition::math::Pose3d &_pose,
+      gz::math::Pose3d &_pose,
       const ScopedGraph<PoseRelativeToGraph> &_graph,
-=======
-      gz::math::Pose3d &_pose,
-      const PoseRelativeToGraph &_graph,
->>>>>>> 686476b2
       const std::string &_vertexName)
 {
   Errors errors;
@@ -1757,9 +1719,9 @@
 }
 /////////////////////////////////////////////////
 Errors resolvePoseRelativeToRoot(
-      ignition::math::Pose3d &_pose,
+      gz::math::Pose3d &_pose,
       const ScopedGraph<PoseRelativeToGraph> &_graph,
-      const ignition::math::graph::VertexId &_vertexId)
+      const gz::math::graph::VertexId &_vertexId)
 {
   Errors errors;
 
@@ -1802,17 +1764,17 @@
 }
 
 /////////////////////////////////////////////////
-Errors resolvePose(ignition::math::Pose3d &_pose,
+Errors resolvePose(gz::math::Pose3d &_pose,
     const ScopedGraph<PoseRelativeToGraph> &_graph,
-    const ignition::math::graph::VertexId &_frameVertexId,
-    const ignition::math::graph::VertexId &_resolveToVertexId)
+    const gz::math::graph::VertexId &_frameVertexId,
+    const gz::math::graph::VertexId &_resolveToVertexId)
 {
   Errors errors = resolvePoseRelativeToRoot(_pose, _graph, _frameVertexId);
 
   // If the resolveTo is empty, we're resolving to the Root, so we're done
-  if (_resolveToVertexId != ignition::math::graph::kNullId)
-  {
-    ignition::math::Pose3d poseR;
+  if (_resolveToVertexId != gz::math::graph::kNullId)
+  {
+    gz::math::Pose3d poseR;
     Errors errorsR =
         resolvePoseRelativeToRoot(poseR, _graph, _resolveToVertexId);
     errors.insert(errors.end(), errorsR.begin(), errorsR.end());
@@ -1828,8 +1790,7 @@
 
 /////////////////////////////////////////////////
 Errors resolvePose(
-<<<<<<< HEAD
-    ignition::math::Pose3d &_pose,
+    gz::math::Pose3d &_pose,
     const ScopedGraph<PoseRelativeToGraph> &_graph,
     const std::string &_frameName,
     const std::string &_resolveTo)
@@ -1843,20 +1804,6 @@
     return errors;
   }
   if (_graph.Count(_resolveTo) != 1)
-=======
-    gz::math::Pose3d &_pose,
-    const PoseRelativeToGraph &_graph,
-    const std::string &_frameName,
-    const std::string &_resolveTo)
-{
-  Errors errors = resolvePoseRelativeToRoot(_pose, _graph, _frameName);
-
-  gz::math::Pose3d poseR;
-  Errors errorsR = resolvePoseRelativeToRoot(poseR, _graph, _resolveTo);
-  errors.insert(errors.end(), errorsR.begin(), errorsR.end());
-
-  if (errors.empty())
->>>>>>> 686476b2
   {
     errors.push_back({ErrorCode::POSE_RELATIVE_TO_INVALID,
         "PoseRelativeToGraph unable to find unique frame with name [" +
