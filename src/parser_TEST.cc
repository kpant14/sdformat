--- conflicted
+++ resolved
@@ -23,14 +23,10 @@
 #include "sdf/Element.hh"
 #include "sdf/Console.hh"
 #include "sdf/Filesystem.hh"
-<<<<<<< HEAD
 #include "test_config.hh"
+#include "test_utils.hh"
 
 #include <gz/utils/Environment.hh>
-=======
-#include "test_config.h"
-#include "test_utils.hh"
->>>>>>> bacb1333
 
 /////////////////////////////////////////////////
 TEST(Parser, initStringTrim)
@@ -317,18 +313,11 @@
     sdf::init(sdf);
 
     sdf::readFile(path, sdf);
-<<<<<<< HEAD
-    EXPECT_PRED2(contains, buffer.str(),
+    EXPECT_PRED2(sdf::testing::contains, buffer.str(),
                  "Unable to set value [bad] for key[linear]");
-    EXPECT_PRED2(contains, buffer.str(), "bad_syntax_double.sdf:L7");
-    EXPECT_PRED2(contains, buffer.str(),
-=======
-    EXPECT_PRED2(sdf::testing::contains, buffer.str(),
-                 "Unable to set value [bad ] for key[linear]");
     EXPECT_PRED2(sdf::testing::contains, buffer.str(),
                  "bad_syntax_double.sdf:L7");
     EXPECT_PRED2(sdf::testing::contains, buffer.str(),
->>>>>>> bacb1333
                  "/sdf/world[@name=\"default\"]/model[@name=\"robot1\"]/"
                  "link[@name=\"link\"]/velocity_decay/linear:");
   }
