/*
 * Copyright (C) 2017 Open Source Robotics Foundation
 *
 * Licensed under the Apache License, Version 2.0 (the "License");
 * you may not use this file except in compliance with the License.
 * You may obtain a copy of the License at
 *
 *     http://www.apache.org/licenses/LICENSE-2.0
 *
 * Unless required by applicable law or agreed to in writing, software
 * distributed under the License is distributed on an "AS IS" BASIS,
 * WITHOUT WARRANTIES OR CONDITIONS OF ANY KIND, either express or implied.
 * See the License for the specific language governing permissions and
 * limitations under the License.
 *
*/

#include <gtest/gtest.h>
#include <stdio.h>
#include <stdlib.h>
#include <string>

#include <ignition/utilities/ExtraTestMacros.hh>

#include "sdf/parser.hh"
#include "sdf/SDFImpl.hh"
#include "sdf/sdf_config.h"
#include "test_config.h"

#ifdef _WIN32
  #define popen  _popen
  #define pclose _pclose
#endif

static const std::string g_sdfVersion(" --force-version " +
  std::string(SDF_VERSION_FULL));
static const std::string g_ignCommand(std::string(IGN_PATH) + "/ign");

/////////////////////////////////////////////////
std::string custom_exec_str(std::string _cmd)
{
  _cmd += " 2>&1";
  FILE *pipe = popen(_cmd.c_str(), "r");

  if (!pipe)
    return "ERROR";

  char buffer[128];
  std::string result = "";

  while (!feof(pipe))
  {
    if (fgets(buffer, 128, pipe) != NULL)
      result += buffer;
  }

  pclose(pipe);
  return result;
}

/////////////////////////////////////////////////
TEST(check, IGN_UTILS_TEST_DISABLED_ON_WIN32(SDF))
{
  std::string pathBase = PROJECT_SOURCE_PATH;
  pathBase += "/test/sdf";

  // Check a good SDF file
  {
    std::string path = pathBase +"/box_plane_low_friction_test.world";

    // Check box_plane_low_friction_test.world
    std::string output =
      custom_exec_str(g_ignCommand + " sdf -k " + path + g_sdfVersion);
    EXPECT_EQ("Valid.\n", output) << output;
  }

  // Check a bad SDF file
  {
    std::string path = pathBase +"/box_bad_test.world";

    // Check box_bad_test.world
    std::string output =
      custom_exec_str(g_ignCommand + " sdf -k " + path + g_sdfVersion);
    EXPECT_NE(output.find("Required attribute"), std::string::npos)
      << output;
  }

  // Check an SDF file with sibling elements of the same type (world)
  // that have duplicate names.
  {
    std::string path = pathBase +"/world_duplicate.sdf";

    // Check world_duplicate.sdf
    std::string output =
      custom_exec_str(g_ignCommand + " sdf -k " + path + g_sdfVersion);
    EXPECT_NE(output.find("Error: World with name[default] already exists."),
              std::string::npos) << output;
  }

  // Check an SDF file with sibling elements of different types (model, light)
  // that have duplicate names.
  {
    std::string path = pathBase +"/world_sibling_same_names.sdf";

    // Check world_sibling_same_names.sdf
    std::string output =
      custom_exec_str(g_ignCommand + " sdf -k " + path + g_sdfVersion);
    EXPECT_NE(output.find("Error: Non-unique names"), std::string::npos)
      << output;
  }

  // Check an SDF file with sibling elements of the same type (link)
  // that have duplicate names.
  {
    std::string path = pathBase +"/model_duplicate_links.sdf";

    // Check model_duplicate_links.sdf
    std::string output =
      custom_exec_str(g_ignCommand + " sdf -k " + path + g_sdfVersion);
    EXPECT_NE(output.find("Error: link with name[link] already exists."),
              std::string::npos) << output;
  }

  // Check an SDF file with sibling elements of the same type (joint)
  // that have duplicate names.
  {
    std::string path = pathBase +"/model_duplicate_joints.sdf";

    // Check model_duplicate_joints.sdf
    std::string output =
      custom_exec_str(g_ignCommand + " sdf -k " + path + g_sdfVersion);
    EXPECT_NE(output.find("Error: joint with name[joint] already exists."),
              std::string::npos) << output;
  }

  // Check an SDF file with sibling elements of different types (link, joint)
  // that have duplicate names.
  {
    std::string path = pathBase +"/model_link_joint_same_name.sdf";

    // Check model_link_joint_same_name.sdf
    std::string output =
      custom_exec_str(g_ignCommand + " sdf -k " + path + g_sdfVersion);
    EXPECT_NE(output.find("Error: Non-unique names"), std::string::npos)
      << output;
  }

  // Check an SDF file with sibling elements of the same type (collision)
  // that have duplicate names.
  {
    std::string path = pathBase +"/link_duplicate_sibling_collisions.sdf";

    // Check link_duplicate_sibling_collisions.sdf
    std::string output =
      custom_exec_str(g_ignCommand + " sdf -k " + path + g_sdfVersion);
    EXPECT_NE(output.find("Error: collision with name[collision] "
                          "already exists."),
              std::string::npos) << output;
  }

  // Check an SDF file with sibling elements of the same type (visual)
  // that have duplicate names.
  {
    std::string path = pathBase +"/link_duplicate_sibling_visuals.sdf";

    // Check link_duplicate_sibling_visuals.sdf
    std::string output =
      custom_exec_str(g_ignCommand + " sdf -k " + path + g_sdfVersion);
    EXPECT_NE(output.find("Error: visual with name[visual] already exists."),
              std::string::npos) << output;
  }

  // Check an SDF file with cousin elements of the same type (collision)
  // that have duplicate names. This is a valid file.
  {
    std::string path = pathBase +"/link_duplicate_cousin_collisions.sdf";

    // Check link_duplicate_cousin_collisions.sdf
    std::string output =
      custom_exec_str(g_ignCommand + " sdf -k " + path + g_sdfVersion);
    EXPECT_EQ("Valid.\n", output) << output;
  }

  // Check an SDF file with cousin elements of the same type (visual)
  // that have duplicate names. This is a valid file.
  {
    std::string path = pathBase +"/link_duplicate_cousin_visuals.sdf";

    // Check link_duplicate_cousin_visuals.sdf
    std::string output =
      custom_exec_str(g_ignCommand + " sdf -k " + path + g_sdfVersion);
    EXPECT_EQ("Valid.\n", output) << output;
  }

  // Check an SDF file with a joint with an invalid child link.
  {
    std::string path = pathBase +"/joint_invalid_child.sdf";

    // Check joint_invalid_child.sdf
    std::string output =
      custom_exec_str(g_ignCommand + " sdf -k " + path + g_sdfVersion);
    EXPECT_NE(output.find("Error: Child frame with name[invalid] specified by "
                          "joint with name[joint] not found in model with "
                          "name[joint_invalid_child]."),
              std::string::npos) << output;
  }

  // Check an SDF file with a joint with an invalid parent link.
  {
    std::string path = pathBase +"/joint_invalid_parent.sdf";

    // Check joint_invalid_parent.sdf
    std::string output =
      custom_exec_str(g_ignCommand + " sdf -k " + path + g_sdfVersion);
    EXPECT_NE(output.find("Error: parent frame with name[invalid] specified by "
                          "joint with name[joint] not found in model with "
                          "name[joint_invalid_parent]."),
              std::string::npos) << output;
  }

  // Check an SDF file with a joint that names itself as the child frame.
  {
    std::string path = pathBase +"/joint_invalid_self_child.sdf";

    // Check joint_invalid_self_child.sdf
    std::string output =
      custom_exec_str(g_ignCommand + " sdf -k " + path + g_sdfVersion);
    EXPECT_NE(output.find("Error: FrameAttachedToGraph cycle detected, already "
                          "visited vertex [joint_invalid_self_child::self]."),
              std::string::npos) << output;
  }

  // Check an SDF file with a joint that names itself as the parent frame.
  {
    std::string path = pathBase +"/joint_invalid_self_parent.sdf";

    // Check joint_invalid_self_parent.sdf
    std::string output =
      custom_exec_str(g_ignCommand + " sdf -k " + path + g_sdfVersion);
    EXPECT_NE(output.find("Error: joint with name[self] in model with "
                          "name[joint_invalid_self_parent] must not specify "
                          "its own name as the parent frame."),
              std::string::npos) << output;
  }

  // Check an SDF file with a joint with identical parent and child.
  {
    std::string path = pathBase +"/joint_invalid_parent_same_as_child.sdf";

    // Check joint_invalid_parent_same_as_child.sdf
    std::string output =
      custom_exec_str(g_ignCommand + " sdf -k " + path + g_sdfVersion);
    EXPECT_NE(output.find("Error: Joint with name[joint] must "
                          "specify different link names for parent and child, "
                          "while [link] was specified for both."),
              std::string::npos) << output;
  }

  // Check an SDF file with a joint with parent parent frame that resolves
  // to the same value as the child.
  {
    std::string path =
        pathBase + "/joint_invalid_resolved_parent_same_as_child.sdf";

    // Check joint_invalid_resolved_parent_same_as_child.sdf
    std::string output =
      custom_exec_str(g_ignCommand + " sdf -k " + path + g_sdfVersion);
    EXPECT_NE(output.find("specified parent frame [J1] and child frame [L2] "
                          "that both resolve to [L2], but they should resolve "
                          "to different values."),
              std::string::npos) << output;
  }

  // Check an SDF file with the world specified as a child link.
  {
    std::string path = pathBase +"/joint_child_world.sdf";

    // Check joint_child_world.sdf
    std::string output =
      custom_exec_str(g_ignCommand + " sdf -k " + path + g_sdfVersion);
    EXPECT_NE(output.find("Error: Joint with name[joint] specified invalid "
                          "child link [world]."),
              std::string::npos) << output;
  }

  // Check an SDF file with the world specified as a parent link.
  // This is a valid file.
  {
    std::string path = pathBase +"/joint_parent_world.sdf";

    // Check joint_parent_world.sdf
    std::string output =
      custom_exec_str(g_ignCommand + " sdf -k " + path + g_sdfVersion);
    EXPECT_EQ("Valid.\n", output) << output;
  }

  // Check an SDF file with a frame specified as the joint child.
  // This is a valid file.
  {
    std::string path = pathBase +"/joint_child_frame.sdf";

    // Check joint_child_frame.sdf
    std::string output =
      custom_exec_str(g_ignCommand + " sdf -k " + path + g_sdfVersion);
    EXPECT_EQ("Valid.\n", output) << output;
  }

  // Check an SDF file with a frame specified as the joint parent.
  // This is a valid file.
  {
    std::string path = pathBase +"/joint_parent_frame.sdf";

    // Check joint_parent_frame.sdf
    std::string output =
      custom_exec_str(g_ignCommand + " sdf -k " + path + g_sdfVersion);
    EXPECT_EQ("Valid.\n", output) << output;
  }

  // Check an SDF file with the second link specified as the canonical link.
  // This is a valid file.
  {
    std::string path = pathBase +"/model_canonical_link.sdf";

    // Check model_canonical_link.sdf
    std::string output =
      custom_exec_str(g_ignCommand + " sdf -k " + path + g_sdfVersion);
    EXPECT_EQ("Valid.\n", output) << output;
  }

  // Check an SDF file with an invalid link specified as the canonical link.
  {
    std::string path = pathBase +"/model_invalid_canonical_link.sdf";

    // Check model_invalid_canonical_link.sdf
    std::string output =
      custom_exec_str(g_ignCommand + " sdf -k " + path + g_sdfVersion);
    EXPECT_NE(output.find("Error: canonical_link with name[link3] not found in "
                          "model with name[model_invalid_canonical_link]."),
              std::string::npos) << output;
  }

  // Check an SDF file with an invalid model without links.
  {
    std::string path = pathBase +"/model_without_links.sdf";

    // Check model_without_links.sdf
    std::string output =
      custom_exec_str(g_ignCommand + " sdf -k " + path + g_sdfVersion);
    EXPECT_NE(output.find("Error: A model must have at least one link."),
              std::string::npos) << output;
  }

  // Check an SDF file with a nested model.
  {
    std::string path = pathBase +"/nested_model.sdf";

    // Check nested_model.sdf
    std::string output =
      custom_exec_str(g_ignCommand + " sdf -k " + path + g_sdfVersion);
    EXPECT_EQ("Valid.\n", output) << output;
  }

  // Check an SDF file with a model that has a nested canonical link.
  {
    std::string path = pathBase +"/nested_canonical_link.sdf";

    // Check nested_canonical_link.sdf
    std::string output =
      custom_exec_str(g_ignCommand + " sdf -k " + path + g_sdfVersion);
    EXPECT_EQ("Valid.\n", output) << output;
  }

  // Check an SDF file with a model that has a nested canonical link
  // that is explicitly specified by //model/@canonical_link using ::
  // syntax.
  {
<<<<<<< HEAD
    std::string path = pathBase +"/nested_explicit_canonical_link.sdf";

    // Check nested_explicit_canonical_link.sdf
    std::string output =
      custom_exec_str(g_ignCommand + " sdf -k " + path + g_sdfVersion);
    EXPECT_EQ("Valid.\n", output) << output;
  }

  // Check an SDF file with a model that a nested model without a link.
  {
    std::string path = pathBase +"/nested_without_links_invalid.sdf";

    // Check nested_without_links_invalid.sdf
    std::string output =
      custom_exec_str(g_ignCommand + " sdf -k " + path + g_sdfVersion);
=======
    std::string path = pathBase +"/nested_invalid_explicit_canonical_link.sdf";

    // Check nested_invalid_explicit_canonical_link.sdf
    std::string output =
      custom_exec_str(g_ignCommand + " sdf -k " + path + g_sdfVersion);
    EXPECT_NE(output.find("Error: canonical_link with name[nested::link] not "
                          "found in model with name[top]."),
              std::string::npos) << output;
>>>>>>> 2cf2c8c0
    EXPECT_NE(output.find("Error: A model must have at least one link."),
              std::string::npos) << output;
  }

  // Check an invalid SDF file that uses reserved names.
  {
    std::string path = pathBase +"/model_invalid_reserved_names.sdf";

    // Check model_invalid_reserved_names.sdf
    std::string output =
      custom_exec_str(g_ignCommand + " sdf -k " + path + g_sdfVersion);
    EXPECT_NE(output.find("Error: The supplied link name [world] is reserved."),
              std::string::npos) << output;
    EXPECT_NE(output.find("Error: The supplied link name [__link__] "
                          "is reserved."),
              std::string::npos) << output;
    EXPECT_NE(output.find("Error: The supplied visual name [__visual__] "
                          "is reserved."),
              std::string::npos) << output;
    EXPECT_NE(output.find("Error: The supplied collision name [__collision__] "
                          "is reserved."),
              std::string::npos) << output;
    EXPECT_NE(output.find("Error: The supplied joint name [__joint__] "
                          "is reserved."),
              std::string::npos) << output;
    EXPECT_NE(output.find("Error: The supplied frame name [__frame__] "
                          "is reserved."),
              std::string::npos) << output;
  }

  // Check that validity checks are disabled inside <plugin> elements
  {
    std::string path = pathBase +"/ignore_sdf_in_plugin.sdf";

    std::string output =
      custom_exec_str(g_ignCommand + " sdf -k " + path + g_sdfVersion);
    EXPECT_EQ("Valid.\n", output) << output;
  }

  // Check that validity checks are disabled inside namespaced elements
  {
    std::string path = pathBase +"/ignore_sdf_in_namespaced_elements.sdf";

    std::string output =
      custom_exec_str(g_ignCommand + " sdf -k " + path + g_sdfVersion);
    EXPECT_EQ("Valid.\n", output) << output;
  }

  // Check an SDF file with model frames using the attached_to attribute.
  // This is a valid file.
  {
    std::string path = pathBase +"/model_frame_attached_to.sdf";

    // Check model_frame_attached_to.sdf
    std::string output =
      custom_exec_str(g_ignCommand + " sdf -k " + path + g_sdfVersion);
    EXPECT_EQ("Valid.\n", output) << output;
  }

  // Check an SDF file with model frames attached_to joints.
  // This is a valid file.
  {
    std::string path = pathBase +"/model_frame_attached_to_joint.sdf";

    // Check model_frame_attached_to_joint.sdf
    std::string output =
      custom_exec_str(g_ignCommand + " sdf -k " + path + g_sdfVersion);
    EXPECT_EQ("Valid.\n", output) << output;
  }

  // Check an SDF file with model frames attached_to a nested model.
  // This is a valid file.
  {
    std::string path = pathBase +"/model_frame_attached_to_nested_model.sdf";

    // Check model_frame_attached_to_nested_model.sdf
    std::string output =
      custom_exec_str(g_ignCommand + " sdf -k " + path + g_sdfVersion);
    EXPECT_EQ("Valid.\n", output) << output;
  }

  // Check an SDF file with model frames with invalid attached_to attributes.
  {
    std::string path = pathBase +"/model_frame_invalid_attached_to.sdf";

    // Check model_frame_invalid_attached_to.sdf
    std::string output =
      custom_exec_str(g_ignCommand + " sdf -k " + path + g_sdfVersion);
    EXPECT_NE(output.find("Error: attached_to name[A] specified by frame with "
                          "name[F3] does not match a nested model, link, "
                          "joint, or frame name in model with "
                          "name[model_frame_invalid_attached_to]."),
              std::string::npos) << output;
    EXPECT_NE(output.find("Error: attached_to name[F4] is identical to frame "
                          "name[F4], causing a graph cycle in model with "
                          "name[model_frame_invalid_attached_to]."),
              std::string::npos) << output;
  }

  // Check an SDF file with a cycle in its FrameAttachedTo graph
  {
    std::string path = pathBase +"/model_frame_invalid_attached_to_cycle.sdf";

    // Check model_frame_invalid_attached_to_cycle.sdf
    std::string output =
      custom_exec_str(g_ignCommand + " sdf -k " + path + g_sdfVersion);
    EXPECT_NE(std::string::npos,
        output.find("FrameAttachedToGraph cycle detected, already visited "
                    "vertex [model_frame_invalid_attached_to_cycle::F1]."))
        << output;
    EXPECT_NE(std::string::npos,
        output.find("FrameAttachedToGraph cycle detected, already visited "
                    "vertex [model_frame_invalid_attached_to_cycle::F2]."))
        << output;
  }

  // Check an SDF file with model frames using the attached_to attribute.
  // This is a valid file.
  {
    std::string path = pathBase +"/world_frame_attached_to.sdf";

    // Check world_frame_attached_to.sdf
    std::string output =
      custom_exec_str(g_ignCommand + " sdf -k " + path + g_sdfVersion);
    EXPECT_EQ("Valid.\n", output) << output;
  }

  // Check an SDF file with world frames with invalid attached_to attributes.
  {
    std::string path = pathBase +"/world_frame_invalid_attached_to.sdf";

    // Check world_frame_invalid_attached_to.sdf
    std::string output =
      custom_exec_str(g_ignCommand + " sdf -k " + path + g_sdfVersion);
    EXPECT_NE(output.find("Error: attached_to name[A] specified by frame with "
                          "name[F] does not match a model or frame "
                          "name in world with "
                          "name[world_frame_invalid_attached_to]."),
              std::string::npos) << output;
    EXPECT_NE(output.find("Error: attached_to name[self_cycle] is identical "
                          "to frame name[self_cycle], causing a graph cycle "
                          "in world with "
                          "name[world_frame_invalid_attached_to]."),
              std::string::npos) << output;
  }

  // Check an SDF file with links using the relative_to attribute.
  // This is a valid file.
  {
    std::string path = pathBase +"/model_link_relative_to.sdf";

    // Check model_link_relative_to.sdf
    std::string output =
      custom_exec_str(g_ignCommand + " sdf -k " + path + g_sdfVersion);
    EXPECT_EQ("Valid.\n", output) << output;
  }

  // Check an SDF file with model links with invalid relative_to attributes.
  {
    std::string path = pathBase +"/model_invalid_link_relative_to.sdf";

    // Check model_invalid_link_relative_to.sdf
    std::string output =
      custom_exec_str(g_ignCommand + " sdf -k " + path + g_sdfVersion);
    EXPECT_NE(output.find("Error: relative_to name[A] specified by link with "
                          "name[L] does not match a nested model, link, "
                          "joint, or frame name in model with "
                          "name[model_invalid_link_relative_to]."),
              std::string::npos) << output;
    EXPECT_NE(output.find("Error: relative_to name[self_cycle] is identical to "
                          "link name[self_cycle], causing a graph cycle in "
                          "model with name[model_invalid_link_relative_to]."),
              std::string::npos) << output;
  }

  // Check an SDF file with nested_models using the relative_to attribute.
  // This is a valid file.
  {
    std::string path = pathBase +"/model_nested_model_relative_to.sdf";

    // Check model_nested_model_relative_to.sdf
    std::string output =
      custom_exec_str(g_ignCommand + " sdf -k " + path + g_sdfVersion);
    EXPECT_EQ("Valid.\n", output) << output;
  }

<<<<<<< HEAD
  // Check an SDF file with nested_models using nested links/frames as joint
  // parent or child frames.
  // This is a valid file.
  {
    std::string path = pathBase +"/joint_nested_parent_child.sdf";

    // Check model_nested_model_relative_to.sdf
    std::string output =
      custom_exec_str(g_ignCommand + " sdf -k " + path + g_sdfVersion);
    EXPECT_EQ("Valid.\n", output) << output;
=======
  // Check an invalid SDF file with a joint that specifies a child link
  // within a sibling nested model using the unsupported :: syntax.
  {
    std::string path = pathBase +"/model_invalid_nested_joint_child.sdf";

    // Check model_invalid_nested_joint_child.sdf
    std::string output =
      custom_exec_str(g_ignCommand + " sdf -k " + path + g_sdfVersion);
    EXPECT_NE(output.find("Error: Child link with name[M::C] specified by "
                          "joint with name[J] not found in model with "
                          "name[model_invalid_nested_joint_child]."),
              std::string::npos) << output;
>>>>>>> 2cf2c8c0
  }

  // Check an SDF file with joints using the relative_to attribute.
  // This is a valid file.
  {
    std::string path = pathBase +"/model_joint_relative_to.sdf";

    // Check model_joint_relative_to.sdf
    std::string output =
      custom_exec_str(g_ignCommand + " sdf -k " + path + g_sdfVersion);
    EXPECT_EQ("Valid.\n", output) << output;
  }

  // Check an SDF file with model joints with invalid relative_to attributes.
  {
    std::string path = pathBase +"/model_invalid_joint_relative_to.sdf";

    // Check model_invalid_joint_relative_to.sdf
    std::string output =
      custom_exec_str(g_ignCommand + " sdf -k " + path + g_sdfVersion);
    EXPECT_NE(output.find("Error: relative_to name[A] specified by joint with "
                          "name[J] does not match a nested model, link, "
                          "joint, or frame name in model with "
                          "name[model_invalid_joint_relative_to]."),
              std::string::npos) << output;
    EXPECT_NE(output.find("Error: relative_to name[Jcycle] is identical to "
                          "joint name[Jcycle], causing a graph cycle in "
                          "model with name[model_invalid_joint_relative_to]."),
              std::string::npos) << output;
  }

  // Check an SDF file with model frames using the relative_to attribute.
  // This is a valid file.
  {
    std::string path = pathBase +"/model_frame_relative_to.sdf";

    // Check model_frame_relative_to.sdf
    std::string output =
      custom_exec_str(g_ignCommand + " sdf -k " + path + g_sdfVersion);
    EXPECT_EQ("Valid.\n", output) << output;
  }

  // Check an SDF file with model frames relative_to joints.
  // This is a valid file.
  {
    std::string path = pathBase +"/model_frame_relative_to_joint.sdf";

    // Check model_frame_relative_to_joint.sdf
    std::string output =
      custom_exec_str(g_ignCommand + " sdf -k " + path + g_sdfVersion);
    EXPECT_EQ("Valid.\n", output) << output;
  }

  // Check an SDF file with model frames with invalid relative_to attributes.
  {
    std::string path = pathBase +"/model_invalid_frame_relative_to.sdf";

    // Check model_invalid_frame_relative_to.sdf
    std::string output =
      custom_exec_str(g_ignCommand + " sdf -k " + path + g_sdfVersion);
    EXPECT_NE(output.find("Error: relative_to name[A] specified by frame with "
                          "name[F] does not match a nested model, link, "
                          "joint, or frame name in model with "
                          "name[model_invalid_frame_relative_to]."),
              std::string::npos) << output;
    EXPECT_NE(output.find("Error: relative_to name[cycle] is identical to "
                          "frame name[cycle], causing a graph cycle in model "
                          "with name[model_invalid_frame_relative_to]."),
              std::string::npos) << output;
  }

  // Check an SDF file with a cycle in its PoseRelativeTo graph
  {
    std::string path = pathBase +"/model_invalid_frame_relative_to_cycle.sdf";

    // Check model_invalid_frame_relative_to_cycle.sdf
    std::string output =
      custom_exec_str(g_ignCommand + " sdf -k " + path + g_sdfVersion);
    EXPECT_NE(std::string::npos,
        output.find("PoseRelativeToGraph cycle detected, already visited "
                    "vertex [model_invalid_frame_relative_to_cycle::F1]."))
        << output;
    EXPECT_NE(std::string::npos,
        output.find("PoseRelativeToGraph cycle detected, already visited "
                    "vertex [model_invalid_frame_relative_to_cycle::F2]."))
        << output;
  }

  // Check an SDF file with model frames using the attached_to attribute.
  // This is a valid file.
  {
    std::string path = pathBase +"/world_frame_relative_to.sdf";

    // Check world_frame_relative_to.sdf
    std::string output =
      custom_exec_str(g_ignCommand + " sdf -k " + path + g_sdfVersion);
    EXPECT_EQ("Valid.\n", output) << output;
  }

  // Check an SDF file with world frames with invalid relative_to attributes.
  {
    std::string path = pathBase +"/world_frame_invalid_relative_to.sdf";

    // Check world_frame_invalid_relative_to.sdf
    std::string output =
      custom_exec_str(g_ignCommand + " sdf -k " + path + g_sdfVersion);
    EXPECT_NE(output.find("Error: relative_to name[A] specified by model with "
                          "name[M] does not match a model or frame "
                          "name in world with "
                          "name[world_frame_invalid_relative_to]."),
              std::string::npos) << output;
    EXPECT_NE(output.find("Error: relative_to name[cycle] is identical "
                          "to model name[cycle], causing a graph cycle "
                          "in world with "
                          "name[world_frame_invalid_relative_to]."),
              std::string::npos) << output;
    EXPECT_NE(output.find("Error: relative_to name[A] specified by frame with "
                          "name[F] does not match a model or frame "
                          "name in world with "
                          "name[world_frame_invalid_relative_to]."),
              std::string::npos) << output;
    EXPECT_NE(output.find("Error: relative_to name[self_cycle] is identical "
                          "to frame name[self_cycle], causing a graph cycle "
                          "in world with "
                          "name[world_frame_invalid_relative_to]."),
              std::string::npos) << output;
  }
  // Check an SDF file with an invalid frame specified as the placement_frame
  // attribute.
  {
    std::string path = pathBase + "/model_invalid_placement_frame.sdf";

    // Check model_invalid_placement_frame.sdf
    std::string output =
      custom_exec_str(g_ignCommand + " sdf -k " + path + g_sdfVersion);
    EXPECT_NE(
        output.find("unable to find unique frame with name [link3] in graph"),
        std::string::npos)
        << output;
  }

  // Check an SDF file with an valid nested model cross references
  {
    std::string path = pathBase + "/nested_model_cross_references.sdf";

    std::string output =
      custom_exec_str(g_ignCommand + " sdf -k " + path + g_sdfVersion);
    EXPECT_EQ("Valid.\n", output) << output;
  }

  // Check an SDF model file with an invalid usage of __root__
  {
    std::string path = pathBase + "/model_invalid_root_reference.sdf";

    std::string output =
      custom_exec_str(g_ignCommand + " sdf -k " + path + g_sdfVersion);
    EXPECT_NE(
        output.find("Error: '__root__' is reserved; it cannot be used as a "
                    "value of attribute [relative_to]"),
        std::string::npos)
        << output;
    EXPECT_NE(
        output.find("Error: '__root__' is reserved; it cannot be used as a"
                    " value of attribute [attached_to]"),
        std::string::npos)
        << output;
  }
  // Check an SDF world file with an invalid usage of __root__
  {
    // Set SDF_PATH so that included models can be found
    setenv("SDF_PATH", PROJECT_SOURCE_PATH "/test/integration/model", 1);
    std::string path = pathBase + "/world_invalid_root_reference.sdf";

    std::string output =
      custom_exec_str(g_ignCommand + " sdf -k " + path + g_sdfVersion);
    EXPECT_NE(
        output.find("Error: '__root__' is reserved; it cannot be used as a "
                    "value of attribute [relative_to]"),
        std::string::npos)
        << output;
    EXPECT_NE(
        output.find("Error: '__root__' is reserved; it cannot be used as a "
                    "value of attribute [attached_to]"),
        std::string::npos)
        << output;
    EXPECT_NE(
        output.find("Error: '__root__' is reserved; it cannot be used as a "
                    "value of attribute [placement_frame]"),
        std::string::npos)
        << output;
    EXPECT_NE(
        output.find("Error: '__root__' is reserved; it cannot be used as a "
                    "value of attribute [canonical_link]"),
        std::string::npos)
        << output;
    EXPECT_NE(
        output.find("Error: '__root__' is reserved; it cannot be used as a "
                    "value of attribute [parent_frame]"),
        std::string::npos)
        << output;
    EXPECT_NE(
        output.find("Error: '__root__' is reserved; it cannot be used as a "
                    "value of element [placement_frame]"),
        std::string::npos)
        << output;
    EXPECT_NE(
        output.find(
            "Error: The supplied joint child name [__root__] is not valid"),
        std::string::npos)
        << output;
    EXPECT_NE(
        output.find(
            "Error: The supplied joint parent name [__root__] is not valid"),
        std::string::npos)
        << output;
  }
  // Check an SDF world file with an valid usage of __root__
  {
    std::string path = pathBase + "/world_valid_root_reference.sdf";

    std::string output =
      custom_exec_str(g_ignCommand + " sdf -k " + path + g_sdfVersion);
    EXPECT_EQ("Valid.\n", output) << output;
  }
}

/////////////////////////////////////////////////
TEST(check_shapes_sdf, SDF)
{
  std::string pathBase = PROJECT_SOURCE_PATH;
  pathBase += "/test/sdf";

  {
    std::string path = pathBase +"/shapes.sdf";

    std::string output =
      custom_exec_str(g_ignCommand + " sdf -k " + path + g_sdfVersion);
    EXPECT_EQ("Valid.\n", output);
  }

  {
    std::string path = pathBase +"/shapes_world.sdf";

    std::string output =
      custom_exec_str(g_ignCommand + " sdf -k " + path + g_sdfVersion);
    EXPECT_EQ("Valid.\n", output);
  }
}

/////////////////////////////////////////////////
TEST(check_model_sdf, IGN_UTILS_TEST_DISABLED_ON_WIN32(SDF))
{
  std::string pathBase = PROJECT_SOURCE_PATH;
  pathBase += "/test/integration/model/box";

  // Check a good SDF file by passing the absolute path
  {
    std::string path = pathBase +"/model.sdf";

    std::string output =
      custom_exec_str(g_ignCommand + " sdf -k " + path + g_sdfVersion);
    EXPECT_EQ("Valid.\n", output);
  }

  // Check a good SDF file from the same folder by passing a relative path
  {
    std::string path = "model.sdf";

    std::string output =
      custom_exec_str("cd " + pathBase + " && " +
                      g_ignCommand + " sdf -k " + path + g_sdfVersion);
    EXPECT_EQ("Valid.\n", output);
  }
}

/////////////////////////////////////////////////
TEST(describe, IGN_UTILS_TEST_DISABLED_ON_WIN32(SDF))
{
  // Get the description
  std::string output =
    custom_exec_str(g_ignCommand + " sdf -d " + g_sdfVersion);
  EXPECT_FALSE(output.empty());

  // The first line should start with the following text.
  EXPECT_EQ(0u, output.find("<element name ='sdf' required ='1'"));
}

/////////////////////////////////////////////////
TEST(print, IGN_UTILS_TEST_DISABLED_ON_WIN32(SDF))
{
  std::string pathBase = PROJECT_SOURCE_PATH;
  pathBase += "/test/sdf";

  // Check a good SDF file
  {
    std::string path = pathBase +"/box_plane_low_friction_test.world";
    sdf::SDFPtr sdf(new sdf::SDF());
    EXPECT_TRUE(sdf::init(sdf));
    EXPECT_TRUE(sdf::readFile(path, sdf));

    // Check box_plane_low_friction_test.world
    std::string output =
      custom_exec_str(g_ignCommand + " sdf -p " + path + g_sdfVersion);
    EXPECT_EQ(sdf->Root()->ToString(""), output);
  }

  // Check a bad SDF file
  {
    std::string path = pathBase +"/box_bad_test.world";

    // Check box_bad_test.world
    std::string output =
      custom_exec_str(g_ignCommand + " sdf -p " + path + g_sdfVersion);
    EXPECT_TRUE(output.find("Required attribute") != std::string::npos);
  }
}

/////////////////////////////////////////////////
TEST(GraphCmd, WorldPoseRelativeTo)
{
  const std::string pathBase = std::string(PROJECT_SOURCE_PATH) + "/test/sdf";

  // world pose relative_to graph
  const std::string path =
    pathBase + "/world_relative_to_nested_reference.sdf";

  const std::string output =
    custom_exec_str(g_ignCommand + " sdf -g pose " + path + g_sdfVersion);

  std::stringstream expected;
  expected << "digraph {\n"
    << "  0 [label=\"__root__ (0)\"];\n"
    << "  1 [label=\"world (1)\"];\n"
    << "  2 [label=\"M1 (2)\"];\n"
    << "  3 [label=\"M1::__model__ (3)\"];\n"
    << "  4 [label=\"M1::L1 (4)\"];\n"
    << "  5 [label=\"M1::L2 (5)\"];\n"
    << "  6 [label=\"M1::J1 (6)\"];\n"
    << "  7 [label=\"M1::F1 (7)\"];\n"
    << "  8 [label=\"M1::CM1 (8)\"];\n"
    << "  9 [label=\"M1::CM1::__model__ (9)\"];\n"
    << "  10 [label=\"M1::CM1::L (10)\"];\n"
    << "  11 [label=\"F2 (11)\"];\n"
    << "  12 [label=\"F3 (12)\"];\n"
    << "  13 [label=\"F4 (13)\"];\n"
    << "  14 [label=\"F5 (14)\"];\n"
    << "  15 [label=\"F6 (15)\"];\n"
    << "  16 [label=\"F7 (16)\"];\n"
    << "  0 -> 1 [label=1];\n"
    << "  2 -> 3 [label=0];\n"
    << "  3 -> 4 [label=1];\n"
    << "  3 -> 5 [label=1];\n"
    << "  8 -> 9 [label=0];\n"
    << "  9 -> 10 [label=1];\n"
    << "  5 -> 6 [label=1];\n"
    << "  5 -> 7 [label=1];\n"
    << "  3 -> 8 [label=1];\n"
    << "  1 -> 2 [label=1];\n"
    << "  2 -> 11 [label=1];\n"
    << "  4 -> 12 [label=1];\n"
    << "  6 -> 13 [label=1];\n"
    << "  7 -> 14 [label=1];\n"
    << "  8 -> 15 [label=1];\n"
    << "  10 -> 16 [label=1];\n"
    << "}";
  EXPECT_EQ(sdf::trim(expected.str()), sdf::trim(output));
}

/////////////////////////////////////////////////
TEST(GraphCmd, ModelPoseRelativeTo)
{
  const std::string pathBase = std::string(PROJECT_SOURCE_PATH) + "/test/sdf";
  const std::string path = pathBase + "/model_relative_to_nested_reference.sdf";
  const std::string output =
    custom_exec_str(g_ignCommand + " sdf -g pose " + path + g_sdfVersion);

  std::stringstream expected;
  expected << "digraph {\n"
    << "  0 [label=\"__root__ (0)\"];\n"
    << "  1 [label=\"parent_model (1)\"];\n"
    << "  2 [label=\"parent_model::__model__ (2)\"];\n"
    << "  3 [label=\"parent_model::L (3)\"];\n"
    << "  4 [label=\"parent_model::M1 (4)\"];\n"
    << "  5 [label=\"parent_model::M1::__model__ (5)\"];\n"
    << "  6 [label=\"parent_model::M1::L1 (6)\"];\n"
    << "  7 [label=\"parent_model::M1::L2 (7)\"];\n"
    << "  8 [label=\"parent_model::M1::J1 (8)\"];\n"
    << "  9 [label=\"parent_model::M1::F1 (9)\"];\n"
    << "  10 [label=\"parent_model::M1::CM1 (10)\"];\n"
    << "  11 [label=\"parent_model::M1::CM1::__model__ (11)\"];\n"
    << "  12 [label=\"parent_model::M1::CM1::L (12)\"];\n"
    << "  13 [label=\"parent_model::M2 (13)\"];\n"
    << "  14 [label=\"parent_model::M2::__model__ (14)\"];\n"
    << "  15 [label=\"parent_model::M2::L (15)\"];\n"
    << "  16 [label=\"parent_model::M3 (16)\"];\n"
    << "  17 [label=\"parent_model::M3::__model__ (17)\"];\n"
    << "  18 [label=\"parent_model::M3::L (18)\"];\n"
    << "  19 [label=\"parent_model::M4 (19)\"];\n"
    << "  20 [label=\"parent_model::M4::__model__ (20)\"];\n"
    << "  21 [label=\"parent_model::M4::L (21)\"];\n"
    << "  22 [label=\"parent_model::M5 (22)\"];\n"
    << "  23 [label=\"parent_model::M5::__model__ (23)\"];\n"
    << "  24 [label=\"parent_model::M5::L (24)\"];\n"
    << "  25 [label=\"parent_model::M6 (25)\"];\n"
    << "  26 [label=\"parent_model::M6::__model__ (26)\"];\n"
    << "  27 [label=\"parent_model::M6::L (27)\"];\n"
    << "  28 [label=\"parent_model::M7 (28)\"];\n"
    << "  29 [label=\"parent_model::M7::__model__ (29)\"];\n"
    << "  30 [label=\"parent_model::M7::L (30)\"];\n"
    << "  1 -> 2 [label=0];\n"
    << "  2 -> 3 [label=1];\n"
    << "  4 -> 5 [label=0];\n"
    << "  5 -> 6 [label=1];\n"
    << "  5 -> 7 [label=1];\n"
    << "  10 -> 11 [label=0];\n"
    << "  11 -> 12 [label=1];\n"
    << "  7 -> 8 [label=1];\n"
    << "  7 -> 9 [label=1];\n"
    << "  5 -> 10 [label=1];\n"
    << "  13 -> 14 [label=0];\n"
    << "  14 -> 15 [label=1];\n"
    << "  16 -> 17 [label=0];\n"
    << "  17 -> 18 [label=1];\n"
    << "  19 -> 20 [label=0];\n"
    << "  20 -> 21 [label=1];\n"
    << "  22 -> 23 [label=0];\n"
    << "  23 -> 24 [label=1];\n"
    << "  25 -> 26 [label=0];\n"
    << "  26 -> 27 [label=1];\n"
    << "  28 -> 29 [label=0];\n"
    << "  29 -> 30 [label=1];\n"
    << "  2 -> 4 [label=1];\n"
    << "  4 -> 13 [label=1];\n"
    << "  6 -> 16 [label=1];\n"
    << "  8 -> 19 [label=1];\n"
    << "  9 -> 22 [label=1];\n"
    << "  10 -> 25 [label=1];\n"
    << "  12 -> 28 [label=1];\n"
    << "  0 -> 1 [label=1];\n"
    << "}";

  EXPECT_EQ(sdf::trim(expected.str()), sdf::trim(output));
}

/////////////////////////////////////////////////
TEST(GraphCmd, WorldFrameAttachedTo)
{
  const std::string pathBase = std::string(PROJECT_SOURCE_PATH) + "/test/sdf";
  const std::string path = pathBase + "/world_nested_frame_attached_to.sdf";
  const std::string output =
      custom_exec_str(g_ignCommand + " sdf -g frame " + path + g_sdfVersion);

  std::stringstream expected;

  expected << "digraph {\n"
           << "  0 [label=\"world (0)\"];\n"
           << "  1 [label=\"M1 (1)\"];\n"
           << "  2 [label=\"M1::__model__ (2)\"];\n"
           << "  3 [label=\"M1::L (3)\"];\n"
           << "  4 [label=\"M1::J1 (4)\"];\n"
           << "  5 [label=\"M1::F0 (5)\"];\n"
           << "  6 [label=\"M1::M2 (6)\"];\n"
           << "  7 [label=\"M1::M2::__model__ (7)\"];\n"
           << "  8 [label=\"M1::M2::L (8)\"];\n"
           << "  9 [label=\"world_frame (9)\"];\n"
           << "  10 [label=\"F0 (10)\"];\n"
           << "  11 [label=\"F1 (11)\"];\n"
           << "  12 [label=\"F2 (12)\"];\n"
           << "  13 [label=\"F3 (13)\"];\n"
           << "  14 [label=\"F4 (14)\"];\n"
           << "  15 [label=\"F5 (15)\"];\n"
           << "  16 [label=\"F6 (16)\"];\n"
           << "  1 -> 2 [label=0];\n"
           << "  6 -> 7 [label=0];\n"
           << "  7 -> 8 [label=1];\n"
           << "  4 -> 5 [label=1];\n"
           << "  5 -> 8 [label=1];\n"
           << "  2 -> 3 [label=1];\n"
           << "  9 -> 0 [label=1];\n"
           << "  10 -> 0 [label=1];\n"
           << "  11 -> 1 [label=1];\n"
           << "  12 -> 3 [label=1];\n"
           << "  13 -> 6 [label=1];\n"
           << "  14 -> 8 [label=1];\n"
           << "  15 -> 5 [label=1];\n"
           << "  16 -> 4 [label=1];\n"
           << "}";
  EXPECT_EQ(sdf::trim(expected.str()), sdf::trim(output));
}

/////////////////////////////////////////////////
TEST(GraphCmd, ModelFrameAttachedTo)
{
  const std::string pathBase = std::string(PROJECT_SOURCE_PATH) + "/test/sdf";
  const std::string path = pathBase + "/model_nested_frame_attached_to.sdf";
  const std::string output =
      custom_exec_str(g_ignCommand + " sdf -g frame " + path + g_sdfVersion);

  std::stringstream expected;

  expected
      << "digraph {\n"
      << "  0 [label=\"__root__ (0)\"];\n"
      << "  1 [label=\"nested_model_frame_attached_to (1)\"];\n"
      << "  2 [label=\"nested_model_frame_attached_to::__model__ (2)\"];\n"
      << "  3 [label=\"nested_model_frame_attached_to::L (3)\"];\n"
      << "  4 [label=\"nested_model_frame_attached_to::F0 (4)\"];\n"
      << "  5 [label=\"nested_model_frame_attached_to::F1 (5)\"];\n"
      << "  6 [label=\"nested_model_frame_attached_to::F2 (6)\"];\n"
      << "  7 [label=\"nested_model_frame_attached_to::F3 (7)\"];\n"
      << "  8 [label=\"nested_model_frame_attached_to::F4 (8)\"];\n"
      << "  9 [label=\"nested_model_frame_attached_to::M1 (9)\"];\n"
      << "  10 [label=\"nested_model_frame_attached_to::M1::__model__ "
         "(10)\"];\n"
      << "  11 [label=\"nested_model_frame_attached_to::M1::L (11)\"];\n"
      << "  12 [label=\"nested_model_frame_attached_to::M1::J1 (12)\"];\n"
      << "  13 [label=\"nested_model_frame_attached_to::M1::F (13)\"];\n"
      << "  14 [label=\"nested_model_frame_attached_to::M1::M2 (14)\"];\n"
      << "  15 [label=\"nested_model_frame_attached_to::M1::M2::__model__ "
         "(15)\"];\n"
      << "  16 [label=\"nested_model_frame_attached_to::M1::M2::L (16)\"];\n"
      << "  1 -> 2 [label=0];\n"
      << "  9 -> 10 [label=0];\n"
      << "  14 -> 15 [label=0];\n"
      << "  15 -> 16 [label=1];\n"
      << "  12 -> 13 [label=1];\n"
      << "  13 -> 14 [label=1];\n"
      << "  10 -> 11 [label=1];\n"
      << "  4 -> 9 [label=1];\n"
      << "  5 -> 11 [label=1];\n"
      << "  6 -> 5 [label=1];\n"
      << "  7 -> 13 [label=1];\n"
      << "  8 -> 12 [label=1];\n"
      << "  2 -> 3 [label=1];\n"
      << "}";

  EXPECT_EQ(sdf::trim(expected.str()), sdf::trim(output));
}

/////////////////////////////////////////////////
/// Main
int main(int argc, char **argv)
{
  // Set IGN_CONFIG_PATH to the directory where the .yaml configuration file
  // is located.
  setenv("IGN_CONFIG_PATH", IGN_CONFIG_PATH, 1);

  // Make sure that we load the library recently built and not the one installed
  // in your system. This is done by placing the the current build directory
  // first in the LD_LIBRARY_PATH environment variable.
  //
  // We need to keep the existing LD_LIBRARY_PATH so that libsdformat.so can
  // find its dependency.
#ifndef _WIN32
  std::string testLibraryPath = IGN_TEST_LIBRARY_PATH;

  char *currentLibraryPath = std::getenv("LD_LIBRARY_PATH");
  if (currentLibraryPath)
  {
    testLibraryPath = testLibraryPath + ":" + currentLibraryPath;
  }

  setenv("LD_LIBRARY_PATH", testLibraryPath.c_str(), 1);
#endif

  ::testing::InitGoogleTest(&argc, argv);
  return RUN_ALL_TESTS();
}<|MERGE_RESOLUTION|>--- conflicted
+++ resolved
@@ -374,7 +374,6 @@
   // that is explicitly specified by //model/@canonical_link using ::
   // syntax.
   {
-<<<<<<< HEAD
     std::string path = pathBase +"/nested_explicit_canonical_link.sdf";
 
     // Check nested_explicit_canonical_link.sdf
@@ -390,16 +389,6 @@
     // Check nested_without_links_invalid.sdf
     std::string output =
       custom_exec_str(g_ignCommand + " sdf -k " + path + g_sdfVersion);
-=======
-    std::string path = pathBase +"/nested_invalid_explicit_canonical_link.sdf";
-
-    // Check nested_invalid_explicit_canonical_link.sdf
-    std::string output =
-      custom_exec_str(g_ignCommand + " sdf -k " + path + g_sdfVersion);
-    EXPECT_NE(output.find("Error: canonical_link with name[nested::link] not "
-                          "found in model with name[top]."),
-              std::string::npos) << output;
->>>>>>> 2cf2c8c0
     EXPECT_NE(output.find("Error: A model must have at least one link."),
               std::string::npos) << output;
   }
@@ -586,7 +575,6 @@
     EXPECT_EQ("Valid.\n", output) << output;
   }
 
-<<<<<<< HEAD
   // Check an SDF file with nested_models using nested links/frames as joint
   // parent or child frames.
   // This is a valid file.
@@ -597,20 +585,6 @@
     std::string output =
       custom_exec_str(g_ignCommand + " sdf -k " + path + g_sdfVersion);
     EXPECT_EQ("Valid.\n", output) << output;
-=======
-  // Check an invalid SDF file with a joint that specifies a child link
-  // within a sibling nested model using the unsupported :: syntax.
-  {
-    std::string path = pathBase +"/model_invalid_nested_joint_child.sdf";
-
-    // Check model_invalid_nested_joint_child.sdf
-    std::string output =
-      custom_exec_str(g_ignCommand + " sdf -k " + path + g_sdfVersion);
-    EXPECT_NE(output.find("Error: Child link with name[M::C] specified by "
-                          "joint with name[J] not found in model with "
-                          "name[model_invalid_nested_joint_child]."),
-              std::string::npos) << output;
->>>>>>> 2cf2c8c0
   }
 
   // Check an SDF file with joints using the relative_to attribute.
