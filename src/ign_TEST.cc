/*
 * Copyright (C) 2017 Open Source Robotics Foundation
 *
 * Licensed under the Apache License, Version 2.0 (the "License");
 * you may not use this file except in compliance with the License.
 * You may obtain a copy of the License at
 *
 *     http://www.apache.org/licenses/LICENSE-2.0
 *
 * Unless required by applicable law or agreed to in writing, software
 * distributed under the License is distributed on an "AS IS" BASIS,
 * WITHOUT WARRANTIES OR CONDITIONS OF ANY KIND, either express or implied.
 * See the License for the specific language governing permissions and
 * limitations under the License.
 *
*/

#include <gtest/gtest.h>
#include <stdio.h>
#include <stdlib.h>
#include <string>

#include "sdf/parser.hh"
#include "sdf/SDFImpl.hh"
#include "sdf/sdf_config.h"
#include "test_config.h"

#ifdef _WIN32
  #define popen  _popen
  #define pclose _pclose
#endif

static const std::string g_sdfVersion(" --force-version " +
  std::string(SDF_VERSION_FULL));
static const std::string g_ignCommand(std::string(IGN_PATH) + "/ign");

/////////////////////////////////////////////////
std::string custom_exec_str(std::string _cmd)
{
  _cmd += " 2>&1";
  FILE *pipe = popen(_cmd.c_str(), "r");

  if (!pipe)
    return "ERROR";

  char buffer[128];
  std::string result = "";

  while (!feof(pipe))
  {
    if (fgets(buffer, 128, pipe) != NULL)
      result += buffer;
  }

  pclose(pipe);
  return result;
}

/////////////////////////////////////////////////
TEST(check, SDF)
{
  std::string pathBase = PROJECT_SOURCE_PATH;
  pathBase += "/test/sdf";

  // Check a good SDF file
  {
    std::string path = pathBase +"/box_plane_low_friction_test.world";

    // Check box_plane_low_friction_test.world
    std::string output =
      custom_exec_str(g_ignCommand + " sdf -k " + path + g_sdfVersion);
    EXPECT_EQ("Valid.\n", output) << output;
  }

  // Check a bad SDF file
  {
    std::string path = pathBase +"/box_bad_test.world";

    // Check box_bad_test.world
    std::string output =
      custom_exec_str(g_ignCommand + " sdf -k " + path + g_sdfVersion);
    EXPECT_NE(output.find("Required attribute"), std::string::npos)
      << output;
  }

  // Check an SDF file with sibling elements of the same type (world)
  // that have duplicate names.
  {
    std::string path = pathBase +"/world_duplicate.sdf";

    // Check world_duplicate.sdf
    std::string output =
      custom_exec_str(g_ignCommand + " sdf -k " + path + g_sdfVersion);
    EXPECT_NE(output.find("Error: World with name[default] already exists."),
              std::string::npos) << output;
  }

  // Check an SDF file with sibling elements of different types (model, light)
  // that have duplicate names.
  {
    std::string path = pathBase +"/world_sibling_same_names.sdf";

    // Check world_sibling_same_names.sdf
    std::string output =
      custom_exec_str(g_ignCommand + " sdf -k " + path + g_sdfVersion);
    EXPECT_NE(output.find("Error: non-unique names"), std::string::npos)
      << output;
  }

  // Check an SDF file with sibling elements of the same type (link)
  // that have duplicate names.
  {
    std::string path = pathBase +"/model_duplicate_links.sdf";

    // Check model_duplicate_links.sdf
    std::string output =
      custom_exec_str(g_ignCommand + " sdf -k " + path + g_sdfVersion);
    EXPECT_NE(output.find("Error: link with name[link] already exists."),
              std::string::npos) << output;
  }

  // Check an SDF file with sibling elements of the same type (joint)
  // that have duplicate names.
  {
    std::string path = pathBase +"/model_duplicate_joints.sdf";

    // Check model_duplicate_joints.sdf
    std::string output =
      custom_exec_str(g_ignCommand + " sdf -k " + path + g_sdfVersion);
    EXPECT_NE(output.find("Error: joint with name[joint] already exists."),
              std::string::npos) << output;
  }

  // Check an SDF file with sibling elements of different types (link, joint)
  // that have duplicate names.
  {
    std::string path = pathBase +"/model_link_joint_same_name.sdf";

    // Check model_link_joint_same_name.sdf
    std::string output =
      custom_exec_str(g_ignCommand + " sdf -k " + path + g_sdfVersion);
    EXPECT_NE(output.find("Error: non-unique names"), std::string::npos)
      << output;
  }

  // Check an SDF file with sibling elements of the same type (collision)
  // that have duplicate names.
  {
    std::string path = pathBase +"/link_duplicate_sibling_collisions.sdf";

    // Check link_duplicate_sibling_collisions.sdf
    std::string output =
      custom_exec_str(g_ignCommand + " sdf -k " + path + g_sdfVersion);
    EXPECT_NE(output.find("Error: collision with name[collision] "
                          "already exists."),
              std::string::npos) << output;
  }

  // Check an SDF file with sibling elements of the same type (visual)
  // that have duplicate names.
  {
    std::string path = pathBase +"/link_duplicate_sibling_visuals.sdf";

    // Check link_duplicate_sibling_visuals.sdf
    std::string output =
      custom_exec_str(g_ignCommand + " sdf -k " + path + g_sdfVersion);
    EXPECT_NE(output.find("Error: visual with name[visual] already exists."),
              std::string::npos) << output;
  }

  // Check an SDF file with cousin elements of the same type (collision)
  // that have duplicate names. This is a valid file.
  {
    std::string path = pathBase +"/link_duplicate_cousin_collisions.sdf";

    // Check link_duplicate_cousin_collisions.sdf
    std::string output =
      custom_exec_str(g_ignCommand + " sdf -k " + path + g_sdfVersion);
    EXPECT_EQ("Valid.\n", output) << output;
  }

  // Check an SDF file with cousin elements of the same type (visual)
  // that have duplicate names. This is a valid file.
  {
    std::string path = pathBase +"/link_duplicate_cousin_visuals.sdf";

    // Check link_duplicate_cousin_visuals.sdf
    std::string output =
      custom_exec_str(g_ignCommand + " sdf -k " + path + g_sdfVersion);
    EXPECT_EQ("Valid.\n", output) << output;
  }

  // Check an SDF file with the second link specified as the canonical link.
  // This is a valid file.
  {
    std::string path = pathBase +"/model_canonical_link.sdf";

    // Check model_canonical_link.sdf
    std::string output =
      custom_exec_str(g_ignCommand + " sdf -k " + path + g_sdfVersion);
    EXPECT_EQ("Valid.\n", output) << output;
  }

  // Check an SDF file with an invalid link specified as the canonical link.
  {
    std::string path = pathBase +"/model_invalid_canonical_link.sdf";

    // Check model_invalid_canonical_link.sdf
    std::string output =
      custom_exec_str(g_ignCommand + " sdf -k " + path + g_sdfVersion);
    EXPECT_NE(output.find("Error: canonical_link with name[link3] not found in "
                          "model with name[model_invalid_canonical_link]."),
              std::string::npos) << output;
  }

<<<<<<< HEAD
  // Check an SDF file with model frames using the attached_to attribute.
  // This is a valid file.
  {
    std::string path = pathBase +"/model_frame_attached_to.sdf";

    // Check model_frame_attached_to.sdf
    std::string output =
      custom_exec_str(g_ignCommand + " sdf -k " + path + g_sdfVersion);
    EXPECT_EQ("Valid.\n", output) << output;
  }

  // Check an SDF file with model frames attached_to joints.
  // This is a valid file.
  {
    std::string path = pathBase +"/model_frame_attached_to_joint.sdf";

    // Check model_frame_attached_to_joint.sdf
    std::string output =
      custom_exec_str(g_ignCommand + " sdf -k " + path + g_sdfVersion);
    EXPECT_EQ("Valid.\n", output) << output;
  }

  // Check an SDF file with model frames with invalid attached_to attributes.
  {
    std::string path = pathBase +"/model_frame_invalid_attached_to.sdf";

    // Check model_frame_invalid_attached_to.sdf
    std::string output =
      custom_exec_str(g_ignCommand + " sdf -k " + path + g_sdfVersion);
    EXPECT_NE(output.find("Error: attached_to name[A] specified by frame with "
                          "name[F3] does not match a link, joint, or frame "
                          "name in model with "
                          "name[model_frame_invalid_attached_to]."),
              std::string::npos) << output;
    EXPECT_NE(output.find("Error: attached_to name[F4] is identical to frame "
                          "name[F4], causing a graph cycle in model with "
                          "name[model_frame_invalid_attached_to]."),
              std::string::npos) << output;
  }

  // Check an SDF file with model frames using the attached_to attribute.
  // This is a valid file.
  {
    std::string path = pathBase +"/world_frame_attached_to.sdf";

    // Check world_frame_attached_to.sdf
=======
  // Check an invalid SDF file that uses reserved names.
  {
    std::string path = pathBase +"/model_invalid_reserved_names.sdf";

    // Check model_invalid_reserved_names.sdf
    std::string output =
      custom_exec_str(g_ignCommand + " sdf -k " + path + g_sdfVersion);
    EXPECT_NE(output.find("Error: The supplied link name [world] is reserved."),
              std::string::npos) << output;
    EXPECT_NE(output.find("Error: The supplied link name [__link__] "
                          "is reserved."),
              std::string::npos) << output;
    EXPECT_NE(output.find("Error: The supplied visual name [__visual__] "
                          "is reserved."),
              std::string::npos) << output;
    EXPECT_NE(output.find("Error: The supplied collision name [__collision__] "
                          "is reserved."),
              std::string::npos) << output;
    EXPECT_NE(output.find("Error: The supplied joint name [__joint__] "
                          "is reserved."),
              std::string::npos) << output;
  }

  // Check that validity checks are disabled inside <plugin> elements
  {
    std::string path = pathBase +"/ignore_sdf_in_plugin.sdf";

>>>>>>> da8f4c0a
    std::string output =
      custom_exec_str(g_ignCommand + " sdf -k " + path + g_sdfVersion);
    EXPECT_EQ("Valid.\n", output) << output;
  }

<<<<<<< HEAD
  // Check an SDF file with world frames with invalid attached_to attributes.
  {
    std::string path = pathBase +"/world_frame_invalid_attached_to.sdf";

    // Check world_frame_invalid_attached_to.sdf
    std::string output =
      custom_exec_str(g_ignCommand + " sdf -k " + path + g_sdfVersion);
    EXPECT_NE(output.find("Error: attached_to name[A] specified by frame with "
                          "name[F] does not match a model or frame "
                          "name in world with "
                          "name[world_frame_invalid_attached_to]."),
              std::string::npos) << output;
    EXPECT_NE(output.find("Error: attached_to name[self_cycle] is identical "
                          "to frame name[self_cycle], causing a graph cycle "
                          "in world with "
                          "name[world_frame_invalid_attached_to]."),
              std::string::npos) << output;
=======
  // Check that validity checks are disabled inside namespaced elements
  {
    std::string path = pathBase +"/ignore_sdf_in_namespaced_elements.sdf";

    std::string output =
      custom_exec_str(g_ignCommand + " sdf -k " + path + g_sdfVersion);
    EXPECT_EQ("Valid.\n", output) << output;
>>>>>>> da8f4c0a
  }
}

/////////////////////////////////////////////////
TEST(check_model_sdf, SDF)
{
  std::string pathBase = PROJECT_SOURCE_PATH;
  pathBase += "/test/integration/model/box";

  // Check a good SDF file by passing the absolute path
  {
    std::string path = pathBase +"/model.sdf";

    std::string output =
      custom_exec_str(g_ignCommand + " sdf -k " + path + g_sdfVersion);
    EXPECT_EQ("Valid.\n", output);
  }

  // Check a good SDF file from the same folder by passing a relative path
  {
    std::string path = "model.sdf";

    std::string output =
      custom_exec_str("cd " + pathBase + " && " +
                      g_ignCommand + " sdf -k " + path + g_sdfVersion);
    EXPECT_EQ("Valid.\n", output);
  }
}

/////////////////////////////////////////////////
TEST(describe, SDF)
{
  // Get the description
  std::string output =
    custom_exec_str(g_ignCommand + " sdf -d " + g_sdfVersion);
  EXPECT_FALSE(output.empty());

  // The first line should start with the following text.
  EXPECT_EQ(0u, output.find("<element name ='sdf' required ='1'"));
}

/////////////////////////////////////////////////
TEST(print, SDF)
{
  std::string pathBase = PROJECT_SOURCE_PATH;
  pathBase += "/test/sdf";

  // Check a good SDF file
  {
    std::string path = pathBase +"/box_plane_low_friction_test.world";
    sdf::SDFPtr sdf(new sdf::SDF());
    EXPECT_TRUE(sdf::init(sdf));
    EXPECT_TRUE(sdf::readFile(path, sdf));

    // Check box_plane_low_friction_test.world
    std::string output =
      custom_exec_str(g_ignCommand + " sdf -p " + path + g_sdfVersion);
    EXPECT_EQ(sdf->Root()->ToString(""), output);
  }

  // Check a bad SDF file
  {
    std::string path = pathBase +"/box_bad_test.world";

    // Check box_bad_test.world
    std::string output =
      custom_exec_str(g_ignCommand + " sdf -p " + path + g_sdfVersion);
    EXPECT_TRUE(output.find("Required attribute") != std::string::npos);
  }
}

/////////////////////////////////////////////////
/// Main
int main(int argc, char **argv)
{
  // Set IGN_CONFIG_PATH to the directory where the .yaml configuration file
  // is located.
  setenv("IGN_CONFIG_PATH", IGN_CONFIG_PATH, 1);

  // Make sure that we load the library recently built and not the one installed
  // in your system. This is done by placing the the current build directory
  // first in the LD_LIBRARY_PATH environment variable.
  //
  // We need to keep the existing LD_LIBRARY_PATH so that libsdformat.so can
  // find its dependency.
#ifndef _WIN32
  std::string testLibraryPath = IGN_TEST_LIBRARY_PATH;

  char *currentLibraryPath = std::getenv("LD_LIBRARY_PATH");
  if (currentLibraryPath)
  {
    testLibraryPath = testLibraryPath + ":" + currentLibraryPath;
  }

  setenv("LD_LIBRARY_PATH", testLibraryPath.c_str(), 1);
#endif

  ::testing::InitGoogleTest(&argc, argv);
  return RUN_ALL_TESTS();
}<|MERGE_RESOLUTION|>--- conflicted
+++ resolved
@@ -213,7 +213,47 @@
               std::string::npos) << output;
   }
 
-<<<<<<< HEAD
+  // Check an invalid SDF file that uses reserved names.
+  {
+    std::string path = pathBase +"/model_invalid_reserved_names.sdf";
+
+    // Check model_invalid_reserved_names.sdf
+    std::string output =
+      custom_exec_str(g_ignCommand + " sdf -k " + path + g_sdfVersion);
+    EXPECT_NE(output.find("Error: The supplied link name [world] is reserved."),
+              std::string::npos) << output;
+    EXPECT_NE(output.find("Error: The supplied link name [__link__] "
+                          "is reserved."),
+              std::string::npos) << output;
+    EXPECT_NE(output.find("Error: The supplied visual name [__visual__] "
+                          "is reserved."),
+              std::string::npos) << output;
+    EXPECT_NE(output.find("Error: The supplied collision name [__collision__] "
+                          "is reserved."),
+              std::string::npos) << output;
+    EXPECT_NE(output.find("Error: The supplied joint name [__joint__] "
+                          "is reserved."),
+              std::string::npos) << output;
+  }
+
+  // Check that validity checks are disabled inside <plugin> elements
+  {
+    std::string path = pathBase +"/ignore_sdf_in_plugin.sdf";
+
+    std::string output =
+      custom_exec_str(g_ignCommand + " sdf -k " + path + g_sdfVersion);
+    EXPECT_EQ("Valid.\n", output) << output;
+  }
+
+  // Check that validity checks are disabled inside namespaced elements
+  {
+    std::string path = pathBase +"/ignore_sdf_in_namespaced_elements.sdf";
+
+    std::string output =
+      custom_exec_str(g_ignCommand + " sdf -k " + path + g_sdfVersion);
+    EXPECT_EQ("Valid.\n", output) << output;
+  }
+
   // Check an SDF file with model frames using the attached_to attribute.
   // This is a valid file.
   {
@@ -260,41 +300,11 @@
     std::string path = pathBase +"/world_frame_attached_to.sdf";
 
     // Check world_frame_attached_to.sdf
-=======
-  // Check an invalid SDF file that uses reserved names.
-  {
-    std::string path = pathBase +"/model_invalid_reserved_names.sdf";
-
-    // Check model_invalid_reserved_names.sdf
-    std::string output =
-      custom_exec_str(g_ignCommand + " sdf -k " + path + g_sdfVersion);
-    EXPECT_NE(output.find("Error: The supplied link name [world] is reserved."),
-              std::string::npos) << output;
-    EXPECT_NE(output.find("Error: The supplied link name [__link__] "
-                          "is reserved."),
-              std::string::npos) << output;
-    EXPECT_NE(output.find("Error: The supplied visual name [__visual__] "
-                          "is reserved."),
-              std::string::npos) << output;
-    EXPECT_NE(output.find("Error: The supplied collision name [__collision__] "
-                          "is reserved."),
-              std::string::npos) << output;
-    EXPECT_NE(output.find("Error: The supplied joint name [__joint__] "
-                          "is reserved."),
-              std::string::npos) << output;
-  }
-
-  // Check that validity checks are disabled inside <plugin> elements
-  {
-    std::string path = pathBase +"/ignore_sdf_in_plugin.sdf";
-
->>>>>>> da8f4c0a
-    std::string output =
-      custom_exec_str(g_ignCommand + " sdf -k " + path + g_sdfVersion);
-    EXPECT_EQ("Valid.\n", output) << output;
-  }
-
-<<<<<<< HEAD
+    std::string output =
+      custom_exec_str(g_ignCommand + " sdf -k " + path + g_sdfVersion);
+    EXPECT_EQ("Valid.\n", output) << output;
+  }
+
   // Check an SDF file with world frames with invalid attached_to attributes.
   {
     std::string path = pathBase +"/world_frame_invalid_attached_to.sdf";
@@ -312,15 +322,6 @@
                           "in world with "
                           "name[world_frame_invalid_attached_to]."),
               std::string::npos) << output;
-=======
-  // Check that validity checks are disabled inside namespaced elements
-  {
-    std::string path = pathBase +"/ignore_sdf_in_namespaced_elements.sdf";
-
-    std::string output =
-      custom_exec_str(g_ignCommand + " sdf -k " + path + g_sdfVersion);
-    EXPECT_EQ("Valid.\n", output) << output;
->>>>>>> da8f4c0a
   }
 }
 
