# Migration Guide for SDFormat Specification
This document contains information about migrating
between different versions of the SDFormat specification.
The SDFormat specification version number is specified in the `version`
attribute of the `sdf` element (1.4, 1.5, 1.6, etc.)
and is distinct from sdformat library version
(2.3, 3.0, 4.0, etc.).

# Note on backward compatibility
There are `*.convert` files that allow old sdf files to be migrated
forward programmatically.
This document aims to contain similar information to those files
but with improved human-readability..

<<<<<<< HEAD
## libsdformat 12.5.0 to 12.6.0

### Modifications

1. USD component now is living in https://github.com/gazebosim/gz-usd as an
   independent package.

## libsdformat 11.x to 12.0

An error is now emitted instead of a warning for a file containing more than
one root level model, actor or light.

### Additions

1. **New SDFormat specification version 1.9**
    + Details about the 1.8 to 1.9 transition are explained below in this same
      document

1. **sdf/Camera.hh** The following new functions were added for segmentation cameras
    + void SetHasSegmentationType(bool)
    + bool HasSegmentationType() const
    + const std::string &SegmentationType() const
    + void SetSegmentationType(const std::string &)
    + void SetHasBoundingBoxType(bool)
    + bool HasBoundingBoxType() const
    + const std::string &BoundingBoxType() const
    + void SetBoundingBoxType(const std::string &)

1. **sdf/Elementh.hh**
    + const Param_V &GetAttributes() const

1. **sdf/Error.hh**
    + void SetFilePath(const std::string &)
    + void SetLineNumber(int)

1. **sdf/ForceTorque.hh**
    + const Noise &ForceXNoise() const
    + void SetForceXNoise(const Noise &)
    + const Noise &ForceYNoise() const
    + void SetForceYNoise(const Noise &)
    + const Noise &ForceZNoise() const
    + void SetForceZNoise(const Noise &)
    + const Noise &TorqueXNoise() const
    + void SetTorqueXNoise(const Noise &)
    + const Noise &TorqueYNoise() const
    + void SetTorqueYNoise(const Noise &)
    + const Noise &TorqueZNoise() const
    + void SetTorqueZNoise(const Noise &)

1. **sdf/InterfaceElements.hh** `sdf::NestedInclude` has the following new methods
    + const std::string &Uri() const
    + void SetUri(const std::string &)
    + const std::string &ResolvedFileName() const
    + void SetResolvedFileName(const std::string &)
    + const std::string &AbsoluteParentName() const
    + void SetAbsoluteParentName(const std::string &)
    + const std::optional<std::string> &LocalModelName() const
    + void SetLocalModelName(const std::string &)
    + const std::optional<bool> &IsStatic() const
    + void SetIsStatic(bool)
    + const std::optional<ignition::math::Pose3d> &IncludeRawPose() const
    + void SetIncludeRawPose(const ignition::math::Pose3d &includeRawPose)
    + const std::optional<std::string> &IncludePoseRelativeTo() const
    + void SetIncludePoseRelativeTo(const std::string &)
    + const std::optional<std::string> &PlacementFrame() const
    + void SetPlacementFrame(const std::string &)
    + sdf::ElementPtr IncludeElement() const
    + void SetIncludeElement(sdf::ElementPtr)

1. **sdf/Param.hh**:
    + ElementPtr GetParentElement() const;
    + bool SetParentElement(ElementPtr);
    + bool Reparse();
    + bool IgnoresParentElementAttribute() const;

1. **sdf/World.hh**:
    + const ignition::math::SphericalCoordinates * SphericalCoordinates() const;
    + void SetSphericalCoordinates(const ignition::math::SphericalCoordinates &);

### Modifications

1. **sdf/Element.hh**: The following methods now have an additional parameter of 
   type `PrintConfig` with a default value
    + void PrintValues(std::string, const PrintConfig &\_config = PrintConfig()) const
    + void PrintValues(const std::string, bool, bool, const PrintConfig &\_config = PrintConfig()) const
    + std::string ToString(const std::string &, const PrintConfig &\_config = PrintConfig()) const
    + std::string ToString(const std::string &, bool, bool ,const PrintConfig &\_config = PrintConfig()) const

1. **sdf/Param.hh**: The following methods now have an additional parameter of 
   type `PrintConfig` with a default value
    + std::string GetAsString(const PrintConfig &\_config = PrintConfig()) const
    + std::string GetDefaultAsString(const PrintConfig &\_config = PrintConfig()) const
    + std::optional<std::string> GetMinValueAsString(const PrintConfig &\_config = PrintConfig()) const
    + std::optional<std::string> GetMaxValueAsString(const PrintConfig &\_config = PrintConfig()) const

    The following now has an additional bool parameter
    + bool SetFromString(const std::string &, bool \_ignoreParentAttributes);

1. **sdf/SDFImpl.hh**: The following methods now have an additional parameter of 
   type `PrintConfig` with a default value
    + void PrintValues(const PrintConfig &\_config = PrintConfig())
    + std::string ToString(const PrintConfig &\_config = PrintConfig()) const

1. The string literals used to indicate non-file sources have been changed to 
   `<data-string>` and `<urdf-string>` for SDFormat and URDF source 
   respectively. Users are encouraged to use the constants `kSdfStringSource` 
   and `kUrdfStringSource` instead of hard-coding the string literals.

### Removals

The following deprecated methods and classes have been removed.

1. **sdf/Element.hh**
    + void SetInclude(const std::string)
    + std::string GetInclude() const

1. **sdf/Types.hh**
    + sdf::Color class

1. **sdf/JointAxis.hh**
    + double InitialPosition() const
    + void SetInitialPosition(const double)

1. **sdf/Root.hh**:
    + const sdf::Model \*ModelByIndex()
    + uint64_t ModelCount()
    + bool ModelNameExists(const std::string &\_name) const
    + const sdf::Light \*LightByIndex()
    + uint64_t LightCount()
    + bool LightNameExists(const std::string &\_name) const
    + const sdf::Actor \*ActorByIndex()
    + uint64_t ActorCount()
    + bool ActorNameExists(const std::string &\_name) const

### Deprecations

1. **sdf/InterfaceElements.hh**: The struct `NestedInclude` has been converted 
   to a class. Accessing data members directly is deprecated. Instead use the 
   corresponding member functions.

## libsdformat 11.1.0 to 11.2.0

ABI was broken for `sdf::Element`, and restored on version 11.2.1.

## libsdformat 11.0.0 to 11.x.x

### Additions

1. **sdf/Console.hh** Add functions to retrieve message stream objects. These
   can be useful for redirecting the console output to other streams.
    + ConsoleStream &GetMsgStream()
    + ConsoleStream &GetLogStream()

1. **sdf/ParserConfig.hh**:
    + void SetDeprecatedElementsPolicy(EnforcementPolicy _policy)
    + void ResetDeprecatedElementsPolicy()
    + EnforcementPolicy DeprecatedElementsPolicy() const

1. **test/test_utils.hh**:
    + ScopeExit: A utility struct that calls a function when going out of scope.
    + RedirectConsoleStream: A utility class used for redirecting the output of
      sdferr, sdfwarn, etc to a more convenient stream object like a
      std::stringstream for testing purposes.

## libsdformat 10.x to 11.0

### Additions

1. **sdf/ParserConfig.hh** A class that contains configuration options for the
   libsdformat parser.

1. + Depend on ignition-utils1 for the ImplPtr and UniqueImplPtr.
   + [Pull request 474](https://github.com/osrf/sdformat/pull/474)

1. **sdf/Joint.hh**
    + Errors ResolveChildLink(std::string&) const
    + Errors ResolveParentLink(std::string&) const

1. **sdf/Model.hh**:
    + std::pair<const Link *, std::string> CanonicalLinkAndRelativeName() const;

1. **sdf/Root.hh** sdf::Root elements can now only contain one of either Model,
      Light or Actor since multiple items would conflict with overrides
      specified in an <include> tag.
    + const sdf::Model \*Model();
    + const sdf::Light \*Light();
    + const sdf::Actor \*Actor();

### Modifications

1. **sdf/Model.hh**: the following methods now accept nested names relative to
      the model's scope that can begin with a sequence of nested model names
      separated by `::` and may end with the name of an object of the specified
      type.
    + const Frame \*FrameByName(const std::string &) const
    + const Joint \*JointByName(const std::string &) const
    + const Link \*LinkByName(const std::string &) const
    + bool FrameNameExists(const std::string &) const
    + bool JointNameExists(const std::string &) const
    + bool LinkNameExists(const std::string &) const

1. **sdf/Heightmap.hh**: sampling now defaults to 1 instead of 2.

### Deprecations

1. **src/Root.hh**: The following methods have been deprecated in favor of the
      new methods. For now the behavior is unchanged, but Root elements should
      only contain one or none of Model/Light/Actor.
    + const sdf::Model \*ModelByIndex();
    + uint64_t ModelCount();
    + bool ModelNameExists(const std::string &\_name) const;
    + const sdf::Light \*LightByIndex();
    + uint64_t LightCount();
    + bool LightNameExists(const std::string &\_name) const;
    + const sdf::Actor \*ActorByIndex();
    + uint64_t ActorCount();
    + bool ActorNameExists(const std::string &\_name) const;

## libsdformat 10.2.0 to 10.x.x

### Modifications

1. Fixed Atmosphere DOM class's temperature default value. Changed from -0.065 to -0.0065.
    * [Pull request 482](https://github.com/osrf/sdformat/pull/482)

1. Fixed parsing of `<sensor><pose>` tags on lumped links when converting from URDF.
    * [Pull request 525](https://github.com/osrf/sdformat/pull/525)

## libsdformat 9.x to 10.0

### Modifications

1. Axis vectors specified in <joint><axis><xyz> are normalized if their norm is
   greater than 0. A vector with 0 norm generates an error
    * [Pull request 312](https://github.com/osrf/sdformat/pull/312)

1. + Depend on tinyxml2 instead of tinyxml for XML parsing.
   + [Pull request 264](https://github.com/osrf/sdformat/pull/264)

1. + Minimum/maximum values specified in SDFormat description files are now enforced
   + [Pull request 303](https://github.com/osrf/sdformat/pull/303)

1. + Parsing of bad values generates an error
   + [Pull request 244](https://github.com/osrf/sdformat/pull/244)

### Deletions

1. + Removed the `parser_urdf.hh` header file and its `URDF2SDF` class
   + [Pull request 276](https://github.com/osrf/sdformat/pull/276)

1. + Removed the deprecated `Pose()`, `SetPose()`, and `*PoseFrame()` API's in all DOM classes:
   + const ignition::math::Pose3d &Pose()
   + void SetPose(const ignition::math::Pose3d &)
   + const std::string &PoseFrame()
   + void SetPoseFrame(const std::string &)

1. + Removed deprecated functions from **sdf/JointAxis.hh**:
   + bool UseParentModelFrame()
   + void SetUseParentModelFrame(bool)

### Additions

1. **sdf/Element.hh**
    + void AddValue(const std::string &, const std::string &, bool, const std::string &, const std::string &, const std::string &)

1. **sdf/Param.hh**
    + Param(const std::string &, const std::string &e, const std::string &, bool, const std::string &, const std::string &, const std::string &)
    + std::optional<std::string> GetMinValueAsString() const;
    + std::optional<std::string> GetMaxValueAsString() const;
    + bool ValidateValue() const;
=======
## libsdformat 9.8.0 to 9.8.1

### Modifications

1. URDF parser now properly transforms poses for lights, projectors and sensors
   from gazebo extension tags that are moved to a new link during fixed joint
   reduction.
    + [pull request 1114](https://github.com/osrf/sdformat/pull/1114)
>>>>>>> 2e891c21

## libsdformat 9.4 to 9.5

### Additions

1. **sdf/Element.hh**
    + sdf::ElementPtr FindElement() const

## libsdformat 9.3 to 9.4

### Modifications

1. **camera.sdf**
    + Reduce minimum value of `//camera/clip/far`

### Deprecations

1. Fix spelling of supported shader types in `//material/shader/@type`
    + `normal_map_objectspace`  replaced by `normal_map_object_space`
    + `normal_map_tangentspace` replaced by `normal_map_tangent_space`
    + [pull request 383](https://github.com/osrf/sdformat/pull/383)

## libsdformat 9.0 to 9.3

### Additions

1. **sdf/Model.hh**
    + uint64\_t ModelCount() const
    + const Model \*ModelByIndex(const uint64\_t) const
    + const Model \*ModelByName(const std::string &) const
    + bool ModelNameExists(const std::string &) const

### Modifications

1. Permit models without links if they contain a nested canonical link.
    + [pull request 341](https://github.com/osrf/sdformat/pull/341)

## SDFormat 8.x to 9.0

### Additions

1. **sdf/Collision.hh**
    + sdf::SemanticPose SemanticPose() const

1. **sdf/Element.hh**
    + void Clear()
    + const std::string &OriginalVersion() const
    + void SetOriginalVersion(const std::string &)

1. **sdf/Frame.hh**: DOM class for frames in the model or world.
    + Errors ResolveAttachedToBody(std::string&) const
    + sdf::SemanticPose SemanticPose() const

1. **sdf/Joint.hh**
    + sdf::SemanticPose SemanticPose() const

1. **sdf/JointAxis.hh**
    + Errors ResolveXyz(ignition::math::Vector3d &, const std::string &) const

1. **sdf/Light.hh**
    + sdf::SemanticPose SemanticPose() const

1. **sdf/Link.hh**
    + sdf::SemanticPose SemanticPose() const

1. **sdf/Model.hh**
    + uint64\_t FrameCount() const
    + const Frame \*FrameByIndex(const uint64\_t) const
    + const Frame \*FrameByName(const std::string &) const
    + bool FrameNameExists(const std::string &) const
    + sdf::SemanticPose SemanticPose() const

1. **sdf/SDFImpl.hh**
    + void Clear()
    + const std::string &OriginalVersion() const
    + void SetOriginalVersion(const std::string &)

1. **sdf/SemanticPose.hh**: Helper class for resolving poses of DOM objects.

1. **sdf/Sensor.hh**
    + sdf::SemanticPose SemanticPose() const

1. **sdf/Visual.hh**
    + sdf::SemanticPose SemanticPose() const

1. **sdf/World.hh**
    + uint64\_t FrameCount() const
    + const Frame \*FrameByIndex(const uint64\_t) const
    + const Frame \*FrameByName(const std::string &) const
    + bool FrameNameExists(const std::string &) const
    + const Model \*ModelByName(const std::string &) const

1. **sdf/parser.hh**
   + bool checkCanonicalLinkNames(sdf::Root\*)
   + bool checkFrameAttachedToGraph(sdf::Root\*)
   + bool checkFrameAttachedToNames(sdf::Root\*)
   + bool checkJointParentChildLinkNames(sdf::Root\*)
   + bool checkPoseRelativeToGraph(sdf::Root\*)
   + bool recursiveSameTypeUniqueNames(sdf::ElementPtr)
   + bool recursiveSiblingUniqueNames(sdf::ElementPtr)
   + bool shouldValidateElement(sdf::ElementPtr)

### Deprecations

1. **sdf/parser_urdf.hh**
   + ***Deprecation:*** URDF2SDF
   + ***Replacement:*** None. Use the functions sdf::readFile or sdf::readString, which automatically convert URDF to SDFormat.

1. All DOM classes with `Pose()` and `PoseFrame()` API's:
   + ***Deprecation:*** const ignition::math::Pose3d &Pose()
   + ***Replacement:*** const ignition::math::Pose3d &RawPose()
   + ***Deprecation:*** const std::string &PoseFrame()
   + ***Replacement:*** const std::string &PoseRelativeTo()
   + ***Deprecation:*** void SetPose(const ignition::math::Pose3d &)
   + ***Replacement:*** void SetRawPose(const ignition::math::Pose3d &)
   + ***Deprecation:*** void SetPoseFrame(const std::string &)
   + ***Replacement:*** void SetPoseRelativeTo(const std::string &)

1. **sdf/JointAxis.hh**
   + ***Deprecation:*** bool UseParentModelFrame()
   + ***Replacement:*** const std::string &XyzExpressedIn()
   + ***Deprecation:*** void SetUseParentModelFrame(bool)
   + ***Replacement:*** void SetXyzExpressedIn(const std::string &)

## SDFormat 8.0 to 8.1

### Modifications

1.  + Change installation path of SDF description files to allow side-by-side installation.
    + `{prefix}/share/sdformat/1.*/*.sdf` -> `{prefix}/share/sdformat8/1.*/*.sdf`
    + [BitBucket pull request 538](https://osrf-migration.github.io/sdformat-gh-pages/#!/osrf/sdformat/pull-requests/538)

## SDFormat 5.x to 6.x

### Additions

1. **sdf/parser.hh**
   + bool recursiveSameTypeUniqueNames(sdf::ElementPtr)

### Deprecations

1. **sdf/Types.hh**
   + ***Deprecated:*** sdf::Color class
   + ***Replacement:*** ignition::math::Color class

## SDFormat 4.x to 5.x

### Deletions

1. **Removed the following functions from `parser.hh`**
    + bool initDoc(TiXmlDocument *_xmlDoc, SDFPtr _sdf);
    + bool initDoc(TiXmlDocument *_xmlDoc, ElementPtr _sdf);
    + bool initXml(TiXmlElement *_xml, ElementPtr _sdf);
    + bool readDoc(TiXmlDocument *_xmlDoc, SDFPtr _sdf, const std::string &_source);
    + bool readDoc(TiXmlDocument *_xmlDoc, ElementPtr _sdf, const std::string &_source);
    + bool readXml(TiXmlElement *_xml, ElementPtr _sdf);
    + void copyChildren(ElementPtr _sdf, TiXmlElement *_xml);
    + std::string getBestSupportedModelVersion(TiXmlElement *_modelXML, std::string &_modelFileName);

### Deprecations

1. **sdf/Param.hh**
    + ***Deprecation:*** const std::type_info &GetType() const
    + ***Replacement:*** template<typename Type> bool IsType() const

1. **sdf/SDFImpl.hh**
    + ***Deprecation:*** ElementPtr root
    + ***Replacement:*** ElementPtr Root() const / void Root(const ElementPtr \_root)
    + ***Deprecation:*** static std::string version
    + ***Replacement:*** static std::string Version()

1. **sdf/Types.hh**
    + ***Deprecation:*** sdf::Vector2i
    + ***Replacement:*** ignition::math::Vector2i
    + ***Deprecation:*** sdf::Vector2d
    + ***Replacement:*** ignition::math::Vector2d
    + ***Deprecation:*** sdf::Vector3
    + ***Replacement:*** ignition::math::Vector3d
    + ***Deprecation:*** sdf::Quaternion
    + ***Replacement:*** ignition::math::Quaterniond
    + ***Deprecation:*** sdf::Pose
    + ***Replacement:*** ignition::math::Pose3d

## SDFormat 3.x to 4.x

### Additions

1. **New SDFormat specification version 1.6**
    + Details about the 1.5 to 1.6 transition are explained below in this same
      document

### Modifications

1. **Boost pointers and boost::function**
    + All boost pointers, boost::function in the public API have been replaced
      by their std:: equivalents (C++11 standard)

1. **Lump:: prefix in link names**
    + Changed to `_fixed_joint_lump__` to avoid confusion with scoped names
    + [BitBucket pull request 245](https://osrf-migration.github.io/sdformat-gh-pages/#!/osrf/sdformat/pull-requests/245)

## SDFormat specification 1.8 to 1.9

### Additions

1. **camera.sdf**: New elements to configure segmentation and boundingbox cameras
    + `//sensor/camera/segmentation_type` 
    + `//sensor/camera/box_type`
    + [Pull request #592](https://github.com/ignitionrobotics/sdformat/pull/592)

1. **forcetorque.sdf**: New elements to specify the noise characteristics of the force-torque sensor
    + `//sensor/force_torque/force`
    + `//sensor/force_torque/torque` 
    + [Pull request #669](https://github.com/ignitionrobotics/sdformat/pull/669)

1. **model.sdf**: `//model/include/@merge` for merging included nested models into the containing model
    + [Pull request #659](https://github.com/ignitionrobotics/sdformat/pull/659)

1. **pose.sdf**: New attributes to support specifying angles in degrees and specifying rotations in quaternions
    + `//pose/@rotation_format`
    + `//pose/@degrees`
    + [Pull request #690](https://github.com/ignitionrobotics/sdformat/pull/690)
    + [Pull request #589](https://github.com/ignitionrobotics/sdformat/pull/589)

1. **sensor.sdf**: New sensor types `boundingbox_camera`, `segmentation_camera`, and `custom`.
    + [Pull request #592](https://github.com/ignitionrobotics/sdformat/pull/592)

### Removals

1. **joint.sdf**
    + Deprecated elements `//joint/axis/initial_position` and `//joint/axis2/initial_position` have been removed
    * [Pull request #622](https://github.com/ignitionrobotics/sdformat/pull/622)

1. **spherical_coordinates**: Unsupported options `NED` and `NWU` have been removed from `//spherical_coordinates/world_frame_orientation`
    * [Pull request #685](https://github.com/ignitionrobotics/sdformat/pull/685)

## SDFormat specification 1.7 to 1.8

### Additions

1. **capsule.sdf and ellipsoid.sdf** new shape types included in `//geometry`
    + `capsule.sdf`: A shape consisting of a cylinder capped by hemispheres
      with parameters for the `radius` and `length` of cylindrical section.
    + `ellipsoid.sdf`: A convex shape with up to three radii defining its
      shape in of the form (x^2/a^2 + y^2/b^2 + z^2/c^2 = 1).
    * [Pull request 389](https://github.com/osrf/sdformat/pull/389)
    * [Pull request 434](https://github.com/osrf/sdformat/pull/434)

1. **light.sdf** `//light/intensity` element
    + description: Scale factor to set the relative power of a light.
    + type: double
    + default: 1
    + required: 0
    + [pull request 484](https://github.com/osrf/sdformat/pull/484)

### Modifications

1. **joint.sdf** `child` and `parent` elements accept frame names instead of only link names
    * [Issue 204](https://github.com/osrf/sdformat/issues/204)

1. **heightmap.sdf**: sampling now defaults to 1 instead of 2.

1. Element attribute names containing delimiter "::" no longer accepted
    * [Issue 420](https://github.com/osrf/sdformat/issues/420)

### Deprecations

1. **joint.sdf** `initial_position` element in `<joint><axis>` and `<joint><axis2>` is deprecated

### Removals

1. **inerial.sdf** `//inertial/pose/@relative_to` attribute is removed
    + [Pull request 480](https://github.com/osrf/sdformat/pull/480)

## SDFormat specification 1.6 to 1.7

### Additions

1. **frame.sdf** `//frame/@attached_to` attribute
    + description: Name of the link or frame to which this frame is attached.
      If a frame is specified, recursively following the attached\_to attributes
      of the specified frames must lead to the name of a link, a model, or the world frame.
    + type: string
    + default: ""
    + required: *
    + [BitBucket pull request 603](https://osrf-migration.github.io/sdformat-gh-pages/#!/osrf/sdformat/pull-requests/603)

1. **joint.sdf** `//axis/xyz/@expressed_in` and `//axis2/xyz/@expressed_in` attributes
    + description: The name of the frame in which the `//axis/xyz` value is
      expressed. When migrating from sdf 1.6, a `use_parent_model_frame` value
      of `true` will be mapped to a value of `__model__` for the `expressed_in`
      attribute.
    + type: string
    + default: ""
    + required: 0
    + [BitBucket pull request 589](https://osrf-migration.github.io/sdformat-gh-pages/#!/osrf/sdformat/pull-requests/589)

1. **material.sdf** `//material/double_sided` element
    + description: Flag to indicate whether the mesh that this material is applied to
      will be rendered as double sided.
    + type: bool
    + default: false
    + required: 0
    + [pull request 418](https://github.com/osrf/sdformat/pull/418)

1. **model.sdf** `//model/@canonical_link` attribute
    + description: The name of the canonical link in this model to which the
      model's implicit frame is attached. This implies that a model must have
      at least one link (unless it is static), which is also stated in the
      Modifications section.
    + type: string
    + default: ""
    + required: 0
    + [BitBucket pull request 601](https://osrf-migration.github.io/sdformat-gh-pages/#!/osrf/sdformat/pull-requests/601)

1. **world.sdf** `//world/frame` element is now allowed.
    + [BitBucket pull request 603](https://osrf-migration.github.io/sdformat-gh-pages/#!/osrf/sdformat/pull-requests/603)

### Modifications

1.  A non-static model must have at least one link, as specified in the
    [proposal](http://sdformat.org/tutorials?tut=pose_frame_semantics_proposal&cat=pose_semantics_docs&#2-model-frame-and-canonical-link).
    + [BitBucket pull request 601](https://osrf-migration.github.io/sdformat-gh-pages/#!/osrf/sdformat/pull-requests/601)
    + [BitBucket pull request 626](https://osrf-migration.github.io/sdformat-gh-pages/#!/osrf/sdformat/pull-requests/626)

1. Unique names for all sibling elements:
    + As described in the [proposal](http://sdformat.org/tutorials?tut=pose_frame_semantics_proposal&cat=pose_semantics_docs&#3-2-unique-names-for-all-sibling-elements),
      all named sibling elements must have unique names.
      Uniqueness is forced so that referencing implicit frames is not ambiguous,
      e.g. you cannot have a link and joint share an implicit frame name.
      Some existing SDFormat models may not comply with this requirement.
      The `ign sdf --check` command can be used to identify models that violate
      this requirement.
    + [BitBucket pull request 600](https://osrf-migration.github.io/sdformat-gh-pages/#!/osrf/sdformat/pull-requests/600)

1. Reserved names:
    + As described in the [proposal](http://sdformat.org/tutorials?tut=pose_frame_semantics_proposal&cat=pose_semantics_docs&#3-3-reserved-names),
      entities in a simulation must not use world as a name.
      It has a special interpretation when specified as a parent or child link
      of a joint.
      Names starting and ending with double underscores (eg. `__wheel__`) must
      be reserved for use by library implementors and the specification.
      For example, such names might be useful during parsing for setting
      sentinel or default names for elements with missing names.
      If explicitly stated, they can be referred to (e.g. `__model__` / `world`
      for implicit model / world frames, respectively).

1. **joint.sdf** `//joint/child` may no longer be specified as `world`.
    + [BitBucket pull request 634](https://osrf-migration.github.io/sdformat-gh-pages/#!/osrf/sdformat/pull-requests/634)

1. **pose.sdf** `//pose/@frame` attribute is renamed to `//pose/@relative_to`.
    + [BitBucket pull request 597](https://osrf-migration.github.io/sdformat-gh-pages/#!/osrf/sdformat/pull-requests/597)

### Removals

1. `<frame>` element is now only allowed in `<model>` and `<world>`.
    It is no longer allowed in the following elements:
    + actor
    + audio\_source
    + camera
    + collision
    + frame
    + gui
    + inertial
    + joint
    + light
    + light\_state
    + link
    + link\_state
    + population
    + projector
    + sensor
    + visual
    + [BitBucket pull request 603](https://osrf-migration.github.io/sdformat-gh-pages/#!/osrf/sdformat/pull-requests/603)

1. **actor.sdf** `static` element was deprecated in
    [BitBucket pull request 280](https://osrf-migration.github.io/sdformat-gh-pages/#!/osrf/sdformat/pull-requests/280)
    and is now removed.
    + [BitBucket pull request 588](https://osrf-migration.github.io/sdformat-gh-pages/#!/osrf/sdformat/pull-requests/588)

1. **imu.sdf** `topic` element was deprecated in
    [BitBucket pull request 532](https://osrf-migration.github.io/sdformat-gh-pages/#!/osrf/sdformat/pull-requests/532)
    and is now removed.
    + [BitBucket pull request 588](https://osrf-migration.github.io/sdformat-gh-pages/#!/osrf/sdformat/pull-requests/588)

1. **joint.sdf** `//axis/use_parent_model_frame` and `//axis2/use_parent_model_frame` elements
    are removed in favor of the `//axis/xyz/@expressed_in` and
    `//axis2/xyz/@expressed_in` attributes.
    When migrating from sdf 1.6, a `use_parent_model_frame` value
    of `true` will be mapped to a value of `__model__` for the `expressed_in`
    attribute.
    + [BitBucket pull request 589](https://osrf-migration.github.io/sdformat-gh-pages/#!/osrf/sdformat/pull-requests/589)

1. **joint.sdf** `//physics/ode/provide_feedback` was deprecated in
    [BitBucket pull request 38](https://osrf-migration.github.io/sdformat-gh-pages/#!/osrf/sdformat/pull-requests/38)
    and is now removed.
    + [BitBucket pull request 588](https://osrf-migration.github.io/sdformat-gh-pages/#!/osrf/sdformat/pull-requests/588)

1. **world.sdf** `//world/joint` was removed as it has never been used.
    + [BitBucket pull request 637](https://osrf-migration.github.io/sdformat-gh-pages/#!/osrf/sdformat/pull-requests/637)

## SDFormat specification 1.5 to 1.6

### Additions

1. **actor.sdf** `tension` element
    + description: The tension of the trajectory spline. The default value of
      zero equates to a Catmull-Rom spline, which may also cause the animation
      to overshoot keyframes. A value of one will cause the animation to stick
      to the keyframes.
    + type: double
    + default: 0.0
    + min: 0.0
    + max: 1.0
    + required: 0
    + [BitBucket pull request 466](https://osrf-migration.github.io/sdformat-gh-pages/#!/osrf/sdformat/pull-requests/466)

1. **camera.sdf** `depth_camera/clip` sub-elements: `near`, `far`
    + description: Clipping parameters for depth camera on rgbd camera sensor.
    + [BitBucket pull request 628](https://osrf-migration.github.io/sdformat-gh-pages/#!/osrf/sdformat/pull-requests/628)

1. **camera.sdf** `intrinsics` sub-elements: `fx`, `fy`, `cx`, `cy`, `s`
    + description: Camera intrinsic parameters for setting a custom perspective projection matrix.
    + [BitBucket pull request 496](https://osrf-migration.github.io/sdformat-gh-pages/#!/osrf/sdformat/pull-requests/496)

1. **heightmap_shape.sdf** `sampling` element
    + description: Samples per heightmap datum.
      For rasterized heightmaps, this indicates the number of samples to take per pixel.
      Using a lower value, e.g. 1, will generally improve the performance
      of the heightmap but lower the heightmap quality.
    + type: unsigned int
    + default: 2
    + required: 0
    + [Bitbucket pull request 293](https://osrf-migration.github.io/sdformat-gh-pages/#!/osrf/sdformat/pull-requests/293)

1. **link.sdf** `enable_wind` element
    + description: If true, the link is affected by the wind
    + type: bool
    + default: false
    + required: 0
    + [BitBucket pull request 240](https://osrf-migration.github.io/sdformat-gh-pages/#!/osrf/sdformat/pull-requests/240)

1. **link.sdf** `light` element
    + included from `light.sdf` with `required="*"`,
      so a link can have any number of attached lights.
    + [BitBucket pull request 373](https://osrf-migration.github.io/sdformat-gh-pages/#!/osrf/sdformat/pull-requests/373)

1. **model.sdf** `enable_wind` element
    + description: If set to true, all links in the model will be affected by
      the wind.  Can be overriden by the link wind property.
    + type: bool
    + default: false
    + required: 0
    + [BitBucket pull request 240](https://osrf-migration.github.io/sdformat-gh-pages/#!/osrf/sdformat/pull-requests/240)

1. **model_state.sdf** `scale` element
    + description: Scale for the 3 dimensions of the model.
    + type: vector3
    + default: "1 1 1"
    + required: 0
    + [BitBucket pull request 246](https://osrf-migration.github.io/sdformat-gh-pages/#!/osrf/sdformat/pull-requests/246)

1. **physics.sdf** `dart::collision_detector` element
    + description: The collision detector for DART to use.
      Can be dart, fcl, bullet or ode.
    + type: string
    + default: fcl
    + required: 0
    + [BitBucket pull request 440](https://osrf-migration.github.io/sdformat-gh-pages/#!/osrf/sdformat/pull-requests/440)

1. **physics.sdf** `dart::solver::solver_type` element
    + description: The DART LCP/constraint solver to use.
      Either dantzig or pgs (projected Gauss-Seidel)
    + type: string
    + default: dantzig
    + required: 0
    + [BitBucket pull request 369](https://osrf-migration.github.io/sdformat-gh-pages/#!/osrf/sdformat/pull-requests/369)

1. **physics.sdf** `friction_model` element
    + description: Name of ODE friction model to use. Valid values include:
        + pyramid_model: (default) friction forces limited in two directions
          in proportion to normal force.
        + box_model: friction forces limited to constant in two directions.
        + cone_model: friction force magnitude limited in proportion to normal force.
          See [gazebo pull request 1522](https://osrf-migration.github.io/gazebo-gh-pages/#!/osrf/gazebo/pull-request/1522)
          (merged in [gazebo 8c05ad64967c](https://github.com/osrf/gazebo/commit/968dccafdfbfca09c9b3326f855612076fed7e6f))
          for the implementation of this feature.
    + type: string
    + default: "pyramid_model"
    + required: 0
    + [Bitbucket pull request 294](https://osrf-migration.github.io/sdformat-gh-pages/#!/osrf/sdformat/pull-requests/294)

1. **physics.sdf** `island_threads` element under `ode::solver`
    + description: Number of threads to use for "islands" of disconnected models.
    + type: int
    + default: 0
    + required: 0
    + [BitBucket pull request 380](https://osrf-migration.github.io/sdformat-gh-pages/#!/osrf/sdformat/pull-requests/380)

1. **physics.sdf** `thread_position_correction` element under `ode::solver`
    + description: Flag to use threading to speed up position correction computation.
    + type: bool
    + default: 0
    + required: 0
    + [BitBucket pull request 380](https://osrf-migration.github.io/sdformat-gh-pages/#!/osrf/sdformat/pull-requests/380)

1. **sonar.sdf** `geometry` element
    + description: The sonar collision shape. Currently supported geometries are: "cone" and "sphere".
    + type: string
    + default: "cone"
    + required: 0
    + [BitBucket pull request 495](https://osrf-migration.github.io/sdformat-gh-pages/#!/osrf/sdformat/pull-requests/495)

1. **state.sdf** allow `light` tags within `insertions` element
    * [BitBucket pull request 325](https://osrf-migration.github.io/sdformat-gh-pages/#!/osrf/sdformat/pull-requests/325)

1. **surface.sdf** `category_bitmask` element
    + description: Bitmask for category of collision filtering.
      Collision happens if `((category1 & collision2) | (category2 & collision1))` is not zero.
      If not specified, the category_bitmask should be interpreted as being the same as collide_bitmask.
    + type: unsigned int
    + default: 65535
    + required: 0
    + [BitBucket pull request 318](https://osrf-migration.github.io/sdformat-gh-pages/#!/osrf/sdformat/pull-requests/318)

1. **world.sdf** `wind` element
    + description: The wind tag specifies the type and properties of the wind.
    + required: 0
    + [BitBucket pull request 240](https://osrf-migration.github.io/sdformat-gh-pages/#!/osrf/sdformat/pull-requests/240)

1. **world.sdf** `wind::linear_velocity` element
    + description: Linear velocity of the wind.
    + type: vector3
    + default: "0 0 0"
    + required: 0
    + [BitBucket pull request 240](https://osrf-migration.github.io/sdformat-gh-pages/#!/osrf/sdformat/pull-requests/240)

### Modifications

1. **`gravity` and `magnetic_field` elements are moved  from `physics` to `world`**
    + In physics element: gravity and `magnetic_field` tags have been moved
      from Physics to World element.
    + [BitBucket pull request 247](https://osrf-migration.github.io/sdformat-gh-pages/#!/osrf/sdformat/pull-requests/247)
    + [BitBucket gazebo pull request 2090](https://osrf-migration.github.io/gazebo-gh-pages/#!/osrf/gazebo/pull-requests/2090)

1. **New noise for IMU**
    + A new style for representing the noise properties of an `imu` was implemented
      in [BitBucket pull request 199](https://osrf-migration.github.io/sdformat-gh-pages/#!/osrf/sdformat/pull-requests/199)
      for sdf 1.5 and the old style was declared as deprecated.
      The old style has been removed from sdf 1.6 with the conversion script
      updating to the new style.
    + [BitBucket pull request 199](https://osrf-migration.github.io/sdformat-gh-pages/#!/osrf/sdformat/pull-requests/199)
    + [BitBucket pull request 243](https://osrf-migration.github.io/sdformat-gh-pages/#!/osrf/sdformat/pull-requests/243)
    + [BitBucket pull request 244](https://osrf-migration.github.io/sdformat-gh-pages/#!/osrf/sdformat/pull-requests/244)<|MERGE_RESOLUTION|>--- conflicted
+++ resolved
@@ -12,7 +12,6 @@
 This document aims to contain similar information to those files
 but with improved human-readability..
 
-<<<<<<< HEAD
 ## libsdformat 12.5.0 to 12.6.0
 
 ### Modifications
@@ -283,7 +282,7 @@
     + std::optional<std::string> GetMinValueAsString() const;
     + std::optional<std::string> GetMaxValueAsString() const;
     + bool ValidateValue() const;
-=======
+
 ## libsdformat 9.8.0 to 9.8.1
 
 ### Modifications
@@ -292,7 +291,6 @@
    from gazebo extension tags that are moved to a new link during fixed joint
    reduction.
     + [pull request 1114](https://github.com/osrf/sdformat/pull/1114)
->>>>>>> 2e891c21
 
 ## libsdformat 9.4 to 9.5
 
