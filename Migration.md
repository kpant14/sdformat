# Migration Guide for SDFormat Specification
This document contains information about migrating
between different versions of the SDFormat specification.
The SDFormat specification version number is specified in the `version`
attribute of the `sdf` element (1.4, 1.5, 1.6, etc.)
and is distinct from sdformat library version
(2.3, 3.0, 4.0, etc.).

# Note on backward compatibility
There are `*.convert` files that allow old sdf files to be migrated
forward programmatically.
This document aims to contain similar information to those files
but with improved human-readability..

<<<<<<< HEAD
## libsdformat 12.5.0 to 12.6.0

### Modifications

1. USD component now is living in https://github.com/gazebosim/gz-usd as an
   independent package.

## libsdformat 11.x to 12.0

An error is now emitted instead of a warning for a file containing more than
one root level model, actor or light.

### Additions

1. **New SDFormat specification version 1.9**
    + Details about the 1.8 to 1.9 transition are explained below in this same
      document

1. **sdf/Camera.hh** The following new functions were added for segmentation cameras
    + void SetHasSegmentationType(bool)
    + bool HasSegmentationType() const
    + const std::string &SegmentationType() const
    + void SetSegmentationType(const std::string &)
    + void SetHasBoundingBoxType(bool)
    + bool HasBoundingBoxType() const
    + const std::string &BoundingBoxType() const
    + void SetBoundingBoxType(const std::string &)

1. **sdf/Elementh.hh**
    + const Param_V &GetAttributes() const

1. **sdf/Error.hh**
    + void SetFilePath(const std::string &)
    + void SetLineNumber(int)

1. **sdf/ForceTorque.hh**
    + const Noise &ForceXNoise() const
    + void SetForceXNoise(const Noise &)
    + const Noise &ForceYNoise() const
    + void SetForceYNoise(const Noise &)
    + const Noise &ForceZNoise() const
    + void SetForceZNoise(const Noise &)
    + const Noise &TorqueXNoise() const
    + void SetTorqueXNoise(const Noise &)
    + const Noise &TorqueYNoise() const
    + void SetTorqueYNoise(const Noise &)
    + const Noise &TorqueZNoise() const
    + void SetTorqueZNoise(const Noise &)

1. **sdf/InterfaceElements.hh** `sdf::NestedInclude` has the following new methods
    + const std::string &Uri() const
    + void SetUri(const std::string &)
    + const std::string &ResolvedFileName() const
    + void SetResolvedFileName(const std::string &)
    + const std::string &AbsoluteParentName() const
    + void SetAbsoluteParentName(const std::string &)
    + const std::optional<std::string> &LocalModelName() const
    + void SetLocalModelName(const std::string &)
    + const std::optional<bool> &IsStatic() const
    + void SetIsStatic(bool)
    + const std::optional<ignition::math::Pose3d> &IncludeRawPose() const
    + void SetIncludeRawPose(const ignition::math::Pose3d &includeRawPose)
    + const std::optional<std::string> &IncludePoseRelativeTo() const
    + void SetIncludePoseRelativeTo(const std::string &)
    + const std::optional<std::string> &PlacementFrame() const
    + void SetPlacementFrame(const std::string &)
    + sdf::ElementPtr IncludeElement() const
    + void SetIncludeElement(sdf::ElementPtr)

1. **sdf/Param.hh**:
    + ElementPtr GetParentElement() const;
    + bool SetParentElement(ElementPtr);
    + bool Reparse();
    + bool IgnoresParentElementAttribute() const;

1. **sdf/World.hh**:
    + const ignition::math::SphericalCoordinates * SphericalCoordinates() const;
    + void SetSphericalCoordinates(const ignition::math::SphericalCoordinates &);

### Modifications

1. **sdf/Element.hh**: The following methods now have an additional parameter of 
   type `PrintConfig` with a default value
    + void PrintValues(std::string, const PrintConfig &\_config = PrintConfig()) const
    + void PrintValues(const std::string, bool, bool, const PrintConfig &\_config = PrintConfig()) const
    + std::string ToString(const std::string &, const PrintConfig &\_config = PrintConfig()) const
    + std::string ToString(const std::string &, bool, bool ,const PrintConfig &\_config = PrintConfig()) const

1. **sdf/Param.hh**: The following methods now have an additional parameter of 
   type `PrintConfig` with a default value
    + std::string GetAsString(const PrintConfig &\_config = PrintConfig()) const
    + std::string GetDefaultAsString(const PrintConfig &\_config = PrintConfig()) const
    + std::optional<std::string> GetMinValueAsString(const PrintConfig &\_config = PrintConfig()) const
    + std::optional<std::string> GetMaxValueAsString(const PrintConfig &\_config = PrintConfig()) const

    The following now has an additional bool parameter
    + bool SetFromString(const std::string &, bool \_ignoreParentAttributes);

1. **sdf/SDFImpl.hh**: The following methods now have an additional parameter of 
   type `PrintConfig` with a default value
    + void PrintValues(const PrintConfig &\_config = PrintConfig())
    + std::string ToString(const PrintConfig &\_config = PrintConfig()) const

1. The string literals used to indicate non-file sources have been changed to 
   `<data-string>` and `<urdf-string>` for SDFormat and URDF source 
   respectively. Users are encouraged to use the constants `kSdfStringSource` 
   and `kUrdfStringSource` instead of hard-coding the string literals.

### Removals

The following deprecated methods and classes have been removed.

1. **sdf/Element.hh**
    + void SetInclude(const std::string)
    + std::string GetInclude() const

1. **sdf/Types.hh**
    + sdf::Color class

1. **sdf/JointAxis.hh**
    + double InitialPosition() const
    + void SetInitialPosition(const double)

1. **sdf/Root.hh**:
    + const sdf::Model \*ModelByIndex()
    + uint64_t ModelCount()
    + bool ModelNameExists(const std::string &\_name) const
    + const sdf::Light \*LightByIndex()
    + uint64_t LightCount()
    + bool LightNameExists(const std::string &\_name) const
    + const sdf::Actor \*ActorByIndex()
    + uint64_t ActorCount()
    + bool ActorNameExists(const std::string &\_name) const

### Deprecations

1. **sdf/InterfaceElements.hh**: The struct `NestedInclude` has been converted 
   to a class. Accessing data members directly is deprecated. Instead use the 
   corresponding member functions.

## libsdformat 11.1.0 to 11.2.0

ABI was broken for `sdf::Element`, and restored on version 11.2.1.

## libsdformat 11.0.0 to 11.x.x

### Additions

1. **sdf/Console.hh** Add functions to retrieve message stream objects. These
   can be useful for redirecting the console output to other streams.
    + ConsoleStream &GetMsgStream()
    + ConsoleStream &GetLogStream()

1. **sdf/ParserConfig.hh**:
    + void SetDeprecatedElementsPolicy(EnforcementPolicy _policy)
    + void ResetDeprecatedElementsPolicy()
    + EnforcementPolicy DeprecatedElementsPolicy() const

1. **test/test_utils.hh**:
    + ScopeExit: A utility struct that calls a function when going out of scope.
    + RedirectConsoleStream: A utility class used for redirecting the output of
      sdferr, sdfwarn, etc to a more convenient stream object like a
      std::stringstream for testing purposes.

## libsdformat 10.x to 11.0

### Additions

1. **sdf/ParserConfig.hh** A class that contains configuration options for the
   libsdformat parser.

1. + Depend on ignition-utils1 for the ImplPtr and UniqueImplPtr.
   + [Pull request 474](https://github.com/osrf/sdformat/pull/474)

1. **sdf/Joint.hh**
    + Errors ResolveChildLink(std::string&) const
    + Errors ResolveParentLink(std::string&) const

1. **sdf/Model.hh**:
    + std::pair<const Link *, std::string> CanonicalLinkAndRelativeName() const;

1. **sdf/Root.hh** sdf::Root elements can now only contain one of either Model,
      Light or Actor since multiple items would conflict with overrides
      specified in an <include> tag.
    + const sdf::Model \*Model();
    + const sdf::Light \*Light();
    + const sdf::Actor \*Actor();

### Modifications

1. **sdf/Model.hh**: the following methods now accept nested names relative to
      the model's scope that can begin with a sequence of nested model names
      separated by `::` and may end with the name of an object of the specified
      type.
    + const Frame \*FrameByName(const std::string &) const
    + const Joint \*JointByName(const std::string &) const
    + const Link \*LinkByName(const std::string &) const
    + bool FrameNameExists(const std::string &) const
    + bool JointNameExists(const std::string &) const
    + bool LinkNameExists(const std::string &) const

1. **sdf/Heightmap.hh**: sampling now defaults to 1 instead of 2.

### Deprecations

1. **src/Root.hh**: The following methods have been deprecated in favor of the
      new methods. For now the behavior is unchanged, but Root elements should
      only contain one or none of Model/Light/Actor.
    + const sdf::Model \*ModelByIndex();
    + uint64_t ModelCount();
    + bool ModelNameExists(const std::string &\_name) const;
    + const sdf::Light \*LightByIndex();
    + uint64_t LightCount();
    + bool LightNameExists(const std::string &\_name) const;
    + const sdf::Actor \*ActorByIndex();
    + uint64_t ActorCount();
    + bool ActorNameExists(const std::string &\_name) const;

## libsdformat 10.2.0 to 10.x.x

### Modifications

1. Fixed Atmosphere DOM class's temperature default value. Changed from -0.065 to -0.0065.
    * [Pull request 482](https://github.com/osrf/sdformat/pull/482)

1. Fixed parsing of `<sensor><pose>` tags on lumped links when converting from URDF.
    * [Pull request 525](https://github.com/osrf/sdformat/pull/525)

## libsdformat 9.x to 10.0

### Modifications

1. Axis vectors specified in <joint><axis><xyz> are normalized if their norm is
   greater than 0. A vector with 0 norm generates an error
    * [Pull request 312](https://github.com/osrf/sdformat/pull/312)

1. + Depend on tinyxml2 instead of tinyxml for XML parsing.
   + [Pull request 264](https://github.com/osrf/sdformat/pull/264)

1. + Minimum/maximum values specified in SDFormat description files are now enforced
   + [Pull request 303](https://github.com/osrf/sdformat/pull/303)

1. + Parsing of bad values generates an error
   + [Pull request 244](https://github.com/osrf/sdformat/pull/244)

### Deletions

1. + Removed the `parser_urdf.hh` header file and its `URDF2SDF` class
   + [Pull request 276](https://github.com/osrf/sdformat/pull/276)

1. + Removed the deprecated `Pose()`, `SetPose()`, and `*PoseFrame()` API's in all DOM classes:
   + const ignition::math::Pose3d &Pose()
   + void SetPose(const ignition::math::Pose3d &)
   + const std::string &PoseFrame()
   + void SetPoseFrame(const std::string &)

1. + Removed deprecated functions from **sdf/JointAxis.hh**:
   + bool UseParentModelFrame()
   + void SetUseParentModelFrame(bool)

### Additions

1. **sdf/Element.hh**
    + void AddValue(const std::string &, const std::string &, bool, const std::string &, const std::string &, const std::string &)

1. **sdf/Param.hh**
    + Param(const std::string &, const std::string &e, const std::string &, bool, const std::string &, const std::string &, const std::string &)
    + std::optional<std::string> GetMinValueAsString() const;
    + std::optional<std::string> GetMaxValueAsString() const;
    + bool ValidateValue() const;

## libsdformat 9.8.0 to 9.8.1
=======
## libsdformat 9.8.0 to 9.9.0

### Additions

1. **sdf/Camera.hh**
    + Get/Set functions for Camera projection matrix parameters.
>>>>>>> 089aa034

### Modifications

1. URDF parser now properly transforms poses for lights, projectors and sensors
   from gazebo extension tags that are moved to a new link during fixed joint
   reduction.
    + [pull request 1114](https://github.com/osrf/sdformat/pull/1114)

## libsdformat 9.4 to 9.5

### Additions

1. **sdf/Element.hh**
    + sdf::ElementPtr FindElement() const

## libsdformat 9.3 to 9.4

### Modifications

1. **camera.sdf**
    + Reduce minimum value of `//camera/clip/far`

### Deprecations

1. Fix spelling of supported shader types in `//material/shader/@type`
    + `normal_map_objectspace`  replaced by `normal_map_object_space`
    + `normal_map_tangentspace` replaced by `normal_map_tangent_space`
    + [pull request 383](https://github.com/osrf/sdformat/pull/383)

## libsdformat 9.0 to 9.3

### Additions

1. **sdf/Model.hh**
    + uint64\_t ModelCount() const
    + const Model \*ModelByIndex(const uint64\_t) const
    + const Model \*ModelByName(const std::string &) const
    + bool ModelNameExists(const std::string &) const

### Modifications

1. Permit models without links if they contain a nested canonical link.
    + [pull request 341](https://github.com/osrf/sdformat/pull/341)

## SDFormat 8.x to 9.0

### Additions

1. **sdf/Collision.hh**
    + sdf::SemanticPose SemanticPose() const

1. **sdf/Element.hh**
    + void Clear()
    + const std::string &OriginalVersion() const
    + void SetOriginalVersion(const std::string &)

1. **sdf/Frame.hh**: DOM class for frames in the model or world.
    + Errors ResolveAttachedToBody(std::string&) const
    + sdf::SemanticPose SemanticPose() const

1. **sdf/Joint.hh**
    + sdf::SemanticPose SemanticPose() const

1. **sdf/JointAxis.hh**
    + Errors ResolveXyz(ignition::math::Vector3d &, const std::string &) const

1. **sdf/Light.hh**
    + sdf::SemanticPose SemanticPose() const

1. **sdf/Link.hh**
    + sdf::SemanticPose SemanticPose() const

1. **sdf/Model.hh**
    + uint64\_t FrameCount() const
    + const Frame \*FrameByIndex(const uint64\_t) const
    + const Frame \*FrameByName(const std::string &) const
    + bool FrameNameExists(const std::string &) const
    + sdf::SemanticPose SemanticPose() const

1. **sdf/SDFImpl.hh**
    + void Clear()
    + const std::string &OriginalVersion() const
    + void SetOriginalVersion(const std::string &)

1. **sdf/SemanticPose.hh**: Helper class for resolving poses of DOM objects.

1. **sdf/Sensor.hh**
    + sdf::SemanticPose SemanticPose() const

1. **sdf/Visual.hh**
    + sdf::SemanticPose SemanticPose() const

1. **sdf/World.hh**
    + uint64\_t FrameCount() const
    + const Frame \*FrameByIndex(const uint64\_t) const
    + const Frame \*FrameByName(const std::string &) const
    + bool FrameNameExists(const std::string &) const
    + const Model \*ModelByName(const std::string &) const

1. **sdf/parser.hh**
   + bool checkCanonicalLinkNames(sdf::Root\*)
   + bool checkFrameAttachedToGraph(sdf::Root\*)
   + bool checkFrameAttachedToNames(sdf::Root\*)
   + bool checkJointParentChildLinkNames(sdf::Root\*)
   + bool checkPoseRelativeToGraph(sdf::Root\*)
   + bool recursiveSameTypeUniqueNames(sdf::ElementPtr)
   + bool recursiveSiblingUniqueNames(sdf::ElementPtr)
   + bool shouldValidateElement(sdf::ElementPtr)

### Deprecations

1. **sdf/parser_urdf.hh**
   + ***Deprecation:*** URDF2SDF
   + ***Replacement:*** None. Use the functions sdf::readFile or sdf::readString, which automatically convert URDF to SDFormat.

1. All DOM classes with `Pose()` and `PoseFrame()` API's:
   + ***Deprecation:*** const ignition::math::Pose3d &Pose()
   + ***Replacement:*** const ignition::math::Pose3d &RawPose()
   + ***Deprecation:*** const std::string &PoseFrame()
   + ***Replacement:*** const std::string &PoseRelativeTo()
   + ***Deprecation:*** void SetPose(const ignition::math::Pose3d &)
   + ***Replacement:*** void SetRawPose(const ignition::math::Pose3d &)
   + ***Deprecation:*** void SetPoseFrame(const std::string &)
   + ***Replacement:*** void SetPoseRelativeTo(const std::string &)

1. **sdf/JointAxis.hh**
   + ***Deprecation:*** bool UseParentModelFrame()
   + ***Replacement:*** const std::string &XyzExpressedIn()
   + ***Deprecation:*** void SetUseParentModelFrame(bool)
   + ***Replacement:*** void SetXyzExpressedIn(const std::string &)

## SDFormat 8.0 to 8.1

### Modifications

1.  + Change installation path of SDF description files to allow side-by-side installation.
    + `{prefix}/share/sdformat/1.*/*.sdf` -> `{prefix}/share/sdformat8/1.*/*.sdf`
    + [BitBucket pull request 538](https://osrf-migration.github.io/sdformat-gh-pages/#!/osrf/sdformat/pull-requests/538)

## SDFormat 5.x to 6.x

### Additions

1. **sdf/parser.hh**
   + bool recursiveSameTypeUniqueNames(sdf::ElementPtr)

### Deprecations

1. **sdf/Types.hh**
   + ***Deprecated:*** sdf::Color class
   + ***Replacement:*** ignition::math::Color class

## SDFormat 4.x to 5.x

### Deletions

1. **Removed the following functions from `parser.hh`**
    + bool initDoc(TiXmlDocument *_xmlDoc, SDFPtr _sdf);
    + bool initDoc(TiXmlDocument *_xmlDoc, ElementPtr _sdf);
    + bool initXml(TiXmlElement *_xml, ElementPtr _sdf);
    + bool readDoc(TiXmlDocument *_xmlDoc, SDFPtr _sdf, const std::string &_source);
    + bool readDoc(TiXmlDocument *_xmlDoc, ElementPtr _sdf, const std::string &_source);
    + bool readXml(TiXmlElement *_xml, ElementPtr _sdf);
    + void copyChildren(ElementPtr _sdf, TiXmlElement *_xml);
    + std::string getBestSupportedModelVersion(TiXmlElement *_modelXML, std::string &_modelFileName);

### Deprecations

1. **sdf/Param.hh**
    + ***Deprecation:*** const std::type_info &GetType() const
    + ***Replacement:*** template<typename Type> bool IsType() const

1. **sdf/SDFImpl.hh**
    + ***Deprecation:*** ElementPtr root
    + ***Replacement:*** ElementPtr Root() const / void Root(const ElementPtr \_root)
    + ***Deprecation:*** static std::string version
    + ***Replacement:*** static std::string Version()

1. **sdf/Types.hh**
    + ***Deprecation:*** sdf::Vector2i
    + ***Replacement:*** ignition::math::Vector2i
    + ***Deprecation:*** sdf::Vector2d
    + ***Replacement:*** ignition::math::Vector2d
    + ***Deprecation:*** sdf::Vector3
    + ***Replacement:*** ignition::math::Vector3d
    + ***Deprecation:*** sdf::Quaternion
    + ***Replacement:*** ignition::math::Quaterniond
    + ***Deprecation:*** sdf::Pose
    + ***Replacement:*** ignition::math::Pose3d

## SDFormat 3.x to 4.x

### Additions

1. **New SDFormat specification version 1.6**
    + Details about the 1.5 to 1.6 transition are explained below in this same
      document

### Modifications

1. **Boost pointers and boost::function**
    + All boost pointers, boost::function in the public API have been replaced
      by their std:: equivalents (C++11 standard)

1. **Lump:: prefix in link names**
    + Changed to `_fixed_joint_lump__` to avoid confusion with scoped names
    + [BitBucket pull request 245](https://osrf-migration.github.io/sdformat-gh-pages/#!/osrf/sdformat/pull-requests/245)

## SDFormat specification 1.8 to 1.9

### Additions

1. **camera.sdf**: New elements to configure segmentation and boundingbox cameras
    + `//sensor/camera/segmentation_type` 
    + `//sensor/camera/box_type`
    + [Pull request #592](https://github.com/ignitionrobotics/sdformat/pull/592)

1. **forcetorque.sdf**: New elements to specify the noise characteristics of the force-torque sensor
    + `//sensor/force_torque/force`
    + `//sensor/force_torque/torque` 
    + [Pull request #669](https://github.com/ignitionrobotics/sdformat/pull/669)

1. **model.sdf**: `//model/include/@merge` for merging included nested models into the containing model
    + [Pull request #659](https://github.com/ignitionrobotics/sdformat/pull/659)

1. **pose.sdf**: New attributes to support specifying angles in degrees and specifying rotations in quaternions
    + `//pose/@rotation_format`
    + `//pose/@degrees`
    + [Pull request #690](https://github.com/ignitionrobotics/sdformat/pull/690)
    + [Pull request #589](https://github.com/ignitionrobotics/sdformat/pull/589)

1. **sensor.sdf**: New sensor types `boundingbox_camera`, `segmentation_camera`, and `custom`.
    + [Pull request #592](https://github.com/ignitionrobotics/sdformat/pull/592)

### Removals

1. **joint.sdf**
    + Deprecated elements `//joint/axis/initial_position` and `//joint/axis2/initial_position` have been removed
    * [Pull request #622](https://github.com/ignitionrobotics/sdformat/pull/622)

1. **spherical_coordinates**: Unsupported options `NED` and `NWU` have been removed from `//spherical_coordinates/world_frame_orientation`
    * [Pull request #685](https://github.com/ignitionrobotics/sdformat/pull/685)

## SDFormat specification 1.7 to 1.8

### Additions

1. **capsule.sdf and ellipsoid.sdf** new shape types included in `//geometry`
    + `capsule.sdf`: A shape consisting of a cylinder capped by hemispheres
      with parameters for the `radius` and `length` of cylindrical section.
    + `ellipsoid.sdf`: A convex shape with up to three radii defining its
      shape in of the form (x^2/a^2 + y^2/b^2 + z^2/c^2 = 1).
    * [Pull request 389](https://github.com/osrf/sdformat/pull/389)
    * [Pull request 434](https://github.com/osrf/sdformat/pull/434)

1. **light.sdf** `//light/intensity` element
    + description: Scale factor to set the relative power of a light.
    + type: double
    + default: 1
    + required: 0
    + [pull request 484](https://github.com/osrf/sdformat/pull/484)

### Modifications

1. **joint.sdf** `child` and `parent` elements accept frame names instead of only link names
    * [Issue 204](https://github.com/osrf/sdformat/issues/204)

1. **heightmap.sdf**: sampling now defaults to 1 instead of 2.

1. Element attribute names containing delimiter "::" no longer accepted
    * [Issue 420](https://github.com/osrf/sdformat/issues/420)

### Deprecations

1. **joint.sdf** `initial_position` element in `<joint><axis>` and `<joint><axis2>` is deprecated

### Removals

1. **inerial.sdf** `//inertial/pose/@relative_to` attribute is removed
    + [Pull request 480](https://github.com/osrf/sdformat/pull/480)

## SDFormat specification 1.6 to 1.7

### Additions

1. **frame.sdf** `//frame/@attached_to` attribute
    + description: Name of the link or frame to which this frame is attached.
      If a frame is specified, recursively following the attached\_to attributes
      of the specified frames must lead to the name of a link, a model, or the world frame.
    + type: string
    + default: ""
    + required: *
    + [BitBucket pull request 603](https://osrf-migration.github.io/sdformat-gh-pages/#!/osrf/sdformat/pull-requests/603)

1. **joint.sdf** `//axis/xyz/@expressed_in` and `//axis2/xyz/@expressed_in` attributes
    + description: The name of the frame in which the `//axis/xyz` value is
      expressed. When migrating from sdf 1.6, a `use_parent_model_frame` value
      of `true` will be mapped to a value of `__model__` for the `expressed_in`
      attribute.
    + type: string
    + default: ""
    + required: 0
    + [BitBucket pull request 589](https://osrf-migration.github.io/sdformat-gh-pages/#!/osrf/sdformat/pull-requests/589)

1. **material.sdf** `//material/double_sided` element
    + description: Flag to indicate whether the mesh that this material is applied to
      will be rendered as double sided.
    + type: bool
    + default: false
    + required: 0
    + [pull request 418](https://github.com/osrf/sdformat/pull/418)

1. **model.sdf** `//model/@canonical_link` attribute
    + description: The name of the canonical link in this model to which the
      model's implicit frame is attached. This implies that a model must have
      at least one link (unless it is static), which is also stated in the
      Modifications section.
    + type: string
    + default: ""
    + required: 0
    + [BitBucket pull request 601](https://osrf-migration.github.io/sdformat-gh-pages/#!/osrf/sdformat/pull-requests/601)

1. **world.sdf** `//world/frame` element is now allowed.
    + [BitBucket pull request 603](https://osrf-migration.github.io/sdformat-gh-pages/#!/osrf/sdformat/pull-requests/603)

### Modifications

1.  A non-static model must have at least one link, as specified in the
    [proposal](http://sdformat.org/tutorials?tut=pose_frame_semantics_proposal&cat=pose_semantics_docs&#2-model-frame-and-canonical-link).
    + [BitBucket pull request 601](https://osrf-migration.github.io/sdformat-gh-pages/#!/osrf/sdformat/pull-requests/601)
    + [BitBucket pull request 626](https://osrf-migration.github.io/sdformat-gh-pages/#!/osrf/sdformat/pull-requests/626)

1. Unique names for all sibling elements:
    + As described in the [proposal](http://sdformat.org/tutorials?tut=pose_frame_semantics_proposal&cat=pose_semantics_docs&#3-2-unique-names-for-all-sibling-elements),
      all named sibling elements must have unique names.
      Uniqueness is forced so that referencing implicit frames is not ambiguous,
      e.g. you cannot have a link and joint share an implicit frame name.
      Some existing SDFormat models may not comply with this requirement.
      The `ign sdf --check` command can be used to identify models that violate
      this requirement.
    + [BitBucket pull request 600](https://osrf-migration.github.io/sdformat-gh-pages/#!/osrf/sdformat/pull-requests/600)

1. Reserved names:
    + As described in the [proposal](http://sdformat.org/tutorials?tut=pose_frame_semantics_proposal&cat=pose_semantics_docs&#3-3-reserved-names),
      entities in a simulation must not use world as a name.
      It has a special interpretation when specified as a parent or child link
      of a joint.
      Names starting and ending with double underscores (eg. `__wheel__`) must
      be reserved for use by library implementors and the specification.
      For example, such names might be useful during parsing for setting
      sentinel or default names for elements with missing names.
      If explicitly stated, they can be referred to (e.g. `__model__` / `world`
      for implicit model / world frames, respectively).

1. **joint.sdf** `//joint/child` may no longer be specified as `world`.
    + [BitBucket pull request 634](https://osrf-migration.github.io/sdformat-gh-pages/#!/osrf/sdformat/pull-requests/634)

1. **pose.sdf** `//pose/@frame` attribute is renamed to `//pose/@relative_to`.
    + [BitBucket pull request 597](https://osrf-migration.github.io/sdformat-gh-pages/#!/osrf/sdformat/pull-requests/597)

### Removals

1. `<frame>` element is now only allowed in `<model>` and `<world>`.
    It is no longer allowed in the following elements:
    + actor
    + audio\_source
    + camera
    + collision
    + frame
    + gui
    + inertial
    + joint
    + light
    + light\_state
    + link
    + link\_state
    + population
    + projector
    + sensor
    + visual
    + [BitBucket pull request 603](https://osrf-migration.github.io/sdformat-gh-pages/#!/osrf/sdformat/pull-requests/603)

1. **actor.sdf** `static` element was deprecated in
    [BitBucket pull request 280](https://osrf-migration.github.io/sdformat-gh-pages/#!/osrf/sdformat/pull-requests/280)
    and is now removed.
    + [BitBucket pull request 588](https://osrf-migration.github.io/sdformat-gh-pages/#!/osrf/sdformat/pull-requests/588)

1. **imu.sdf** `topic` element was deprecated in
    [BitBucket pull request 532](https://osrf-migration.github.io/sdformat-gh-pages/#!/osrf/sdformat/pull-requests/532)
    and is now removed.
    + [BitBucket pull request 588](https://osrf-migration.github.io/sdformat-gh-pages/#!/osrf/sdformat/pull-requests/588)

1. **joint.sdf** `//axis/use_parent_model_frame` and `//axis2/use_parent_model_frame` elements
    are removed in favor of the `//axis/xyz/@expressed_in` and
    `//axis2/xyz/@expressed_in` attributes.
    When migrating from sdf 1.6, a `use_parent_model_frame` value
    of `true` will be mapped to a value of `__model__` for the `expressed_in`
    attribute.
    + [BitBucket pull request 589](https://osrf-migration.github.io/sdformat-gh-pages/#!/osrf/sdformat/pull-requests/589)

1. **joint.sdf** `//physics/ode/provide_feedback` was deprecated in
    [BitBucket pull request 38](https://osrf-migration.github.io/sdformat-gh-pages/#!/osrf/sdformat/pull-requests/38)
    and is now removed.
    + [BitBucket pull request 588](https://osrf-migration.github.io/sdformat-gh-pages/#!/osrf/sdformat/pull-requests/588)

1. **world.sdf** `//world/joint` was removed as it has never been used.
    + [BitBucket pull request 637](https://osrf-migration.github.io/sdformat-gh-pages/#!/osrf/sdformat/pull-requests/637)

## SDFormat specification 1.5 to 1.6

### Additions

1. **actor.sdf** `tension` element
    + description: The tension of the trajectory spline. The default value of
      zero equates to a Catmull-Rom spline, which may also cause the animation
      to overshoot keyframes. A value of one will cause the animation to stick
      to the keyframes.
    + type: double
    + default: 0.0
    + min: 0.0
    + max: 1.0
    + required: 0
    + [BitBucket pull request 466](https://osrf-migration.github.io/sdformat-gh-pages/#!/osrf/sdformat/pull-requests/466)

1. **camera.sdf** `depth_camera/clip` sub-elements: `near`, `far`
    + description: Clipping parameters for depth camera on rgbd camera sensor.
    + [BitBucket pull request 628](https://osrf-migration.github.io/sdformat-gh-pages/#!/osrf/sdformat/pull-requests/628)

1. **camera.sdf** `intrinsics` sub-elements: `fx`, `fy`, `cx`, `cy`, `s`
    + description: Camera intrinsic parameters for setting a custom perspective projection matrix.
    + [BitBucket pull request 496](https://osrf-migration.github.io/sdformat-gh-pages/#!/osrf/sdformat/pull-requests/496)

1. **heightmap_shape.sdf** `sampling` element
    + description: Samples per heightmap datum.
      For rasterized heightmaps, this indicates the number of samples to take per pixel.
      Using a lower value, e.g. 1, will generally improve the performance
      of the heightmap but lower the heightmap quality.
    + type: unsigned int
    + default: 2
    + required: 0
    + [Bitbucket pull request 293](https://osrf-migration.github.io/sdformat-gh-pages/#!/osrf/sdformat/pull-requests/293)

1. **link.sdf** `enable_wind` element
    + description: If true, the link is affected by the wind
    + type: bool
    + default: false
    + required: 0
    + [BitBucket pull request 240](https://osrf-migration.github.io/sdformat-gh-pages/#!/osrf/sdformat/pull-requests/240)

1. **link.sdf** `light` element
    + included from `light.sdf` with `required="*"`,
      so a link can have any number of attached lights.
    + [BitBucket pull request 373](https://osrf-migration.github.io/sdformat-gh-pages/#!/osrf/sdformat/pull-requests/373)

1. **model.sdf** `enable_wind` element
    + description: If set to true, all links in the model will be affected by
      the wind.  Can be overriden by the link wind property.
    + type: bool
    + default: false
    + required: 0
    + [BitBucket pull request 240](https://osrf-migration.github.io/sdformat-gh-pages/#!/osrf/sdformat/pull-requests/240)

1. **model_state.sdf** `scale` element
    + description: Scale for the 3 dimensions of the model.
    + type: vector3
    + default: "1 1 1"
    + required: 0
    + [BitBucket pull request 246](https://osrf-migration.github.io/sdformat-gh-pages/#!/osrf/sdformat/pull-requests/246)

1. **physics.sdf** `dart::collision_detector` element
    + description: The collision detector for DART to use.
      Can be dart, fcl, bullet or ode.
    + type: string
    + default: fcl
    + required: 0
    + [BitBucket pull request 440](https://osrf-migration.github.io/sdformat-gh-pages/#!/osrf/sdformat/pull-requests/440)

1. **physics.sdf** `dart::solver::solver_type` element
    + description: The DART LCP/constraint solver to use.
      Either dantzig or pgs (projected Gauss-Seidel)
    + type: string
    + default: dantzig
    + required: 0
    + [BitBucket pull request 369](https://osrf-migration.github.io/sdformat-gh-pages/#!/osrf/sdformat/pull-requests/369)

1. **physics.sdf** `friction_model` element
    + description: Name of ODE friction model to use. Valid values include:
        + pyramid_model: (default) friction forces limited in two directions
          in proportion to normal force.
        + box_model: friction forces limited to constant in two directions.
        + cone_model: friction force magnitude limited in proportion to normal force.
          See [gazebo pull request 1522](https://osrf-migration.github.io/gazebo-gh-pages/#!/osrf/gazebo/pull-request/1522)
          (merged in [gazebo 8c05ad64967c](https://github.com/osrf/gazebo/commit/968dccafdfbfca09c9b3326f855612076fed7e6f))
          for the implementation of this feature.
    + type: string
    + default: "pyramid_model"
    + required: 0
    + [Bitbucket pull request 294](https://osrf-migration.github.io/sdformat-gh-pages/#!/osrf/sdformat/pull-requests/294)

1. **physics.sdf** `island_threads` element under `ode::solver`
    + description: Number of threads to use for "islands" of disconnected models.
    + type: int
    + default: 0
    + required: 0
    + [BitBucket pull request 380](https://osrf-migration.github.io/sdformat-gh-pages/#!/osrf/sdformat/pull-requests/380)

1. **physics.sdf** `thread_position_correction` element under `ode::solver`
    + description: Flag to use threading to speed up position correction computation.
    + type: bool
    + default: 0
    + required: 0
    + [BitBucket pull request 380](https://osrf-migration.github.io/sdformat-gh-pages/#!/osrf/sdformat/pull-requests/380)

1. **sonar.sdf** `geometry` element
    + description: The sonar collision shape. Currently supported geometries are: "cone" and "sphere".
    + type: string
    + default: "cone"
    + required: 0
    + [BitBucket pull request 495](https://osrf-migration.github.io/sdformat-gh-pages/#!/osrf/sdformat/pull-requests/495)

1. **state.sdf** allow `light` tags within `insertions` element
    * [BitBucket pull request 325](https://osrf-migration.github.io/sdformat-gh-pages/#!/osrf/sdformat/pull-requests/325)

1. **surface.sdf** `category_bitmask` element
    + description: Bitmask for category of collision filtering.
      Collision happens if `((category1 & collision2) | (category2 & collision1))` is not zero.
      If not specified, the category_bitmask should be interpreted as being the same as collide_bitmask.
    + type: unsigned int
    + default: 65535
    + required: 0
    + [BitBucket pull request 318](https://osrf-migration.github.io/sdformat-gh-pages/#!/osrf/sdformat/pull-requests/318)

1. **world.sdf** `wind` element
    + description: The wind tag specifies the type and properties of the wind.
    + required: 0
    + [BitBucket pull request 240](https://osrf-migration.github.io/sdformat-gh-pages/#!/osrf/sdformat/pull-requests/240)

1. **world.sdf** `wind::linear_velocity` element
    + description: Linear velocity of the wind.
    + type: vector3
    + default: "0 0 0"
    + required: 0
    + [BitBucket pull request 240](https://osrf-migration.github.io/sdformat-gh-pages/#!/osrf/sdformat/pull-requests/240)

### Modifications

1. **`gravity` and `magnetic_field` elements are moved  from `physics` to `world`**
    + In physics element: gravity and `magnetic_field` tags have been moved
      from Physics to World element.
    + [BitBucket pull request 247](https://osrf-migration.github.io/sdformat-gh-pages/#!/osrf/sdformat/pull-requests/247)
    + [BitBucket gazebo pull request 2090](https://osrf-migration.github.io/gazebo-gh-pages/#!/osrf/gazebo/pull-requests/2090)

1. **New noise for IMU**
    + A new style for representing the noise properties of an `imu` was implemented
      in [BitBucket pull request 199](https://osrf-migration.github.io/sdformat-gh-pages/#!/osrf/sdformat/pull-requests/199)
      for sdf 1.5 and the old style was declared as deprecated.
      The old style has been removed from sdf 1.6 with the conversion script
      updating to the new style.
    + [BitBucket pull request 199](https://osrf-migration.github.io/sdformat-gh-pages/#!/osrf/sdformat/pull-requests/199)
    + [BitBucket pull request 243](https://osrf-migration.github.io/sdformat-gh-pages/#!/osrf/sdformat/pull-requests/243)
    + [BitBucket pull request 244](https://osrf-migration.github.io/sdformat-gh-pages/#!/osrf/sdformat/pull-requests/244)<|MERGE_RESOLUTION|>--- conflicted
+++ resolved
@@ -12,7 +12,6 @@
 This document aims to contain similar information to those files
 but with improved human-readability..
 
-<<<<<<< HEAD
 ## libsdformat 12.5.0 to 12.6.0
 
 ### Modifications
@@ -284,15 +283,12 @@
     + std::optional<std::string> GetMaxValueAsString() const;
     + bool ValidateValue() const;
 
-## libsdformat 9.8.0 to 9.8.1
-=======
 ## libsdformat 9.8.0 to 9.9.0
 
 ### Additions
 
 1. **sdf/Camera.hh**
     + Get/Set functions for Camera projection matrix parameters.
->>>>>>> 089aa034
 
 ### Modifications
 
