--- conflicted
+++ resolved
@@ -12,7 +12,6 @@
 This document aims to contain similar information to those files
 but with improved human-readability..
 
-<<<<<<< HEAD
 ## libsdformat 12.x to 13.x
 
 ### Additions
@@ -63,14 +62,13 @@
 
 - **sdf/Types.hh**: The `SDF_DEPRECATED` and `SDF_SUPPRESS_*` macros have been
   removed in favor of `GZ_DEPRECATED` and `GZ_UTILS_WARN_*`.
-=======
+
 ## libsdformat 12.5.0 to 12.6.0
 
 ### Modifications
 
 1. USD component now is living in https://github.com/gazebosim/gz-usd as an
    independent package.
->>>>>>> b59f6e1b
 
 ## libsdformat 11.x to 12.0
 
