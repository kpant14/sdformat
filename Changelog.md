## SDFormat 9.X

### SDFormat 9.X.X (202X-XX-XX)

<<<<<<< HEAD
1.  Support frame semantics for models nested with <include>
    * [Pull request 668](https://bitbucket.org/osrf/sdformat/pull-requests/668)
=======
1. Increase output precision of URDF to SDF conversion, output -0 as 0.
    * [Pull request 675](https://bitbucket.org/osrf/sdformat/pull-requests/675)

1. Add camera visibility mask and visual visibility flags
    * [Pull request 673](https://bitbucket.org/osrf/sdformat/pull-requests/673)
>>>>>>> 7551e830

1. Include overrides for actor and light
    * [Pull request 669](https://bitbucket.org/osrf/sdformat/pull-requests/669)

1. Add functionality to generate aggregated SDFormat descriptions via CMake.
    * [Pull request 667](https://bitbucket.org/osrf/sdformat/pull-requests/667)
    * [Pull request 665](https://bitbucket.org/osrf/sdformat/pull-requests/665)

1. parser addNestedModel: check `//axis/xyz/@expressed_in` before rotating joint axis.
    * [Pull request 657](https://bitbucket.org/osrf/sdformat/pull-requests/657)
    * [Issue 219](https://bitbucket.org/osrf/sdformat/issues/219)

1.  Remove TinyXML symbols from public API: Deprecate URDF2SDF
    * [Pull request 658](https://bitbucket.org/osrf/sdformat/pull-requests/658)

1.  Remove TinyXML symbols from public API: Move uninstalled headers
    * [Pull request 662](https://bitbucket.org/osrf/sdformat/pull-requests/662)

1. Install the Windows `.dll` shared libraries to bin folder.
    * [Pull request 659](https://bitbucket.org/osrf/sdformat/pull-requests/659)
    * [Pull request 663](https://bitbucket.org/osrf/sdformat/pull-requests/663)

1. Fix cmake type for `tinyxml_INCLUDE_DIRS`.
    * [Pull request 661](https://bitbucket.org/osrf/sdformat/pull-requests/661)
    * [Pull request 663](https://bitbucket.org/osrf/sdformat/pull-requests/663)

1. Rename SDF to SDFormat / libsdformat on documentation
    * [Pull request 666](https://bitbucket.org/osrf/sdformat/pull-requests/666)

### SDFormat 9.1.0 (2020-01-29)

1. Remove URI scheme, if present, when finding files.
    * [Pull request 653](https://bitbucket.org/osrf/sdformat/pull-requests/653)

1. Fix parsing of pose elements under `<include>`
    * [Pull request 649](https://bitbucket.org/osrf/sdformat/pull-requests/649)

1. Parser: add readFileWithoutConversion and readStringWithoutConversion.
    * [Pull request 647](https://bitbucket.org/osrf/sdformat/pull-requests/647)

1. Added accessors to `ignition::math::[Boxd, Cylinderd, Planed, Sphered]`
   in the matching `sdf::[Box, Cylinder, Plane, Sphere]` classes.
    * [Pull request 639](https://bitbucket.org/osrf/sdformat/pull-requests/639)

1. Forward port of adjustments for memory leaks:
   [Pull Request 641](https://bitbucket.org/osrf/sdformat/pull-requests/641) and
   [Pull Request 644](https://bitbucket.org/osrf/sdformat/pull-requests/644)
    * [Pull Request 645](https://bitbucket.org/osrf/sdformat/pull-requests/645)

1. sdf 1.7: remove `//world/joint` element since it has never been used.
    * [Pull request 637](https://bitbucket.org/osrf/sdformat/pull-requests/637)

1. Add clipping for depth camera on rgbd camera sensor
    * [Pull request 628](https://bitbucket.org/osrf/sdformat/pull-requests/628)

1. Add tests to confirm that world is not allowed as child link of a joint.
    * [Pull request 634](https://bitbucket.org/osrf/sdformat/pull-requests/634)

1. Fix link pose multiplication for URDF.
    * [Pull request 630](https://bitbucket.org/osrf/sdformat/pull-requests/630)

1. Enable linter for URDF parser and fix style.
    * [Pull request 631](https://bitbucket.org/osrf/sdformat/pull-requests/631)

1. Converter: fix memory leak pointed out by ASan.
    * [Pull request 638](https://bitbucket.org/osrf/sdformat/pull-requests/638)

1. Access the original parsed version of an SDF document with `Element::OriginalVersion`.
    * [Pull request 640](https://bitbucket.org/osrf/sdformat/pull-requests/640)

1. Model::Load: fail fast if an sdf 1.7 file has name collisions.
    * [Pull request 648](https://bitbucket.org/osrf/sdformat/pull-requests/648)

1. Keep DOM objects even if they were loaded with errors.
    * [Pull request 655](https://bitbucket.org/osrf/sdformat/pull-requests/655)

### SDFormat 9.0.0 (2019-12-10)

1. Move recursiveSameTypeUniqueNames from ign.cc to parser.cc and make public.
    * [Pull request 606](https://bitbucket.org/osrf/sdformat/pull-requests/606)

1. Check that joints have valid parent and child names in `ign sdf --check`.
    * [Pull request 609](https://bitbucket.org/osrf/sdformat/pull-requests/609)

1. Model DOM: error when trying to load nested models, which aren't yet supported.
    * [Pull request 610](https://bitbucket.org/osrf/sdformat/pull-requests/610)

1. Use consistent namespaces in Filesystem.
    * [Pull request 567](https://bitbucket.org/osrf/sdformat/pull-requests/567)

1. Enforce rules about reserved names and unique names among sibling elements.
    * [Pull request 600](https://bitbucket.org/osrf/sdformat/pull-requests/600)

1. Relax name checking, so name collisions generate warnings and names are automatically changed.
    * [Pull request 621](https://bitbucket.org/osrf/sdformat/pull-requests/621)

1. Unversioned library name for ign tool commands.
    * [Pull request 612](https://bitbucket.org/osrf/sdformat/pull-requests/612)

1. Initial version of sdformat 1.7 specification.
    * [Pull request 588](https://bitbucket.org/osrf/sdformat/pull-requests/588)

1. Converter: add `<map>` element for converting fixed values.
    * [Pull request 580](https://bitbucket.org/osrf/sdformat/pull-requests/580)

1. Converter: add `descendant_name` attribute to recursively search for elements to convert.
    * [Pull request 596](https://bitbucket.org/osrf/sdformat/pull-requests/596)

1. sdf 1.7: replace `use_parent_model_frame` element with `//axis/xyz/@expressed_in` attribute.
    * [Pull request 589](https://bitbucket.org/osrf/sdformat/pull-requests/589)

1. sdf 1.7: replace `//pose/@frame` attribute with `//pose/@relative_to` attribute.
    * [Pull request 597](https://bitbucket.org/osrf/sdformat/pull-requests/597)

1. sdf 1.7: add `//model/@canonical_link` attribute and require models to have at least one link.
    * [Pull request 601](https://bitbucket.org/osrf/sdformat/pull-requests/601)

1. Static models: allow them to have no links and skip building FrameAttachedToGraph.
    * [Pull request 626](https://bitbucket.org/osrf/sdformat/pull-requests/626)

1. sdf 1.7: add `//frame/attached_to`, only allow frames in model and world, add Frame DOM.
    * [pull request 603](https://bitbucket.org/osrf/sdformat/pull-requests/603)

1. FrameSemantics API: add FrameAttachedToGraph and functions for building graph and resolving attached-to body.
    * [Pull request 613](https://bitbucket.org/osrf/sdformat/pull-requests/613)

1. FrameSemantics API: add PoseRelativeToGraph and functions for building graph and resolving poses.
    * [Pull request 614](https://bitbucket.org/osrf/sdformat/pull-requests/614)

1. Build and validate graphs during Model::Load and World::Load.
    * [Pull request 615](https://bitbucket.org/osrf/sdformat/pull-requests/615)

1. Add SemanticPose class with implementation for Link.
    * [Pull request 616](https://bitbucket.org/osrf/sdformat/pull-requests/616)

1. Add JointAxis::ResolveXyz and Joint::SemanticPose.
    * [Pull request 617](https://bitbucket.org/osrf/sdformat/pull-requests/617)

1. Implement SemanticPose() for Collision, Frame, Light, Model, Sensor, Visual.
    * [Pull request 618](https://bitbucket.org/osrf/sdformat/pull-requests/618)

1. Add Frame::ResolveAttachedToBody API for resolving the attached-to body of a frame.
    * [Pull request 619](https://bitbucket.org/osrf/sdformat/pull-requests/619)

1. DOM API: deprecate `(Set)?PoseFrame` API and replace with `(Set)?PoseRelativeTo`
    * [Pull request 598](https://bitbucket.org/osrf/sdformat/pull-requests/598)

1. DOM API: deprecate `(Set)?Pose` API and replace with `(Set)?RawPose`
    * [Pull request 599](https://bitbucket.org/osrf/sdformat/pull-requests/599)

1. Hide FrameSemantics implementation.
    * [Pull request 622](https://bitbucket.org/osrf/sdformat/pull-requests/622)
    * [Pull request 623](https://bitbucket.org/osrf/sdformat/pull-requests/623)

## SDFormat 8.0

### SDFormat 8.X.X (202X-XX-XX)

1. Increase output precision of URDF to SDF conversion, output -0 as 0.
    * [Pull request 675](https://bitbucket.org/osrf/sdformat/pull-requests/675)

### SDFormat 8.8.0 (2020-03-18)

1. Add Transparency to visual DOM
    * [Pull request 671](https://bitbucket.org/osrf/sdformat/pull-requests/671)

1. Install the Windows `.dll` shared libraries to bin folder.
    * [Pull request 659](https://bitbucket.org/osrf/sdformat/pull-requests/659)
    * [Pull request 663](https://bitbucket.org/osrf/sdformat/pull-requests/663)

1. Fix cmake type for `tinyxml_INCLUDE_DIRS`.
    * [Pull request 661](https://bitbucket.org/osrf/sdformat/pull-requests/661)
    * [Pull request 663](https://bitbucket.org/osrf/sdformat/pull-requests/663)

1. Add functionality to generate aggregated SDFormat descriptions via CMake.
    * [Pull request 665](https://bitbucket.org/osrf/sdformat/pull-requests/665)

1. Remove URI scheme, if present, when finding files.
    * [Pull request 650](https://bitbucket.org/osrf/sdformat/pull-requests/650)
    * [Pull request 652](https://bitbucket.org/osrf/sdformat/pull-requests/652)

1. Rename SDF to SDFormat / libsdformat on documentation
    * [Pull request 666](https://bitbucket.org/osrf/sdformat/pull-requests/666)

### SDFormat 8.7.1 (2020-01-13)

1. Fix memory leaks in move assignment operator.
    * [Pull request 641](https://bitbucket.org/osrf/sdformat/pull-requests/641)

1. Refactoring based on rule-of-five guidance to address memory leaks
   * [Pull request 644](https://bitbucket.org/osrf/sdformat/pull-requests/644)

### SDFormat 8.7.0 (2019-12-13)

1. Remove some URDF error messages
    * [Pull request 605](https://bitbucket.org/osrf/sdformat/pull-requests/605)

1. Fix parsing URDF without <material> inside <gazebo>
    * [Pull request 608](https://bitbucket.org/osrf/sdformat/pull-requests/608)

1. Backport URDF multiplication and linter
    * [Pull request 632](https://bitbucket.org/osrf/sdformat/pull-requests/632)

1. Add clipping for depth camera on rgbd camera sensor
    * [Pull request 628](https://bitbucket.org/osrf/sdformat/pull-requests/628)

### SDFormat 8.6.1 (2019-12-05)

1. Unversioned lib name for cmds
    * [Pull request 612](https://bitbucket.org/osrf/sdformat/pull-requests/612)

### SDFormat 8.6.0 (2019-11-20)

1. configure.bat: use ign-math6, not gz11
    * [Pull request 595](https://bitbucket.org/osrf/sdformat/pull-requests/595)

1. Set `sdformat8_PKGCONFIG_*` variables in cmake config instead of `SDFormat_PKGCONFIG*`.
    * [Pull request 594](https://bitbucket.org/osrf/sdformat/pull-requests/594)

1. Relax cmake check to allow compiling with gcc-7.
    * [Pull request 592](https://bitbucket.org/osrf/sdformat/pull-requests/592)

1. Use custom callbacks when reading file (support Fuel URIs).
    * [Pull request 591](https://bitbucket.org/osrf/sdformat/pull-requests/591)

1. Update visual DOM to parse `cast_shadows` property of a visual.
    * [Pull request 590](https://bitbucket.org/osrf/sdformat/pull-requests/590)

1. Build `Utils_TEST` with Utils.cc explicitly passed since its symbols are not visible.
    * [Pull request 572](https://bitbucket.org/osrf/sdformat/pull-requests/572)

### SDFormat 8.5.0 (2019-11-06)

1. Add `thermal_camera` sensor type
    * [Pull request 586](https://bitbucket.org/osrf/sdformat/pull-requests/586)

1. Use inline namespaces in Utils.cc
    * [Pull request 574](https://bitbucket.org/osrf/sdformat/pull-requests/574)

1. Convert `ign sdf` file inputs to absolute paths before processing them
    * [Pull request 583](https://bitbucket.org/osrf/sdformat/pull-requests/583)

1. Add `emissive_map` to material sdf
    * [Pull request 585](https://bitbucket.org/osrf/sdformat/pull-requests/585)

1. Converter: fix bug when converting across multiple versions.
    * [Pull request 584](https://bitbucket.org/osrf/sdformat/pull-requests/584)
    * [Pull request 573](https://bitbucket.org/osrf/sdformat/pull-requests/573)

### SDFormat 8.4.0 (2019-10-22)

1. Accept relative path in `<uri>`.
    * [Pull request 558](https://bitbucket.org/osrf/sdformat/pull-requests/558)

1. Element: don't print unset attributes.
    * [Pull request 571](https://bitbucket.org/osrf/sdformat/pull-requests/571)
    * [Pull request 576](https://bitbucket.org/osrf/sdformat/pull-requests/576)

1. Lidar.hh: remove 'using namespace ignition'.
    * [Pull request 577](https://bitbucket.org/osrf/sdformat/pull-requests/577)

1. Parse urdf files to sdf 1.5 instead of 1.4 to avoid `use_parent_model_frame`.
    * [Pull request 575](https://bitbucket.org/osrf/sdformat/pull-requests/575)

1. Set camera intrinsics axis skew (s) default value to 0
    * [Pull request 504](https://bitbucket.org/osrf/sdformat/pull-requests/504)

1. SDF Root DOM: add ActorCount, ActorByIndex, and ActorNameExists.
    * [Pull request 566](https://bitbucket.org/osrf/sdformat/pull-requests/566)

1. Avoid hardcoding /machine:x64 flag on 64-bit on MSVC with CMake >= 3.5.
    * [Pull request 565](https://bitbucket.org/osrf/sdformat/pull-requests/565)

1. Move private headers from include/sdf to src folder.
    * [Pull request 553](https://bitbucket.org/osrf/sdformat/pull-requests/553)

1. Fix ign library path on macOS.
    * [Pull request 542](https://bitbucket.org/osrf/sdformat/pull-requests/542)
    * [Pull request 564](https://bitbucket.org/osrf/sdformat/pull-requests/564)

1. Use `ign sdf --check` to check sibling elements of the same type for non-unique names.
    * [Pull request 554](https://bitbucket.org/osrf/sdformat/pull-requests/554)

1. Converter: remove all matching elements specified by `<remove>` tag.
    * [Pull request 551](https://bitbucket.org/osrf/sdformat/pull-requests/551)

### SDFormat 8.3.0 (2019-08-17)

1. Added Actor DOM
    * [Pull request 547](https://bitbucket.org/osrf/sdformat/pull-requests/547)

1. Print cmake build warnings and errors to std_err
    * [Pull request 549](https://bitbucket.org/osrf/sdformat/pull-requests/549)

### SDFormat 8.2.0 (2019-06-18)

1. Added RGBD Camera Sensor type.
    * [Pull request 540](https://bitbucket.org/osrf/sdformat/pull-requests/540)

### SDFormat 8.1.0 (2019-05-20)

1.  Change installation path of SDF description files to allow side-by-side installation.
    * [pull request 538](https://bitbucket.org/osrf/sdformat/pull-requests/538)

1. Added Lidar Sensor DOM. Also added `lidar` and `gpu_lidar` as sensor
   types. These two types are equivalent to `ray` and `gpu_ray`.
    * [Pull request 536](https://bitbucket.org/osrf/sdformat/pull-requests/536)

1. SDF Sensor DOM: copy update rate in copy constructor.
    * [Pull request 534](https://bitbucket.org/osrf/sdformat/pull-requests/534)

1. Added IMU Sensor DOM.
    * [Pull request 532](https://bitbucket.org/osrf/sdformat/pull-requests/532)

1. Added Camera Sensor DOM.
    * [Pull request 531](https://bitbucket.org/osrf/sdformat/pull-requests/531)

1. Added wind to link dom.
    * [Pull request 530](https://bitbucket.org/osrf/sdformat/pull-requests/530)

1. Added Sensor DOM `==` operator.
    * [Pull request 529](https://bitbucket.org/osrf/sdformat/pull-requests/529)

1. Added AirPressure SDF DOM
    * [Pull request 528](https://bitbucket.org/osrf/sdformat/pull-requests/528)

1. Update sdf noise elements
    * [Pull request 525](https://bitbucket.org/osrf/sdformat/pull-requests/525)
    * [Pull request 522](https://bitbucket.org/osrf/sdformat/pull-requests/522)

1. Apply rule of five for various DOM classes
    * [Pull request 524](https://bitbucket.org/osrf/sdformat/pull-requests/524)

1. Support setting sensor types from a string.
    * [Pull request 523](https://bitbucket.org/osrf/sdformat/pull-requests/523)

1. Added Altimeter SDF DOM
    * [Pull request 527](https://bitbucket.org/osrf/sdformat/pull-requests/527)

1. Added Magnetometer SDF DOM
    * [Pull request 518](https://bitbucket.org/osrf/sdformat/pull-requests/518)
    * [Pull request 519](https://bitbucket.org/osrf/sdformat/pull-requests/519)

1. Add Scene SDF DOM
    * [Pull request 517](https://bitbucket.org/osrf/sdformat/pull-requests/517)

1. Add PBR material SDF element
    * [Pull request 512](https://bitbucket.org/osrf/sdformat/pull-requests/512)
    * [Pull request 520](https://bitbucket.org/osrf/sdformat/pull-requests/520)
    * [Pull request 535](https://bitbucket.org/osrf/sdformat/pull-requests/535)

1. Set geometry shapes
    * [Pull request 515](https://bitbucket.org/osrf/sdformat/pull-requests/515)

1. Clarify names of libsdformat parser and SDF specification in Readme.
    * [Pull request 514](https://bitbucket.org/osrf/sdformat/pull-requests/514)

1. Disable macOS tests failing due to issue 202.
    * [Pull request 511](https://bitbucket.org/osrf/sdformat/pull-requests/511)
    * [Issue 202](https://bitbucket.org/osrf/sdformat/issues/202)

### SDFormat 8.0.0 (2019-03-01)

1. Rename depth camera from 'depth' to 'depth_camera'
    * [Pull request 507](https://bitbucket.org/osrf/sdformat/pull-requests/507)

1. Rename enum Ray to Lidar
    * [Pull request 502](https://bitbucket.org/osrf/sdformat/pull-requests/502)

1. Add support for files that have light tags in the root
    * [Pull request 499](https://bitbucket.org/osrf/sdformat/pull-requests/499)

1. Fix locale problems of std::stringstream and of Param::ValueFromString
    * [Pull request 492](https://bitbucket.org/osrf/sdformat/pull-requests/492)
    * Contribution by Silvio Traversaro

1. Add functions to set visual dom's geometry and material
    * [Pull request 490](https://bitbucket.org/osrf/sdformat/pull-requests/490)

1. Change cmake project name to sdformat8, export cmake targets
    * [Pull request 475](https://bitbucket.org/osrf/sdformat/pull-requests/475)
    * [Pull request 476](https://bitbucket.org/osrf/sdformat/pull-requests/476)

1. SDF DOM: Add copy constructor and assignment operator to Light. Add lights to Link
    * [Pull request 469](https://bitbucket.org/osrf/sdformat/pull-requests/469)

1. Make `<limit>` a required element for `<axis2>`
    * [Pull request #472](https://bitbucket.org/osrf/sdformat/pull-requests/472)

1. SDF DOM: Add DOM methods for setting axis and thread pitch in `sdf::Joint`
    * [Pull request #471](https://bitbucket.org/osrf/sdformat/pull-requests/471)
    * [Pull request #474](https://bitbucket.org/osrf/sdformat/pull-requests/474)

1. SDF DOM: Add copy constructors and assignment operator to JointAxis
    * [Pull request #470](https://bitbucket.org/osrf/sdformat/pull-requests/470)

1. Removed boost
    * [Pull request #438](https://bitbucket.org/osrf/sdformat/pull-requests/438)

1. Versioned namespace
    * [Pull request 464](https://bitbucket.org/osrf/sdformat/pull-requests/464)

1. Versioned library install
    * [Pull request 463](https://bitbucket.org/osrf/sdformat/pull-requests/463)

1. Add SetGeom to Collision
    * [Pull request 465](https://bitbucket.org/osrf/sdformat/pull-requests/465)

1. SDF DOM: Add copy/move constructors and assignment operator to Geometry
    * [Pull request 460](https://bitbucket.org/osrf/sdformat/pull-requests/460)

1. SDF DOM: Add copy/move constructors and assignment operator to Material
    * [Pull request 461](https://bitbucket.org/osrf/sdformat/pull-requests/461)

1. Add collision_detector to dart physics config
    * [Pull request 440](https://bitbucket.org/osrf/sdformat/pull-requests/440)

1. Fix cpack now that project name has version number
    * [Pull request 478](https://bitbucket.org/osrf/sdformat/pull-requests/478)

1. Animation tension
    * [Pull request 466](https://bitbucket.org/osrf/sdformat/pull-requests/466)

1. Add "geometry" for sonar collision shape
    * [Pull request 479](https://bitbucket.org/osrf/sdformat/pull-requests/479)

1. Fix Gui copy constructor
    * [Pull request 486](https://bitbucket.org/osrf/sdformat/pull-requests/486)

1. Sensor DOM
    * [Pull request 488](https://bitbucket.org/osrf/sdformat/pull-requests/488)
    * [Pull request 481](https://bitbucket.org/osrf/sdformat/pull-requests/481)

## SDFormat 7.0

### SDFormat 7.0.0 (xxxx-xx-xx)

1. Build Utils_TEST with Utils.cc explicitly passed since its symbols are not visible.
    * [Pull request 572](https://bitbucket.org/osrf/sdformat/pull-requests/572)

1. Parse urdf files to sdf 1.5 instead of 1.4 to avoid `use_parent_model_frame`.
    * [Pull request 575](https://bitbucket.org/osrf/sdformat/pull-requests/575)

1. Set camera intrinsics axis skew (s) default value to 0
    * [Pull request 504](https://bitbucket.org/osrf/sdformat/pull-requests/504)

1. Avoid hardcoding /machine:x64 flag on 64-bit on MSVC with CMake >= 3.5.
    * [Pull request 565](https://bitbucket.org/osrf/sdformat/pull-requests/565)

1. Prevent duplicate `use_parent_model_frame` tags during file conversion.
    * [Pull request 573](https://bitbucket.org/osrf/sdformat/pull-requests/573)

1. Backport inline versioned namespace from version 8.
    * [Pull request 557](https://bitbucket.org/osrf/sdformat/pull-requests/557)
    * [pull request 464](https://bitbucket.org/osrf/sdformat/pull-requests/464)

1. Backport cmake and sdf spec changes from version 8.
    * [Pull request 550](https://bitbucket.org/osrf/sdformat/pull-requests/550)
    * [pull request 538](https://bitbucket.org/osrf/sdformat/pull-requests/538)
    * [Pull request 525](https://bitbucket.org/osrf/sdformat/pull-requests/525)
    * [Pull request 475](https://bitbucket.org/osrf/sdformat/pull-requests/475)
    * [Pull request 476](https://bitbucket.org/osrf/sdformat/pull-requests/476)
    * [Pull request 463](https://bitbucket.org/osrf/sdformat/pull-requests/463)

1. Fix ign library path on macOS.
    * [Pull request 542](https://bitbucket.org/osrf/sdformat/pull-requests/542)

1. Preserve XML elements that are not part of the SDF specification.
    * [Pull request 449](https://bitbucket.org/osrf/sdformat/pull-requests/449)

1. Embed SDF specification files directly in libsdformat.so.
    * [Pull request 434](https://bitbucket.org/osrf/sdformat/pull-requests/434)

1. Removed support for SDF spec versions 1.0 and 1.2
    * [Pull request #432](https://bitbucket.org/osrf/sdformat/pull-requests/432)

1. SDF DOM: Additions to the document object model.
    * [Pull request 433](https://bitbucket.org/osrf/sdformat/pull-requests/433)
    * [Pull request 441](https://bitbucket.org/osrf/sdformat/pull-requests/441)
    * [Pull request 442](https://bitbucket.org/osrf/sdformat/pull-requests/442)
    * [Pull request 445](https://bitbucket.org/osrf/sdformat/pull-requests/445)
    * [Pull request 451](https://bitbucket.org/osrf/sdformat/pull-requests/451)
    * [Pull request 455](https://bitbucket.org/osrf/sdformat/pull-requests/455)
    * [Pull request 481](https://bitbucket.org/osrf/sdformat/pull-requests/481)

1. SDF DOM: Add Element() accessor to Gui, JointAxis and World classes.
    * [Pull request 450](https://bitbucket.org/osrf/sdformat/pull-requests/450)

1. Adds the equalivent of gz sdf -d to sdformat. The command line option
   will print the full description of the SDF spec.
    * [Pull request 424](https://bitbucket.org/osrf/sdformat/pull-requests/424)

1. Adds the equalivent of gz sdf -p to sdformat. The command line option
   will convert and print the specified sdf file.
    * [Pull request 494](https://bitbucket.org/osrf/sdformat/pull-requests/494)

1. SDF DOM: Additions to the document object model.
    * [Pull request 393](https://bitbucket.org/osrf/sdformat/pull-requests/393)
    * [Pull request 394](https://bitbucket.org/osrf/sdformat/pull-requests/394)
    * [Pull request 395](https://bitbucket.org/osrf/sdformat/pull-requests/395)
    * [Pull request 396](https://bitbucket.org/osrf/sdformat/pull-requests/396)
    * [Pull request 397](https://bitbucket.org/osrf/sdformat/pull-requests/397)
    * [Pull request 406](https://bitbucket.org/osrf/sdformat/pull-requests/406)
    * [Pull request 407](https://bitbucket.org/osrf/sdformat/pull-requests/407)
    * [Pull request 410](https://bitbucket.org/osrf/sdformat/pull-requests/410)
    * [Pull request 415](https://bitbucket.org/osrf/sdformat/pull-requests/415)
    * [Pull request 420](https://bitbucket.org/osrf/sdformat/pull-requests/420)


## SDFormat 6.0

### SDFormat 6.X.X (20XX-XX-XX)

1. Parse urdf files to sdf 1.5 instead of 1.4 to avoid `use_parent_model_frame`.
    * [Pull request 575](https://bitbucket.org/osrf/sdformat/pull-requests/575)

1. Set camera intrinsics axis skew (s) default value to 0
    * [Pull request 504](https://bitbucket.org/osrf/sdformat/pull-requests/504)

1. Avoid hardcoding /machine:x64 flag on 64-bit on MSVC with CMake >= 3.5.
    * [Pull request 565](https://bitbucket.org/osrf/sdformat/pull-requests/565)

1. Fix ign library path on macOS.
    * [Pull request 552](https://bitbucket.org/osrf/sdformat/pull-requests/552)

1. Use `ign sdf --check` to check sibling elements of the same type for non-unique names.
    * [Pull request 554](https://bitbucket.org/osrf/sdformat/pull-requests/554)

1. Converter: remove all matching elements specified by `<remove>` tag.
    * [Pull request 551](https://bitbucket.org/osrf/sdformat/pull-requests/551)

### SDFormat 6.2.0 (2019-01-17)

1. Add geometry for sonar collision shape
    * [Pull request 495](https://bitbucket.org/osrf/sdformat/pull-requests/495)

1. Add camera intrinsics (fx, fy, cx, cy, s)
    * [Pull request 496](https://bitbucket.org/osrf/sdformat/pull-requests/496)

1. Add actor trajectory tension parameter
    * [Pull request 466](https://bitbucket.org/osrf/sdformat/pull-requests/466)


### SDFormat 6.1.0 (2018-10-04)

1. Add collision\_detector to dart physics config
    * [Pull request 440](https://bitbucket.org/osrf/sdformat/pull-requests/440)

1. Fix Windows support for SDFormat6
    * [Pull request 401](https://bitbucket.org/osrf/sdformat/pull-requests/401)

1. root.sdf: default sdf version 1.6
    * [Pull request 425](https://bitbucket.org/osrf/sdformat/pull-requests/425)

1. parser\_urdf: print value of highstop instead of pointer address
    * [Pull request 408](https://bitbucket.org/osrf/sdformat/pull-requests/408)

1. Tweak error output so jenkins doesn't think it's a compiler warning
    * [Pull request 402](https://bitbucket.org/osrf/sdformat/pull-requests/402)


### SDFormat 6.0.0 (2018-01-25)

1. SDF DOM: Added a document object model.
    * [Pull request 387](https://bitbucket.org/osrf/sdformat/pull-requests/387)
    * [Pull request 389](https://bitbucket.org/osrf/sdformat/pull-requests/389)

1. Add simplified ``readFile`` function.
    * [Pull request 347](https://bitbucket.org/osrf/sdformat/pull-requests/347)

1. Remove boost::lexical cast instances
    * [Pull request 342](https://bitbucket.org/osrf/sdformat/pull-requests/342)

1. Remove boost regex and iostreams as dependencies
    * [Pull request 302](https://bitbucket.org/osrf/sdformat/pull-requests/302)

1. Change certain error checks from asserts to throwing
   sdf::AssertionInternalError, which is more appropriate for a library.
    * [Pull request 315](https://bitbucket.org/osrf/sdformat/pull-requests/315)

1. Updated the internal copy of urdfdom to 1.0, removing more of boost.
    * [Pull request 324](https://bitbucket.org/osrf/sdformat/pull-requests/324)

1. urdfdom 1.0 is now required on all platforms.
    * [Pull request 324](https://bitbucket.org/osrf/sdformat/pull-requests/324)

1. Remove boost filesystem as a dependency
    * [Pull request 335](https://bitbucket.org/osrf/sdformat/pull-requests/335)
    * [Pull request 338](https://bitbucket.org/osrf/sdformat/pull-requests/338)
    * [Pull request 339](https://bitbucket.org/osrf/sdformat/pull-requests/339)

1. Deprecated sdf::Color, and switch to use ignition::math::Color
    * [Pull request 330](https://bitbucket.org/osrf/sdformat/pull-requests/330)

## SDFormat 5.x

### SDFormat 5.x.x (2017-xx-xx)

### SDFormat 5.3.0 (2017-11-13)

1. Added wrapper around root SDF for an SDF element
    * [Pull request 378](https://bitbucket.org/osrf/sdformat/pull-request/378)
    * [Pull request 372](https://bitbucket.org/osrf/sdformat/pull-request/372)

1. Add ODE parallelization parameters: threaded islands and position correction
    * [Pull request 380](https://bitbucket.org/osrf/sdformat/pull-request/380)

1. surface.sdf: expand documentation of friction and slip coefficients
    * [Pull request 343](https://bitbucket.org/osrf/sdformat/pull-request/343)

1. Add preserveFixedJoint option to the URDF parser
    * [Pull request 352](https://bitbucket.org/osrf/sdformat/pull-request/352)

1. Add light as child of link
    * [Pull request 373](https://bitbucket.org/osrf/sdformat/pull-request/373)

### SDFormat 5.2.0 (2017-08-03)

1. Added a block for DART-specific physics properties.
    * [Pull request 369](https://bitbucket.org/osrf/sdformat/pull-requests/369)

1. Fix parser to read plugin child elements within an `<include>`
    * [Pull request 350](https://bitbucket.org/osrf/sdformat/pull-request/350)

1. Choosing models with more recent sdf version with `<include>` tag
    * [Pull request 291](https://bitbucket.org/osrf/sdformat/pull-request/291)
    * [Issue 123](https://bitbucket.org/osrf/sdformat/issues/123)

1. Added `<category_bitmask>` to 1.6 surface contact parameters
    * [Pull request 318](https://bitbucket.org/osrf/sdformat/pull-request/318)

1. Support light insertion in state
    * [Pull request 325](https://bitbucket.org/osrf/sdformat/pull-request/325)

1. Case insensitive boolean strings
    * [Pull request 322](https://bitbucket.org/osrf/sdformat/pull-request/322)

1. Enable coverage testing
    * [Pull request 317](https://bitbucket.org/osrf/sdformat/pull-request/317)

1. Add `friction_model` parameter to ode solver
    * [Pull request 294](https://bitbucket.org/osrf/sdformat/pull-request/294)
    * [Gazebo pull request 1522](https://bitbucket.org/osrf/gazebo/pull-request/1522)

1. Add cmake `@PKG_NAME@_LIBRARY_DIRS` variable to cmake config file
    * [Pull request 292](https://bitbucket.org/osrf/sdformat/pull-request/292)

### SDFormat 5.1.0 (2017-02-22)

1. Fixed `sdf::convertFile` and `sdf::convertString` always converting to latest version
    * [Pull request 320](https://bitbucket.org/osrf/sdformat/pull-requests/320)
1. Added back the ability to set sdf version at runtime
    * [Pull request 307](https://bitbucket.org/osrf/sdformat/pull-requests/307)

### SDFormat 5.0.0 (2017-01-25)

1. Removed SDFormat 4 deprecations
    * [Pull request 295](https://bitbucket.org/osrf/sdformat/pull-requests/295)

1. Added an example
    * [Pull request 275](https://bitbucket.org/osrf/sdformat/pull-requests/275)

1. Move functions that use TinyXML classes in private headers
   A contribution from Silvio Traversaro
    * [Pull request 262](https://bitbucket.org/osrf/sdformat/pull-requests/262)

1. Fix issues found by the Coverity tool
   A contribution from Olivier Crave
    * [Pull request 259](https://bitbucket.org/osrf/sdformat/pull-requests/259)

1. Add tag to allow for specification of initial joint position
    * [Pull request 279](https://bitbucket.org/osrf/sdformat/pull-requests/279)

1. Require ignition-math3 as dependency
    * [Pull request 299](https://bitbucket.org/osrf/sdformat/pull-requests/299)

1. Simplifier way of retrieving a value from SDF using Get
    * [Pull request 285](https://bitbucket.org/osrf/sdformat/pull-requests/285)

## SDFormat 4.0

### SDFormat 4.x.x (2017-xx-xx)

### SDFormat 4.4.0 (2017-10-26)

1. Add ODE parallelization parameters: threaded islands and position correction
    * [Pull request 380](https://bitbucket.org/osrf/sdformat/pull-request/380)

1. surface.sdf: expand documentation of friction and slip coefficients
    * [Pull request 343](https://bitbucket.org/osrf/sdformat/pull-request/343)

1. Add preserveFixedJoint option to the URDF parser
    * [Pull request 352](https://bitbucket.org/osrf/sdformat/pull-request/352)

1. Add light as child of link
    * [Pull request 373](https://bitbucket.org/osrf/sdformat/pull-request/373)

### SDFormat 4.3.2 (2017-07-19)

1. Add documentation for `Element::GetFirstElement()` and `Element::GetNextElement()`
    * [Pull request 341](https://bitbucket.org/osrf/sdformat/pull-request/341)

1. Fix parser to read plugin child elements within an `<include>`
    * [Pull request 350](https://bitbucket.org/osrf/sdformat/pull-request/350)

### SDFormat 4.3.1 (2017-03-24)

1. Fix segmentation Fault in `sdf::getBestSupportedModelVersion`
    * [Pull request 327](https://bitbucket.org/osrf/sdformat/pull-requests/327)
    * [Issue 152](https://bitbucket.org/osrf/sdformat/issues/152)

### SDFormat 4.3.0 (2017-03-20)

1. Choosing models with more recent sdf version with `<include>` tag
    * [Pull request 291](https://bitbucket.org/osrf/sdformat/pull-request/291)
    * [Issue 123](https://bitbucket.org/osrf/sdformat/issues/123)

1. Added `<category_bitmask>` to 1.6 surface contact parameters
    * [Pull request 318](https://bitbucket.org/osrf/sdformat/pull-request/318)

1. Support light insertion in state
    * [Pull request 325](https://bitbucket.org/osrf/sdformat/pull-request/325)

1. Case insensitive boolean strings
    * [Pull request 322](https://bitbucket.org/osrf/sdformat/pull-request/322)

1. Enable coverage testing
    * [Pull request 317](https://bitbucket.org/osrf/sdformat/pull-request/317)

1. Add `friction_model` parameter to ode solver
    * [Pull request 294](https://bitbucket.org/osrf/sdformat/pull-request/294)
    * [Gazebo pull request 1522](https://bitbucket.org/osrf/gazebo/pull-request/1522)

1. Added `sampling` parameter to `<heightmap>` SDF element.
    * [Pull request 293](https://bitbucket.org/osrf/sdformat/pull-request/293)

1. Added Migration guide
    * [Pull request 290](https://bitbucket.org/osrf/sdformat/pull-request/290)

1. Add cmake `@PKG_NAME@_LIBRARY_DIRS` variable to cmake config file
    * [Pull request 292](https://bitbucket.org/osrf/sdformat/pull-request/292)

### SDFormat 4.2.0 (2016-10-10)

1. Added tag to specify ODE friction model.
    * [Pull request 294](https://bitbucket.org/osrf/sdformat/pull-request/294)

1. Fix URDF to SDF `self_collide` bug.
    * [Pull request 287](https://bitbucket.org/osrf/sdformat/pull-request/287)

1. Added IMU orientation specification to SDF.
    * [Pull request 284](https://bitbucket.org/osrf/sdformat/pull-request/284)

### SDFormat 4.1.1 (2016-07-08)

1. Added documentation and animation to `<actor>` element.
    * [Pull request 280](https://bitbucket.org/osrf/sdformat/pull-request/280)

1. Added tag to specify initial joint position
    * [Pull request 279](https://bitbucket.org/osrf/sdformat/pull-request/279)

### SDFormat 4.1.0 (2016-04-01)

1. Added SDF conversion functions to parser including sdf::convertFile and sdf::convertString.
    * [Pull request 266](https://bitbucket.org/osrf/sdformat/pull-request/266)

1. Added an upload script
    * [Pull request 256](https://bitbucket.org/osrf/sdformat/pull-request/256)

### SDFormat 4.0.0 (2015-01-12)

1. Boost pointers and boost::function in the public API have been replaced
   by their std::equivalents (C++11 standard)
1. Move gravity and magnetic_field tags from physics to world
    * [Pull request 247](https://bitbucket.org/osrf/sdformat/pull-request/247)
1. Switch lump link prefix from lump:: to lump_
    * [Pull request 245](https://bitbucket.org/osrf/sdformat/pull-request/245)
1. New <wind> element.
   A contribution from Olivier Crave
    * [Pull request 240](https://bitbucket.org/osrf/sdformat/pull-request/240)
1. Add scale to model state
    * [Pull request 246](https://bitbucket.org/osrf/sdformat/pull-request/246)
1. Use stof functions to parse hex strings as floating point params.
   A contribution from Rich Mattes
    * [Pull request 250](https://bitbucket.org/osrf/sdformat/pull-request/250)
1. Fix memory leaks.
   A contribution from Silvio Traversaro
    * [Pull request 249](https://bitbucket.org/osrf/sdformat/pull-request/249)
1. Update SDF to version 1.6: new style for representing the noise properties
   of an `imu`
    * [Pull request 243](https://bitbucket.org/osrf/sdformat/pull-request/243)
    * [Pull request 199](https://bitbucket.org/osrf/sdformat/pull-requests/199)

## SDFormat 3.0

### SDFormat 3.X.X (201X-XX-XX)

1. Improve precision of floating point parameters
     * [Pull request 273](https://bitbucket.org/osrf/sdformat/pull-requests/273)
     * [Pull request 276](https://bitbucket.org/osrf/sdformat/pull-requests/276)

### SDFormat 3.7.0 (2015-11-20)

1. Add spring pass through for sdf3
     * [Design document](https://bitbucket.org/osrf/gazebo_design/pull-requests/23)
     * [Pull request 242](https://bitbucket.org/osrf/sdformat/pull-request/242)

1. Support frame specification in SDF
     * [Pull request 237](https://bitbucket.org/osrf/sdformat/pull-request/237)

1. Remove boost from SDFExtension
     * [Pull request 229](https://bitbucket.org/osrf/sdformat/pull-request/229)

### SDFormat 3.6.0 (2015-10-27)

1. Add light state
    * [Pull request 227](https://bitbucket.org/osrf/sdformat/pull-request/227)
1. redo pull request #222 for sdf3 branch
    * [Pull request 232](https://bitbucket.org/osrf/sdformat/pull-request/232)
1. Fix links in API documentation
    * [Pull request 231](https://bitbucket.org/osrf/sdformat/pull-request/231)

### SDFormat 3.5.0 (2015-10-07)

1. Camera lens description (Replaces #213)
    * [Pull request 215](https://bitbucket.org/osrf/sdformat/pull-request/215)
1. Fix shared pointer reference loop in Element and memory leak (#104)
    * [Pull request 230](https://bitbucket.org/osrf/sdformat/pull-request/230)

### SDFormat 3.4.0 (2015-10-05)

1. Support nested model states
    * [Pull request 223](https://bitbucket.org/osrf/sdformat/pull-request/223)
1. Cleaner way to set SDF_PATH for tests
    * [Pull request 226](https://bitbucket.org/osrf/sdformat/pull-request/226)

### SDFormat 3.3.0 (2015-09-15)

1. Windows Boost linking errors
    * [Pull request 206](https://bitbucket.org/osrf/sdformat/pull-request/206)
1. Nested SDF -> sdf3
    * [Pull request 221](https://bitbucket.org/osrf/sdformat/pull-request/221)
1. Pointer types
    * [Pull request 218](https://bitbucket.org/osrf/sdformat/pull-request/218)
1. Torsional friction default surface radius not infinity
    * [Pull request 217](https://bitbucket.org/osrf/sdformat/pull-request/217)

### SDFormat 3.2.2 (2015-08-24)

1. Added battery element (contribution from Olivier Crave)
     * [Pull request #204](https://bitbucket.org/osrf/sdformat/pull-request/204)
1. Torsional friction backport
     * [Pull request #211](https://bitbucket.org/osrf/sdformat/pull-request/211)
1. Allow Visual Studio 2015
     * [Pull request #208](https://bitbucket.org/osrf/sdformat/pull-request/208)

### SDFormat 3.1.1 (2015-08-03)

1. Fix tinyxml linking error
     * [Pull request #209](https://bitbucket.org/osrf/sdformat/pull-request/209)

### SDFormat 3.1.0 (2015-08-02)

1. Added logical camera sensor to SDF
     * [Pull request #207](https://bitbucket.org/osrf/sdformat/pull-request/207)

### SDFormat 3.0.0 (2015-07-24)

1. Added battery to SDF
     * [Pull request 204](https://bitbucket.org/osrf/sdformat/pull-request/204)
1. Added altimeter sensor to SDF
     * [Pull request #197](https://bitbucket.org/osrf/sdformat/pull-request/197)
1. Added magnetometer sensor to SDF
     * [Pull request 198](https://bitbucket.org/osrf/sdformat/pull-request/198)
1. Fix detection of XML parsing errors
     * [Pull request 190](https://bitbucket.org/osrf/sdformat/pull-request/190)
1. Support for fixed joints
     * [Pull request 194](https://bitbucket.org/osrf/sdformat/pull-request/194)
1. Adding iterations to state
     * [Pull request 188](https://bitbucket.org/osrf/sdformat/pull-request/188)
1. Convert to use ignition-math
     * [Pull request 173](https://bitbucket.org/osrf/sdformat/pull-request/173)
1. Add world origin to scene
     * [Pull request 183](https://bitbucket.org/osrf/sdformat/pull-request/183)
1. Fix collide bitmask
     * [Pull request 182](https://bitbucket.org/osrf/sdformat/pull-request/182)
1. Adding meta information to visuals
     * [Pull request 180](https://bitbucket.org/osrf/sdformat/pull-request/180)
1. Add projection type to gui camera
     * [Pull request 178](https://bitbucket.org/osrf/sdformat/pull-request/178)
1. Fix print description to include attribute description
     * [Pull request 170](https://bitbucket.org/osrf/sdformat/pull-request/170)
1. Add -std=c++11 flag to sdf_config.cmake.in and sdformat.pc.in, needed by downstream code
     * [Pull request 172](https://bitbucket.org/osrf/sdformat/pull-request/172)
1. Added boost::any accessor for Param and Element
     * [Pull request 166](https://bitbucket.org/osrf/sdformat/pull-request/166)
1. Remove tinyxml from dependency list
     * [Pull request 152](https://bitbucket.org/osrf/sdformat/pull-request/152)
1. Added self_collide element for model
     * [Pull request 149](https://bitbucket.org/osrf/sdformat/pull-request/149)
1. Added a collision bitmask field to sdf-1.5 and c++11 support
     * [Pull request 145](https://bitbucket.org/osrf/sdformat/pull-request/145)
1. Fix problems with latin locales and decimal numbers (issue #60)
     * [Pull request 147](https://bitbucket.org/osrf/sdformat/pull-request/147)
     * [Issue 60](https://bitbucket.org/osrf/sdformat/issues/60)

## SDFormat 2.x

1. rename cfm_damping --> implicit_spring_damper
     * [Pull request 59](https://bitbucket.org/osrf/sdformat/pull-request/59)
1. add gear_ratio and reference_body for gearbox joint.
     * [Pull request 62](https://bitbucket.org/osrf/sdformat/pull-request/62)
1. Update joint stop stiffness and dissipation
     * [Pull request 61](https://bitbucket.org/osrf/sdformat/pull-request/61)
1. Support for GNUInstallDirs
     * [Pull request 64](https://bitbucket.org/osrf/sdformat/pull-request/64)
1. `<use_true_size>` element used by DEM heightmaps
     * [Pull request 67](https://bitbucket.org/osrf/sdformat/pull-request/67)
1. Do not export urdf symbols in sdformat 1.4
     * [Pull request 75](https://bitbucket.org/osrf/sdformat/pull-request/75)
1. adding deformable properties per issue #32
     * [Pull request 78](https://bitbucket.org/osrf/sdformat/pull-request/78)
     * [Issue 32](https://bitbucket.org/osrf/sdformat/issues/32)
1. Support to use external URDF
     * [Pull request 77](https://bitbucket.org/osrf/sdformat/pull-request/77)
1. Add lighting element to visual
     * [Pull request 79](https://bitbucket.org/osrf/sdformat/pull-request/79)
1. SDF 1.5: add flag to fix joint axis frame #43 (gazebo issue 494)
     * [Pull request 83](https://bitbucket.org/osrf/sdformat/pull-request/83)
     * [Issue 43](https://bitbucket.org/osrf/sdformat/issues/43)
     * [Gazebo issue 494](https://bitbucket.org/osrf/gazebo/issues/494)
1. Implement SDF_PROTOCOL_VERSION (issue #51)
     * [Pull request 90](https://bitbucket.org/osrf/sdformat/pull-request/90)
1. Port sdformat to compile on Windows (MSVC)
     * [Pull request 101](https://bitbucket.org/osrf/sdformat/pull-request/101)
1. Separate material properties in material.sdf
     * [Pull request 104](https://bitbucket.org/osrf/sdformat/pull-request/104)
1. Add road textures (repeat pull request #104 for sdf_2.0)
     * [Pull request 105](https://bitbucket.org/osrf/sdformat/pull-request/105)
1. Add Extruded Polylines as a model
     * [Pull request 93](https://bitbucket.org/osrf/sdformat/pull-request/93)
1. Added polyline for sdf_2.0
     * [Pull request 106](https://bitbucket.org/osrf/sdformat/pull-request/106)
1. Add spring_reference and spring_stiffness tags to joint axis dynamics
     * [Pull request 102](https://bitbucket.org/osrf/sdformat/pull-request/102)
1. Fix actor static
     * [Pull request 110](https://bitbucket.org/osrf/sdformat/pull-request/110)
1. New <Population> element
     * [Pull request 112](https://bitbucket.org/osrf/sdformat/pull-request/112)
1. Add camera distortion element
     * [Pull request 120](https://bitbucket.org/osrf/sdformat/pull-request/120)
1. Inclusion of magnetic field strength sensor
     * [Pull request 123](https://bitbucket.org/osrf/sdformat/pull-request/123)
1. Properly add URDF gazebo extensions blobs to SDF joint elements
     * [Pull request 125](https://bitbucket.org/osrf/sdformat/pull-request/125)
1. Allow gui plugins to be specified in SDF
     * [Pull request 127](https://bitbucket.org/osrf/sdformat/pull-request/127)
1. Backport magnetometer
     * [Pull request 128](https://bitbucket.org/osrf/sdformat/pull-request/128)
1. Add flag for MOI rescaling to sdf 1.4
     * [Pull request 121](https://bitbucket.org/osrf/sdformat/pull-request/121)
1. Parse urdf joint friction parameters, add corresponding test
     * [Pull request 129](https://bitbucket.org/osrf/sdformat/pull-request/129)
1. Allow reading of boolean values from plugin elements.
     * [Pull request 132](https://bitbucket.org/osrf/sdformat/pull-request/132)
1. Implement generation of XML Schema files (issue #2)
     * [Pull request 91](https://bitbucket.org/osrf/sdformat/pull-request/91)
1. Fix build for OS X 10.10
     * [Pull request 135](https://bitbucket.org/osrf/sdformat/pull-request/135)
1. Improve performance in loading <include> SDF elements
     * [Pull request 138](https://bitbucket.org/osrf/sdformat/pull-request/138)
1. Added urdf gazebo extension option to disable fixed joint lumping
     * [Pull request 133](https://bitbucket.org/osrf/sdformat/pull-request/133)
1. Support urdfdom 0.3 (alternative to pull request #122)
     * [Pull request 141](https://bitbucket.org/osrf/sdformat/pull-request/141)
1. Update list of supported joint types
     * [Pull request 142](https://bitbucket.org/osrf/sdformat/pull-request/142)
1. Ignore unknown elements
     * [Pull request 148](https://bitbucket.org/osrf/sdformat/pull-request/148)
1. Physics preset attributes
     * [Pull request 146](https://bitbucket.org/osrf/sdformat/pull-request/146)
1. Backport fix for latin locales (pull request #147)
     * [Pull request 150](https://bitbucket.org/osrf/sdformat/pull-request/150)

## SDFormat 1.4

### SDFormat 1.4.8 (2013-09-06)

1. Fix inertia transformations when reducing fixed joints in URDF
    * [Pull request 48](https://bitbucket.org/osrf/sdformat/pull-request/48/fix-for-issue-22-reducing-inertia-across/diff)
1. Add <use_terrain_paging> element to support terrain paging in gazebo
    * [Pull request 47](https://bitbucket.org/osrf/sdformat/pull-request/47/add-element-inside-heightmap/diff)
1. Further reduce console output when using URDF models
    * [Pull request 46](https://bitbucket.org/osrf/sdformat/pull-request/46/convert-a-few-more-sdfwarns-to-sdflog-fix/diff)
    * [Commit](https://bitbucket.org/osrf/sdformat/commits/b15d5a1ecc57abee6691618d02d59bbc3d1b84dc)

### SDFormat 1.4.7 (2013-08-22)

1. Direct console messages to std_err
    * [Pull request 44](https://bitbucket.org/osrf/sdformat/pull-request/44/fix-19-direct-all-messages-to-std_err)

### SDFormat 1.4.6 (2013-08-20)

1. Add tags for GPS sensor and sensor noise
    * [Pull request 36](https://bitbucket.org/osrf/sdformat/pull-request/36/gps-sensor-sensor-noise-and-spherical)
1. Add tags for wireless transmitter/receiver models
    * [Pull request 34](https://bitbucket.org/osrf/sdformat/pull-request/34/transceiver-support)
    * [Pull request 43](https://bitbucket.org/osrf/sdformat/pull-request/43/updated-description-of-the-transceiver-sdf)
1. Add tags for playback of audio files in Gazebo
    * [Pull request 26](https://bitbucket.org/osrf/sdformat/pull-request/26/added-audio-tags)
    * [Pull request 35](https://bitbucket.org/osrf/sdformat/pull-request/35/move-audio-to-link-and-playback-on-contact)
1. Add tags for simbody physics parameters
    * [Pull request 32](https://bitbucket.org/osrf/sdformat/pull-request/32/merging-some-updates-from-simbody-branch)
1. Log messages to a file, reduce console output
    * [Pull request 33](https://bitbucket.org/osrf/sdformat/pull-request/33/log-messages-to-file-8)
1. Generalize ode's <provide_feedback> element
    * [Pull request 38](https://bitbucket.org/osrf/sdformat/pull-request/38/add-provide_feedback-for-bullet-joint)
1. Various bug, style and test fixes

### SDFormat 1.4.5 (2013-07-23)

1. Deprecated Gazebo's internal SDF code
1. Use templatized Get functions for retrieving values from SDF files
1. Removed dependency on ROS<|MERGE_RESOLUTION|>--- conflicted
+++ resolved
@@ -2,16 +2,14 @@
 
 ### SDFormat 9.X.X (202X-XX-XX)
 
-<<<<<<< HEAD
+1. Increase output precision of URDF to SDF conversion, output -0 as 0.
+    * [Pull request 675](https://bitbucket.org/osrf/sdformat/pull-requests/675)
+
 1.  Support frame semantics for models nested with <include>
     * [Pull request 668](https://bitbucket.org/osrf/sdformat/pull-requests/668)
-=======
-1. Increase output precision of URDF to SDF conversion, output -0 as 0.
-    * [Pull request 675](https://bitbucket.org/osrf/sdformat/pull-requests/675)
 
 1. Add camera visibility mask and visual visibility flags
     * [Pull request 673](https://bitbucket.org/osrf/sdformat/pull-requests/673)
->>>>>>> 7551e830
 
 1. Include overrides for actor and light
     * [Pull request 669](https://bitbucket.org/osrf/sdformat/pull-requests/669)
