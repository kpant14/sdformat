--- conflicted
+++ resolved
@@ -2,14 +2,12 @@
 
 ### SDFormat 9.X.X (202X-XX-XX)
 
-<<<<<<< HEAD
+1.  Remove TinyXML symbols from public API: Move uninstalled headers
+    * [Pull request 662](https://bitbucket.org/osrf/sdformat/pull-requests/662)
+
 1. parser addNestedModel: check `//axis/xyz/@expressed_in` before rotating joint axis.
     * [Pull request 657](https://bitbucket.org/osrf/sdformat/pull-requests/657)
     * [Issue 219](https://bitbucket.org/osrf/sdformat/issues/219)
-=======
-1.  Remove TinyXML symbols from public API: Move uninstalled headers
-    * [Pull request 662](https://bitbucket.org/osrf/sdformat/pull-requests/662)
->>>>>>> 27820e3d
 
 ### SDFormat 9.1.0 (2020-01-29)
 
