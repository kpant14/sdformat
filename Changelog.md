## SDFormat 8.0

### SDFormat 8.X.X (202X-XX-XX)

<<<<<<< HEAD
1. Fix homebrew build with external urdfdom.
    * [Pull request 677](https://bitbucket.org/osrf/sdformat/pull-requests/677)
=======
1. Increase output precision of URDF to SDF conversion, output -0 as 0.
    * [Pull request 675](https://bitbucket.org/osrf/sdformat/pull-requests/675)
>>>>>>> 7a09cd16

### SDFormat 8.8.0 (2020-03-18)

1. Add Transparency to visual DOM
    * [Pull request 671](https://bitbucket.org/osrf/sdformat/pull-requests/671)

1. Install the Windows `.dll` shared libraries to bin folder.
    * [Pull request 659](https://bitbucket.org/osrf/sdformat/pull-requests/659)
    * [Pull request 663](https://bitbucket.org/osrf/sdformat/pull-requests/663)

1. Fix cmake type for `tinyxml_INCLUDE_DIRS`.
    * [Pull request 661](https://bitbucket.org/osrf/sdformat/pull-requests/661)
    * [Pull request 663](https://bitbucket.org/osrf/sdformat/pull-requests/663)

1. Add functionality to generate aggregated SDFormat descriptions via CMake.
    * [Pull request 665](https://bitbucket.org/osrf/sdformat/pull-requests/665)

1. Remove URI scheme, if present, when finding files.
    * [Pull request 650](https://bitbucket.org/osrf/sdformat/pull-requests/650)
    * [Pull request 652](https://bitbucket.org/osrf/sdformat/pull-requests/652)

1. Rename SDF to SDFormat / libsdformat on documentation
    * [Pull request 666](https://bitbucket.org/osrf/sdformat/pull-requests/666)

### SDFormat 8.7.1 (2020-01-13)

1. Fix memory leaks in move assignment operator.
    * [Pull request 641](https://bitbucket.org/osrf/sdformat/pull-requests/641)

1. Refactoring based on rule-of-five guidance to address memory leaks
   * [Pull request 644](https://bitbucket.org/osrf/sdformat/pull-requests/644)

### SDFormat 8.7.0 (2019-12-13)

1. Remove some URDF error messages
    * [Pull request 605](https://bitbucket.org/osrf/sdformat/pull-requests/605)

1. Fix parsing URDF without <material> inside <gazebo>
    * [Pull request 608](https://bitbucket.org/osrf/sdformat/pull-requests/608)

1. Backport URDF multiplication and linter
    * [Pull request 632](https://bitbucket.org/osrf/sdformat/pull-requests/632)

1. Add clipping for depth camera on rgbd camera sensor
    * [Pull request 628](https://bitbucket.org/osrf/sdformat/pull-requests/628)

### SDFormat 8.6.1 (2019-12-05)

1. Unversioned lib name for cmds
    * [Pull request 612](https://bitbucket.org/osrf/sdformat/pull-requests/612)

### SDFormat 8.6.0 (2019-11-20)

1. configure.bat: use ign-math6, not gz11
    * [Pull request 595](https://bitbucket.org/osrf/sdformat/pull-requests/595)

1. Set `sdformat8_PKGCONFIG_*` variables in cmake config instead of `SDFormat_PKGCONFIG*`.
    * [Pull request 594](https://bitbucket.org/osrf/sdformat/pull-requests/594)

1. Relax cmake check to allow compiling with gcc-7.
    * [Pull request 592](https://bitbucket.org/osrf/sdformat/pull-requests/592)

1. Use custom callbacks when reading file (support Fuel URIs).
    * [Pull request 591](https://bitbucket.org/osrf/sdformat/pull-requests/591)

1. Update visual DOM to parse `cast_shadows` property of a visual.
    * [Pull request 590](https://bitbucket.org/osrf/sdformat/pull-requests/590)

1. Build `Utils_TEST` with Utils.cc explicitly passed since its symbols are not visible.
    * [Pull request 572](https://bitbucket.org/osrf/sdformat/pull-requests/572)

### SDFormat 8.5.0 (2019-11-06)

1. Add `thermal_camera` sensor type
    * [Pull request 586](https://bitbucket.org/osrf/sdformat/pull-requests/586)

1. Use inline namespaces in Utils.cc
    * [Pull request 574](https://bitbucket.org/osrf/sdformat/pull-requests/574)

1. Convert `ign sdf` file inputs to absolute paths before processing them
    * [Pull request 583](https://bitbucket.org/osrf/sdformat/pull-requests/583)

1. Add `emissive_map` to material sdf
    * [Pull request 585](https://bitbucket.org/osrf/sdformat/pull-requests/585)

1. Converter: fix bug when converting across multiple versions.
    * [Pull request 584](https://bitbucket.org/osrf/sdformat/pull-requests/584)
    * [Pull request 573](https://bitbucket.org/osrf/sdformat/pull-requests/573)

### SDFormat 8.4.0 (2019-10-22)

1. Accept relative path in `<uri>`.
    * [Pull request 558](https://bitbucket.org/osrf/sdformat/pull-requests/558)

1. Element: don't print unset attributes.
    * [Pull request 571](https://bitbucket.org/osrf/sdformat/pull-requests/571)
    * [Pull request 576](https://bitbucket.org/osrf/sdformat/pull-requests/576)

1. Lidar.hh: remove 'using namespace ignition'.
    * [Pull request 577](https://bitbucket.org/osrf/sdformat/pull-requests/577)

1. Parse urdf files to sdf 1.5 instead of 1.4 to avoid `use_parent_model_frame`.
    * [Pull request 575](https://bitbucket.org/osrf/sdformat/pull-requests/575)

1. Set camera intrinsics axis skew (s) default value to 0
    * [Pull request 504](https://bitbucket.org/osrf/sdformat/pull-requests/504)

1. SDF Root DOM: add ActorCount, ActorByIndex, and ActorNameExists.
    * [Pull request 566](https://bitbucket.org/osrf/sdformat/pull-requests/566)

1. Avoid hardcoding /machine:x64 flag on 64-bit on MSVC with CMake >= 3.5.
    * [Pull request 565](https://bitbucket.org/osrf/sdformat/pull-requests/565)

1. Move private headers from include/sdf to src folder.
    * [Pull request 553](https://bitbucket.org/osrf/sdformat/pull-requests/553)

1. Fix ign library path on macOS.
    * [Pull request 542](https://bitbucket.org/osrf/sdformat/pull-requests/542)
    * [Pull request 564](https://bitbucket.org/osrf/sdformat/pull-requests/564)

1. Use `ign sdf --check` to check sibling elements of the same type for non-unique names.
    * [Pull request 554](https://bitbucket.org/osrf/sdformat/pull-requests/554)

1. Converter: remove all matching elements specified by `<remove>` tag.
    * [Pull request 551](https://bitbucket.org/osrf/sdformat/pull-requests/551)

### SDFormat 8.3.0 (2019-08-17)

1. Added Actor DOM
    * [Pull request 547](https://bitbucket.org/osrf/sdformat/pull-requests/547)

1. Print cmake build warnings and errors to std_err
    * [Pull request 549](https://bitbucket.org/osrf/sdformat/pull-requests/549)

### SDFormat 8.2.0 (2019-06-18)

1. Added RGBD Camera Sensor type.
    * [Pull request 540](https://bitbucket.org/osrf/sdformat/pull-requests/540)

### SDFormat 8.1.0 (2019-05-20)

1.  Change installation path of SDF description files to allow side-by-side installation.
    * [pull request 538](https://bitbucket.org/osrf/sdformat/pull-requests/538)

1. Added Lidar Sensor DOM. Also added `lidar` and `gpu_lidar` as sensor
   types. These two types are equivalent to `ray` and `gpu_ray`.
    * [Pull request 536](https://bitbucket.org/osrf/sdformat/pull-requests/536)

1. SDF Sensor DOM: copy update rate in copy constructor.
    * [Pull request 534](https://bitbucket.org/osrf/sdformat/pull-requests/534)

1. Added IMU Sensor DOM.
    * [Pull request 532](https://bitbucket.org/osrf/sdformat/pull-requests/532)

1. Added Camera Sensor DOM.
    * [Pull request 531](https://bitbucket.org/osrf/sdformat/pull-requests/531)

1. Added wind to link dom.
    * [Pull request 530](https://bitbucket.org/osrf/sdformat/pull-requests/530)

1. Added Sensor DOM `==` operator.
    * [Pull request 529](https://bitbucket.org/osrf/sdformat/pull-requests/529)

1. Added AirPressure SDF DOM
    * [Pull request 528](https://bitbucket.org/osrf/sdformat/pull-requests/528)

1. Update sdf noise elements
    * [Pull request 525](https://bitbucket.org/osrf/sdformat/pull-requests/525)
    * [Pull request 522](https://bitbucket.org/osrf/sdformat/pull-requests/522)

1. Apply rule of five for various DOM classes
    * [Pull request 524](https://bitbucket.org/osrf/sdformat/pull-requests/524)

1. Support setting sensor types from a string.
    * [Pull request 523](https://bitbucket.org/osrf/sdformat/pull-requests/523)

1. Added Altimeter SDF DOM
    * [Pull request 527](https://bitbucket.org/osrf/sdformat/pull-requests/527)

1. Added Magnetometer SDF DOM
    * [Pull request 518](https://bitbucket.org/osrf/sdformat/pull-requests/518)
    * [Pull request 519](https://bitbucket.org/osrf/sdformat/pull-requests/519)

1. Add Scene SDF DOM
    * [Pull request 517](https://bitbucket.org/osrf/sdformat/pull-requests/517)

1. Add PBR material SDF element
    * [Pull request 512](https://bitbucket.org/osrf/sdformat/pull-requests/512)
    * [Pull request 520](https://bitbucket.org/osrf/sdformat/pull-requests/520)
    * [Pull request 535](https://bitbucket.org/osrf/sdformat/pull-requests/535)

1. Set geometry shapes
    * [Pull request 515](https://bitbucket.org/osrf/sdformat/pull-requests/515)

1. Clarify names of libsdformat parser and SDF specification in Readme.
    * [Pull request 514](https://bitbucket.org/osrf/sdformat/pull-requests/514)

1. Disable macOS tests failing due to issue 202.
    * [Pull request 511](https://bitbucket.org/osrf/sdformat/pull-requests/511)
    * [Issue 202](https://bitbucket.org/osrf/sdformat/issues/202)

### SDFormat 8.0.0 (2019-03-01)

1. Rename depth camera from 'depth' to 'depth_camera'
    * [Pull request 507](https://bitbucket.org/osrf/sdformat/pull-requests/507)

1. Rename enum Ray to Lidar
    * [Pull request 502](https://bitbucket.org/osrf/sdformat/pull-requests/502)

1. Add support for files that have light tags in the root
    * [Pull request 499](https://bitbucket.org/osrf/sdformat/pull-requests/499)

1. Fix locale problems of std::stringstream and of Param::ValueFromString
    * [Pull request 492](https://bitbucket.org/osrf/sdformat/pull-requests/492)
    * Contribution by Silvio Traversaro

1. Add functions to set visual dom's geometry and material
    * [Pull request 490](https://bitbucket.org/osrf/sdformat/pull-requests/490)

1. Change cmake project name to sdformat8, export cmake targets
    * [Pull request 475](https://bitbucket.org/osrf/sdformat/pull-requests/475)
    * [Pull request 476](https://bitbucket.org/osrf/sdformat/pull-requests/476)

1. SDF DOM: Add copy constructor and assignment operator to Light. Add lights to Link
    * [Pull request 469](https://bitbucket.org/osrf/sdformat/pull-requests/469)

1. Make `<limit>` a required element for `<axis2>`
    * [Pull request #472](https://bitbucket.org/osrf/sdformat/pull-requests/472)

1. SDF DOM: Add DOM methods for setting axis and thread pitch in `sdf::Joint`
    * [Pull request #471](https://bitbucket.org/osrf/sdformat/pull-requests/471)
    * [Pull request #474](https://bitbucket.org/osrf/sdformat/pull-requests/474)

1. SDF DOM: Add copy constructors and assignment operator to JointAxis
    * [Pull request #470](https://bitbucket.org/osrf/sdformat/pull-requests/470)

1. Removed boost
    * [Pull request #438](https://bitbucket.org/osrf/sdformat/pull-requests/438)

1. Versioned namespace
    * [Pull request 464](https://bitbucket.org/osrf/sdformat/pull-requests/464)

1. Versioned library install
    * [Pull request 463](https://bitbucket.org/osrf/sdformat/pull-requests/463)

1. Add SetGeom to Collision
    * [Pull request 465](https://bitbucket.org/osrf/sdformat/pull-requests/465)

1. SDF DOM: Add copy/move constructors and assignment operator to Geometry
    * [Pull request 460](https://bitbucket.org/osrf/sdformat/pull-requests/460)

1. SDF DOM: Add copy/move constructors and assignment operator to Material
    * [Pull request 461](https://bitbucket.org/osrf/sdformat/pull-requests/461)

1. Add collision_detector to dart physics config
    * [Pull request 440](https://bitbucket.org/osrf/sdformat/pull-requests/440)

1. Fix cpack now that project name has version number
    * [Pull request 478](https://bitbucket.org/osrf/sdformat/pull-requests/478)

1. Animation tension
    * [Pull request 466](https://bitbucket.org/osrf/sdformat/pull-requests/466)

1. Add "geometry" for sonar collision shape
    * [Pull request 479](https://bitbucket.org/osrf/sdformat/pull-requests/479)

1. Fix Gui copy constructor
    * [Pull request 486](https://bitbucket.org/osrf/sdformat/pull-requests/486)

1. Sensor DOM
    * [Pull request 488](https://bitbucket.org/osrf/sdformat/pull-requests/488)
    * [Pull request 481](https://bitbucket.org/osrf/sdformat/pull-requests/481)

## SDFormat 7.0

### SDFormat 7.0.0 (xxxx-xx-xx)

1. Build Utils_TEST with Utils.cc explicitly passed since its symbols are not visible.
    * [Pull request 572](https://bitbucket.org/osrf/sdformat/pull-requests/572)

1. Parse urdf files to sdf 1.5 instead of 1.4 to avoid `use_parent_model_frame`.
    * [Pull request 575](https://bitbucket.org/osrf/sdformat/pull-requests/575)

1. Set camera intrinsics axis skew (s) default value to 0
    * [Pull request 504](https://bitbucket.org/osrf/sdformat/pull-requests/504)

1. Avoid hardcoding /machine:x64 flag on 64-bit on MSVC with CMake >= 3.5.
    * [Pull request 565](https://bitbucket.org/osrf/sdformat/pull-requests/565)

1. Prevent duplicate `use_parent_model_frame` tags during file conversion.
    * [Pull request 573](https://bitbucket.org/osrf/sdformat/pull-requests/573)

1. Backport inline versioned namespace from version 8.
    * [Pull request 557](https://bitbucket.org/osrf/sdformat/pull-requests/557)
    * [pull request 464](https://bitbucket.org/osrf/sdformat/pull-requests/464)

1. Backport cmake and sdf spec changes from version 8.
    * [Pull request 550](https://bitbucket.org/osrf/sdformat/pull-requests/550)
    * [pull request 538](https://bitbucket.org/osrf/sdformat/pull-requests/538)
    * [Pull request 525](https://bitbucket.org/osrf/sdformat/pull-requests/525)
    * [Pull request 475](https://bitbucket.org/osrf/sdformat/pull-requests/475)
    * [Pull request 476](https://bitbucket.org/osrf/sdformat/pull-requests/476)
    * [Pull request 463](https://bitbucket.org/osrf/sdformat/pull-requests/463)

1. Fix ign library path on macOS.
    * [Pull request 542](https://bitbucket.org/osrf/sdformat/pull-requests/542)

1. Preserve XML elements that are not part of the SDF specification.
    * [Pull request 449](https://bitbucket.org/osrf/sdformat/pull-requests/449)

1. Embed SDF specification files directly in libsdformat.so.
    * [Pull request 434](https://bitbucket.org/osrf/sdformat/pull-requests/434)

1. Removed support for SDF spec versions 1.0 and 1.2
    * [Pull request #432](https://bitbucket.org/osrf/sdformat/pull-requests/432)

1. SDF DOM: Additions to the document object model.
    * [Pull request 433](https://bitbucket.org/osrf/sdformat/pull-requests/433)
    * [Pull request 441](https://bitbucket.org/osrf/sdformat/pull-requests/441)
    * [Pull request 442](https://bitbucket.org/osrf/sdformat/pull-requests/442)
    * [Pull request 445](https://bitbucket.org/osrf/sdformat/pull-requests/445)
    * [Pull request 451](https://bitbucket.org/osrf/sdformat/pull-requests/451)
    * [Pull request 455](https://bitbucket.org/osrf/sdformat/pull-requests/455)
    * [Pull request 481](https://bitbucket.org/osrf/sdformat/pull-requests/481)

1. SDF DOM: Add Element() accessor to Gui, JointAxis and World classes.
    * [Pull request 450](https://bitbucket.org/osrf/sdformat/pull-requests/450)

1. Adds the equalivent of gz sdf -d to sdformat. The command line option
   will print the full description of the SDF spec.
    * [Pull request 424](https://bitbucket.org/osrf/sdformat/pull-requests/424)

1. Adds the equalivent of gz sdf -p to sdformat. The command line option
   will convert and print the specified sdf file.
    * [Pull request 494](https://bitbucket.org/osrf/sdformat/pull-requests/494)

1. SDF DOM: Additions to the document object model.
    * [Pull request 393](https://bitbucket.org/osrf/sdformat/pull-requests/393)
    * [Pull request 394](https://bitbucket.org/osrf/sdformat/pull-requests/394)
    * [Pull request 395](https://bitbucket.org/osrf/sdformat/pull-requests/395)
    * [Pull request 396](https://bitbucket.org/osrf/sdformat/pull-requests/396)
    * [Pull request 397](https://bitbucket.org/osrf/sdformat/pull-requests/397)
    * [Pull request 406](https://bitbucket.org/osrf/sdformat/pull-requests/406)
    * [Pull request 407](https://bitbucket.org/osrf/sdformat/pull-requests/407)
    * [Pull request 410](https://bitbucket.org/osrf/sdformat/pull-requests/410)
    * [Pull request 415](https://bitbucket.org/osrf/sdformat/pull-requests/415)
    * [Pull request 420](https://bitbucket.org/osrf/sdformat/pull-requests/420)


## SDFormat 6.0

### SDFormat 6.X.X (20XX-XX-XX)

1. Parse urdf files to sdf 1.5 instead of 1.4 to avoid `use_parent_model_frame`.
    * [Pull request 575](https://bitbucket.org/osrf/sdformat/pull-requests/575)

1. Set camera intrinsics axis skew (s) default value to 0
    * [Pull request 504](https://bitbucket.org/osrf/sdformat/pull-requests/504)

1. Avoid hardcoding /machine:x64 flag on 64-bit on MSVC with CMake >= 3.5.
    * [Pull request 565](https://bitbucket.org/osrf/sdformat/pull-requests/565)

1. Fix ign library path on macOS.
    * [Pull request 552](https://bitbucket.org/osrf/sdformat/pull-requests/552)

1. Use `ign sdf --check` to check sibling elements of the same type for non-unique names.
    * [Pull request 554](https://bitbucket.org/osrf/sdformat/pull-requests/554)

1. Converter: remove all matching elements specified by `<remove>` tag.
    * [Pull request 551](https://bitbucket.org/osrf/sdformat/pull-requests/551)

### SDFormat 6.2.0 (2019-01-17)

1. Add geometry for sonar collision shape
    * [Pull request 495](https://bitbucket.org/osrf/sdformat/pull-requests/495)

1. Add camera intrinsics (fx, fy, cx, cy, s)
    * [Pull request 496](https://bitbucket.org/osrf/sdformat/pull-requests/496)

1. Add actor trajectory tension parameter
    * [Pull request 466](https://bitbucket.org/osrf/sdformat/pull-requests/466)


### SDFormat 6.1.0 (2018-10-04)

1. Add collision\_detector to dart physics config
    * [Pull request 440](https://bitbucket.org/osrf/sdformat/pull-requests/440)

1. Fix Windows support for SDFormat6
    * [Pull request 401](https://bitbucket.org/osrf/sdformat/pull-requests/401)

1. root.sdf: default sdf version 1.6
    * [Pull request 425](https://bitbucket.org/osrf/sdformat/pull-requests/425)

1. parser\_urdf: print value of highstop instead of pointer address
    * [Pull request 408](https://bitbucket.org/osrf/sdformat/pull-requests/408)

1. Tweak error output so jenkins doesn't think it's a compiler warning
    * [Pull request 402](https://bitbucket.org/osrf/sdformat/pull-requests/402)


### SDFormat 6.0.0 (2018-01-25)

1. SDF DOM: Added a document object model.
    * [Pull request 387](https://bitbucket.org/osrf/sdformat/pull-requests/387)
    * [Pull request 389](https://bitbucket.org/osrf/sdformat/pull-requests/389)

1. Add simplified ``readFile`` function.
    * [Pull request 347](https://bitbucket.org/osrf/sdformat/pull-requests/347)

1. Remove boost::lexical cast instances
    * [Pull request 342](https://bitbucket.org/osrf/sdformat/pull-requests/342)

1. Remove boost regex and iostreams as dependencies
    * [Pull request 302](https://bitbucket.org/osrf/sdformat/pull-requests/302)

1. Change certain error checks from asserts to throwing
   sdf::AssertionInternalError, which is more appropriate for a library.
    * [Pull request 315](https://bitbucket.org/osrf/sdformat/pull-requests/315)

1. Updated the internal copy of urdfdom to 1.0, removing more of boost.
    * [Pull request 324](https://bitbucket.org/osrf/sdformat/pull-requests/324)

1. urdfdom 1.0 is now required on all platforms.
    * [Pull request 324](https://bitbucket.org/osrf/sdformat/pull-requests/324)

1. Remove boost filesystem as a dependency
    * [Pull request 335](https://bitbucket.org/osrf/sdformat/pull-requests/335)
    * [Pull request 338](https://bitbucket.org/osrf/sdformat/pull-requests/338)
    * [Pull request 339](https://bitbucket.org/osrf/sdformat/pull-requests/339)

1. Deprecated sdf::Color, and switch to use ignition::math::Color
    * [Pull request 330](https://bitbucket.org/osrf/sdformat/pull-requests/330)

## SDFormat 5.x

### SDFormat 5.x.x (2017-xx-xx)

### SDFormat 5.3.0 (2017-11-13)

1. Added wrapper around root SDF for an SDF element
    * [Pull request 378](https://bitbucket.org/osrf/sdformat/pull-request/378)
    * [Pull request 372](https://bitbucket.org/osrf/sdformat/pull-request/372)

1. Add ODE parallelization parameters: threaded islands and position correction
    * [Pull request 380](https://bitbucket.org/osrf/sdformat/pull-request/380)

1. surface.sdf: expand documentation of friction and slip coefficients
    * [Pull request 343](https://bitbucket.org/osrf/sdformat/pull-request/343)

1. Add preserveFixedJoint option to the URDF parser
    * [Pull request 352](https://bitbucket.org/osrf/sdformat/pull-request/352)

1. Add light as child of link
    * [Pull request 373](https://bitbucket.org/osrf/sdformat/pull-request/373)

### SDFormat 5.2.0 (2017-08-03)

1. Added a block for DART-specific physics properties.
    * [Pull request 369](https://bitbucket.org/osrf/sdformat/pull-requests/369)

1. Fix parser to read plugin child elements within an `<include>`
    * [Pull request 350](https://bitbucket.org/osrf/sdformat/pull-request/350)

1. Choosing models with more recent sdf version with `<include>` tag
    * [Pull request 291](https://bitbucket.org/osrf/sdformat/pull-request/291)
    * [Issue 123](https://bitbucket.org/osrf/sdformat/issues/123)

1. Added `<category_bitmask>` to 1.6 surface contact parameters
    * [Pull request 318](https://bitbucket.org/osrf/sdformat/pull-request/318)

1. Support light insertion in state
    * [Pull request 325](https://bitbucket.org/osrf/sdformat/pull-request/325)

1. Case insensitive boolean strings
    * [Pull request 322](https://bitbucket.org/osrf/sdformat/pull-request/322)

1. Enable coverage testing
    * [Pull request 317](https://bitbucket.org/osrf/sdformat/pull-request/317)

1. Add `friction_model` parameter to ode solver
    * [Pull request 294](https://bitbucket.org/osrf/sdformat/pull-request/294)
    * [Gazebo pull request 1522](https://bitbucket.org/osrf/gazebo/pull-request/1522)

1. Add cmake `@PKG_NAME@_LIBRARY_DIRS` variable to cmake config file
    * [Pull request 292](https://bitbucket.org/osrf/sdformat/pull-request/292)

### SDFormat 5.1.0 (2017-02-22)

1. Fixed `sdf::convertFile` and `sdf::convertString` always converting to latest version
    * [Pull request 320](https://bitbucket.org/osrf/sdformat/pull-requests/320)
1. Added back the ability to set sdf version at runtime
    * [Pull request 307](https://bitbucket.org/osrf/sdformat/pull-requests/307)

### SDFormat 5.0.0 (2017-01-25)

1. Removed SDFormat 4 deprecations
    * [Pull request 295](https://bitbucket.org/osrf/sdformat/pull-requests/295)

1. Added an example
    * [Pull request 275](https://bitbucket.org/osrf/sdformat/pull-requests/275)

1. Move functions that use TinyXML classes in private headers
   A contribution from Silvio Traversaro
    * [Pull request 262](https://bitbucket.org/osrf/sdformat/pull-requests/262)

1. Fix issues found by the Coverity tool
   A contribution from Olivier Crave
    * [Pull request 259](https://bitbucket.org/osrf/sdformat/pull-requests/259)

1. Add tag to allow for specification of initial joint position
    * [Pull request 279](https://bitbucket.org/osrf/sdformat/pull-requests/279)

1. Require ignition-math3 as dependency
    * [Pull request 299](https://bitbucket.org/osrf/sdformat/pull-requests/299)

1. Simplifier way of retrieving a value from SDF using Get
    * [Pull request 285](https://bitbucket.org/osrf/sdformat/pull-requests/285)

## SDFormat 4.0

### SDFormat 4.x.x (2017-xx-xx)

### SDFormat 4.4.0 (2017-10-26)

1. Add ODE parallelization parameters: threaded islands and position correction
    * [Pull request 380](https://bitbucket.org/osrf/sdformat/pull-request/380)

1. surface.sdf: expand documentation of friction and slip coefficients
    * [Pull request 343](https://bitbucket.org/osrf/sdformat/pull-request/343)

1. Add preserveFixedJoint option to the URDF parser
    * [Pull request 352](https://bitbucket.org/osrf/sdformat/pull-request/352)

1. Add light as child of link
    * [Pull request 373](https://bitbucket.org/osrf/sdformat/pull-request/373)

### SDFormat 4.3.2 (2017-07-19)

1. Add documentation for `Element::GetFirstElement()` and `Element::GetNextElement()`
    * [Pull request 341](https://bitbucket.org/osrf/sdformat/pull-request/341)

1. Fix parser to read plugin child elements within an `<include>`
    * [Pull request 350](https://bitbucket.org/osrf/sdformat/pull-request/350)

### SDFormat 4.3.1 (2017-03-24)

1. Fix segmentation Fault in `sdf::getBestSupportedModelVersion`
    * [Pull request 327](https://bitbucket.org/osrf/sdformat/pull-requests/327)
    * [Issue 152](https://bitbucket.org/osrf/sdformat/issues/152)

### SDFormat 4.3.0 (2017-03-20)

1. Choosing models with more recent sdf version with `<include>` tag
    * [Pull request 291](https://bitbucket.org/osrf/sdformat/pull-request/291)
    * [Issue 123](https://bitbucket.org/osrf/sdformat/issues/123)

1. Added `<category_bitmask>` to 1.6 surface contact parameters
    * [Pull request 318](https://bitbucket.org/osrf/sdformat/pull-request/318)

1. Support light insertion in state
    * [Pull request 325](https://bitbucket.org/osrf/sdformat/pull-request/325)

1. Case insensitive boolean strings
    * [Pull request 322](https://bitbucket.org/osrf/sdformat/pull-request/322)

1. Enable coverage testing
    * [Pull request 317](https://bitbucket.org/osrf/sdformat/pull-request/317)

1. Add `friction_model` parameter to ode solver
    * [Pull request 294](https://bitbucket.org/osrf/sdformat/pull-request/294)
    * [Gazebo pull request 1522](https://bitbucket.org/osrf/gazebo/pull-request/1522)

1. Added `sampling` parameter to `<heightmap>` SDF element.
    * [Pull request 293](https://bitbucket.org/osrf/sdformat/pull-request/293)

1. Added Migration guide
    * [Pull request 290](https://bitbucket.org/osrf/sdformat/pull-request/290)

1. Add cmake `@PKG_NAME@_LIBRARY_DIRS` variable to cmake config file
    * [Pull request 292](https://bitbucket.org/osrf/sdformat/pull-request/292)

### SDFormat 4.2.0 (2016-10-10)

1. Added tag to specify ODE friction model.
    * [Pull request 294](https://bitbucket.org/osrf/sdformat/pull-request/294)

1. Fix URDF to SDF `self_collide` bug.
    * [Pull request 287](https://bitbucket.org/osrf/sdformat/pull-request/287)

1. Added IMU orientation specification to SDF.
    * [Pull request 284](https://bitbucket.org/osrf/sdformat/pull-request/284)

### SDFormat 4.1.1 (2016-07-08)

1. Added documentation and animation to `<actor>` element.
    * [Pull request 280](https://bitbucket.org/osrf/sdformat/pull-request/280)

1. Added tag to specify initial joint position
    * [Pull request 279](https://bitbucket.org/osrf/sdformat/pull-request/279)

### SDFormat 4.1.0 (2016-04-01)

1. Added SDF conversion functions to parser including sdf::convertFile and sdf::convertString.
    * [Pull request 266](https://bitbucket.org/osrf/sdformat/pull-request/266)

1. Added an upload script
    * [Pull request 256](https://bitbucket.org/osrf/sdformat/pull-request/256)

### SDFormat 4.0.0 (2015-01-12)

1. Boost pointers and boost::function in the public API have been replaced
   by their std::equivalents (C++11 standard)
1. Move gravity and magnetic_field tags from physics to world
    * [Pull request 247](https://bitbucket.org/osrf/sdformat/pull-request/247)
1. Switch lump link prefix from lump:: to lump_
    * [Pull request 245](https://bitbucket.org/osrf/sdformat/pull-request/245)
1. New <wind> element.
   A contribution from Olivier Crave
    * [Pull request 240](https://bitbucket.org/osrf/sdformat/pull-request/240)
1. Add scale to model state
    * [Pull request 246](https://bitbucket.org/osrf/sdformat/pull-request/246)
1. Use stof functions to parse hex strings as floating point params.
   A contribution from Rich Mattes
    * [Pull request 250](https://bitbucket.org/osrf/sdformat/pull-request/250)
1. Fix memory leaks.
   A contribution from Silvio Traversaro
    * [Pull request 249](https://bitbucket.org/osrf/sdformat/pull-request/249)
1. Update SDF to version 1.6: new style for representing the noise properties
   of an `imu`
    * [Pull request 243](https://bitbucket.org/osrf/sdformat/pull-request/243)
    * [Pull request 199](https://bitbucket.org/osrf/sdformat/pull-requests/199)

## SDFormat 3.0

### SDFormat 3.X.X (201X-XX-XX)

1. Improve precision of floating point parameters
     * [Pull request 273](https://bitbucket.org/osrf/sdformat/pull-requests/273)
     * [Pull request 276](https://bitbucket.org/osrf/sdformat/pull-requests/276)

### SDFormat 3.7.0 (2015-11-20)

1. Add spring pass through for sdf3
     * [Design document](https://bitbucket.org/osrf/gazebo_design/pull-requests/23)
     * [Pull request 242](https://bitbucket.org/osrf/sdformat/pull-request/242)

1. Support frame specification in SDF
     * [Pull request 237](https://bitbucket.org/osrf/sdformat/pull-request/237)

1. Remove boost from SDFExtension
     * [Pull request 229](https://bitbucket.org/osrf/sdformat/pull-request/229)

### SDFormat 3.6.0 (2015-10-27)

1. Add light state
    * [Pull request 227](https://bitbucket.org/osrf/sdformat/pull-request/227)
1. redo pull request #222 for sdf3 branch
    * [Pull request 232](https://bitbucket.org/osrf/sdformat/pull-request/232)
1. Fix links in API documentation
    * [Pull request 231](https://bitbucket.org/osrf/sdformat/pull-request/231)

### SDFormat 3.5.0 (2015-10-07)

1. Camera lens description (Replaces #213)
    * [Pull request 215](https://bitbucket.org/osrf/sdformat/pull-request/215)
1. Fix shared pointer reference loop in Element and memory leak (#104)
    * [Pull request 230](https://bitbucket.org/osrf/sdformat/pull-request/230)

### SDFormat 3.4.0 (2015-10-05)

1. Support nested model states
    * [Pull request 223](https://bitbucket.org/osrf/sdformat/pull-request/223)
1. Cleaner way to set SDF_PATH for tests
    * [Pull request 226](https://bitbucket.org/osrf/sdformat/pull-request/226)

### SDFormat 3.3.0 (2015-09-15)

1. Windows Boost linking errors
    * [Pull request 206](https://bitbucket.org/osrf/sdformat/pull-request/206)
1. Nested SDF -> sdf3
    * [Pull request 221](https://bitbucket.org/osrf/sdformat/pull-request/221)
1. Pointer types
    * [Pull request 218](https://bitbucket.org/osrf/sdformat/pull-request/218)
1. Torsional friction default surface radius not infinity
    * [Pull request 217](https://bitbucket.org/osrf/sdformat/pull-request/217)

### SDFormat 3.2.2 (2015-08-24)

1. Added battery element (contribution from Olivier Crave)
     * [Pull request #204](https://bitbucket.org/osrf/sdformat/pull-request/204)
1. Torsional friction backport
     * [Pull request #211](https://bitbucket.org/osrf/sdformat/pull-request/211)
1. Allow Visual Studio 2015
     * [Pull request #208](https://bitbucket.org/osrf/sdformat/pull-request/208)

### SDFormat 3.1.1 (2015-08-03)

1. Fix tinyxml linking error
     * [Pull request #209](https://bitbucket.org/osrf/sdformat/pull-request/209)

### SDFormat 3.1.0 (2015-08-02)

1. Added logical camera sensor to SDF
     * [Pull request #207](https://bitbucket.org/osrf/sdformat/pull-request/207)

### SDFormat 3.0.0 (2015-07-24)

1. Added battery to SDF
     * [Pull request 204](https://bitbucket.org/osrf/sdformat/pull-request/204)
1. Added altimeter sensor to SDF
     * [Pull request #197](https://bitbucket.org/osrf/sdformat/pull-request/197)
1. Added magnetometer sensor to SDF
     * [Pull request 198](https://bitbucket.org/osrf/sdformat/pull-request/198)
1. Fix detection of XML parsing errors
     * [Pull request 190](https://bitbucket.org/osrf/sdformat/pull-request/190)
1. Support for fixed joints
     * [Pull request 194](https://bitbucket.org/osrf/sdformat/pull-request/194)
1. Adding iterations to state
     * [Pull request 188](https://bitbucket.org/osrf/sdformat/pull-request/188)
1. Convert to use ignition-math
     * [Pull request 173](https://bitbucket.org/osrf/sdformat/pull-request/173)
1. Add world origin to scene
     * [Pull request 183](https://bitbucket.org/osrf/sdformat/pull-request/183)
1. Fix collide bitmask
     * [Pull request 182](https://bitbucket.org/osrf/sdformat/pull-request/182)
1. Adding meta information to visuals
     * [Pull request 180](https://bitbucket.org/osrf/sdformat/pull-request/180)
1. Add projection type to gui camera
     * [Pull request 178](https://bitbucket.org/osrf/sdformat/pull-request/178)
1. Fix print description to include attribute description
     * [Pull request 170](https://bitbucket.org/osrf/sdformat/pull-request/170)
1. Add -std=c++11 flag to sdf_config.cmake.in and sdformat.pc.in, needed by downstream code
     * [Pull request 172](https://bitbucket.org/osrf/sdformat/pull-request/172)
1. Added boost::any accessor for Param and Element
     * [Pull request 166](https://bitbucket.org/osrf/sdformat/pull-request/166)
1. Remove tinyxml from dependency list
     * [Pull request 152](https://bitbucket.org/osrf/sdformat/pull-request/152)
1. Added self_collide element for model
     * [Pull request 149](https://bitbucket.org/osrf/sdformat/pull-request/149)
1. Added a collision bitmask field to sdf-1.5 and c++11 support
     * [Pull request 145](https://bitbucket.org/osrf/sdformat/pull-request/145)
1. Fix problems with latin locales and decimal numbers (issue #60)
     * [Pull request 147](https://bitbucket.org/osrf/sdformat/pull-request/147)
     * [Issue 60](https://bitbucket.org/osrf/sdformat/issues/60)

## SDFormat 2.x

1. rename cfm_damping --> implicit_spring_damper
     * [Pull request 59](https://bitbucket.org/osrf/sdformat/pull-request/59)
1. add gear_ratio and reference_body for gearbox joint.
     * [Pull request 62](https://bitbucket.org/osrf/sdformat/pull-request/62)
1. Update joint stop stiffness and dissipation
     * [Pull request 61](https://bitbucket.org/osrf/sdformat/pull-request/61)
1. Support for GNUInstallDirs
     * [Pull request 64](https://bitbucket.org/osrf/sdformat/pull-request/64)
1. `<use_true_size>` element used by DEM heightmaps
     * [Pull request 67](https://bitbucket.org/osrf/sdformat/pull-request/67)
1. Do not export urdf symbols in sdformat 1.4
     * [Pull request 75](https://bitbucket.org/osrf/sdformat/pull-request/75)
1. adding deformable properties per issue #32
     * [Pull request 78](https://bitbucket.org/osrf/sdformat/pull-request/78)
     * [Issue 32](https://bitbucket.org/osrf/sdformat/issues/32)
1. Support to use external URDF
     * [Pull request 77](https://bitbucket.org/osrf/sdformat/pull-request/77)
1. Add lighting element to visual
     * [Pull request 79](https://bitbucket.org/osrf/sdformat/pull-request/79)
1. SDF 1.5: add flag to fix joint axis frame #43 (gazebo issue 494)
     * [Pull request 83](https://bitbucket.org/osrf/sdformat/pull-request/83)
     * [Issue 43](https://bitbucket.org/osrf/sdformat/issues/43)
     * [Gazebo issue 494](https://bitbucket.org/osrf/gazebo/issues/494)
1. Implement SDF_PROTOCOL_VERSION (issue #51)
     * [Pull request 90](https://bitbucket.org/osrf/sdformat/pull-request/90)
1. Port sdformat to compile on Windows (MSVC)
     * [Pull request 101](https://bitbucket.org/osrf/sdformat/pull-request/101)
1. Separate material properties in material.sdf
     * [Pull request 104](https://bitbucket.org/osrf/sdformat/pull-request/104)
1. Add road textures (repeat pull request #104 for sdf_2.0)
     * [Pull request 105](https://bitbucket.org/osrf/sdformat/pull-request/105)
1. Add Extruded Polylines as a model
     * [Pull request 93](https://bitbucket.org/osrf/sdformat/pull-request/93)
1. Added polyline for sdf_2.0
     * [Pull request 106](https://bitbucket.org/osrf/sdformat/pull-request/106)
1. Add spring_reference and spring_stiffness tags to joint axis dynamics
     * [Pull request 102](https://bitbucket.org/osrf/sdformat/pull-request/102)
1. Fix actor static
     * [Pull request 110](https://bitbucket.org/osrf/sdformat/pull-request/110)
1. New <Population> element
     * [Pull request 112](https://bitbucket.org/osrf/sdformat/pull-request/112)
1. Add camera distortion element
     * [Pull request 120](https://bitbucket.org/osrf/sdformat/pull-request/120)
1. Inclusion of magnetic field strength sensor
     * [Pull request 123](https://bitbucket.org/osrf/sdformat/pull-request/123)
1. Properly add URDF gazebo extensions blobs to SDF joint elements
     * [Pull request 125](https://bitbucket.org/osrf/sdformat/pull-request/125)
1. Allow gui plugins to be specified in SDF
     * [Pull request 127](https://bitbucket.org/osrf/sdformat/pull-request/127)
1. Backport magnetometer
     * [Pull request 128](https://bitbucket.org/osrf/sdformat/pull-request/128)
1. Add flag for MOI rescaling to sdf 1.4
     * [Pull request 121](https://bitbucket.org/osrf/sdformat/pull-request/121)
1. Parse urdf joint friction parameters, add corresponding test
     * [Pull request 129](https://bitbucket.org/osrf/sdformat/pull-request/129)
1. Allow reading of boolean values from plugin elements.
     * [Pull request 132](https://bitbucket.org/osrf/sdformat/pull-request/132)
1. Implement generation of XML Schema files (issue #2)
     * [Pull request 91](https://bitbucket.org/osrf/sdformat/pull-request/91)
1. Fix build for OS X 10.10
     * [Pull request 135](https://bitbucket.org/osrf/sdformat/pull-request/135)
1. Improve performance in loading <include> SDF elements
     * [Pull request 138](https://bitbucket.org/osrf/sdformat/pull-request/138)
1. Added urdf gazebo extension option to disable fixed joint lumping
     * [Pull request 133](https://bitbucket.org/osrf/sdformat/pull-request/133)
1. Support urdfdom 0.3 (alternative to pull request #122)
     * [Pull request 141](https://bitbucket.org/osrf/sdformat/pull-request/141)
1. Update list of supported joint types
     * [Pull request 142](https://bitbucket.org/osrf/sdformat/pull-request/142)
1. Ignore unknown elements
     * [Pull request 148](https://bitbucket.org/osrf/sdformat/pull-request/148)
1. Physics preset attributes
     * [Pull request 146](https://bitbucket.org/osrf/sdformat/pull-request/146)
1. Backport fix for latin locales (pull request #147)
     * [Pull request 150](https://bitbucket.org/osrf/sdformat/pull-request/150)

## SDFormat 1.4

### SDFormat 1.4.8 (2013-09-06)

1. Fix inertia transformations when reducing fixed joints in URDF
    * [Pull request 48](https://bitbucket.org/osrf/sdformat/pull-request/48/fix-for-issue-22-reducing-inertia-across/diff)
1. Add <use_terrain_paging> element to support terrain paging in gazebo
    * [Pull request 47](https://bitbucket.org/osrf/sdformat/pull-request/47/add-element-inside-heightmap/diff)
1. Further reduce console output when using URDF models
    * [Pull request 46](https://bitbucket.org/osrf/sdformat/pull-request/46/convert-a-few-more-sdfwarns-to-sdflog-fix/diff)
    * [Commit](https://bitbucket.org/osrf/sdformat/commits/b15d5a1ecc57abee6691618d02d59bbc3d1b84dc)

### SDFormat 1.4.7 (2013-08-22)

1. Direct console messages to std_err
    * [Pull request 44](https://bitbucket.org/osrf/sdformat/pull-request/44/fix-19-direct-all-messages-to-std_err)

### SDFormat 1.4.6 (2013-08-20)

1. Add tags for GPS sensor and sensor noise
    * [Pull request 36](https://bitbucket.org/osrf/sdformat/pull-request/36/gps-sensor-sensor-noise-and-spherical)
1. Add tags for wireless transmitter/receiver models
    * [Pull request 34](https://bitbucket.org/osrf/sdformat/pull-request/34/transceiver-support)
    * [Pull request 43](https://bitbucket.org/osrf/sdformat/pull-request/43/updated-description-of-the-transceiver-sdf)
1. Add tags for playback of audio files in Gazebo
    * [Pull request 26](https://bitbucket.org/osrf/sdformat/pull-request/26/added-audio-tags)
    * [Pull request 35](https://bitbucket.org/osrf/sdformat/pull-request/35/move-audio-to-link-and-playback-on-contact)
1. Add tags for simbody physics parameters
    * [Pull request 32](https://bitbucket.org/osrf/sdformat/pull-request/32/merging-some-updates-from-simbody-branch)
1. Log messages to a file, reduce console output
    * [Pull request 33](https://bitbucket.org/osrf/sdformat/pull-request/33/log-messages-to-file-8)
1. Generalize ode's <provide_feedback> element
    * [Pull request 38](https://bitbucket.org/osrf/sdformat/pull-request/38/add-provide_feedback-for-bullet-joint)
1. Various bug, style and test fixes

### SDFormat 1.4.5 (2013-07-23)

1. Deprecated Gazebo's internal SDF code
1. Use templatized Get functions for retrieving values from SDF files
1. Removed dependency on ROS<|MERGE_RESOLUTION|>--- conflicted
+++ resolved
@@ -2,13 +2,11 @@
 
 ### SDFormat 8.X.X (202X-XX-XX)
 
-<<<<<<< HEAD
+1. Increase output precision of URDF to SDF conversion, output -0 as 0.
+    * [Pull request 675](https://bitbucket.org/osrf/sdformat/pull-requests/675)
+
 1. Fix homebrew build with external urdfdom.
     * [Pull request 677](https://bitbucket.org/osrf/sdformat/pull-requests/677)
-=======
-1. Increase output precision of URDF to SDF conversion, output -0 as 0.
-    * [Pull request 675](https://bitbucket.org/osrf/sdformat/pull-requests/675)
->>>>>>> 7a09cd16
 
 ### SDFormat 8.8.0 (2020-03-18)
 
