## SDFormat 9.X

### SDFormat 9.X.X (201X-XX-XX)

### SDFormat 9.1.0 (201X-XX-XX)

1. Add clipping for depth camera on rgbd camera sensor
    * [Pull request 628](https://bitbucket.org/osrf/sdformat/pull-requests/628)

<<<<<<< HEAD
1. Added accessors to `ignition::math::[Boxd, Cylinderd, Planed, Sphered]`
   in the matching `sdf::[Box, Cylinder, Plane, Sphere]` classes.
    * [Pull request 639](https://bitbucket.org/osrf/sdformat/pull-requests/639)
=======
1. Add tests to confirm that world is not allowed as child link of a joint.
    * [Pull request 634](https://bitbucket.org/osrf/sdformat/pull-requests/634)

1. Fix link pose multiplication for URDF.
    * [Pull request 630](https://bitbucket.org/osrf/sdformat/pull-requests/630)

1. Enable linter for URDF parser and fix style.
    * [Pull request 631](https://bitbucket.org/osrf/sdformat/pull-requests/631)

1. Converter: fix memory leak pointed out by ASan.
    * [Pull request 638](https://bitbucket.org/osrf/sdformat/pull-requests/638)
>>>>>>> 2d65c80f

### SDFormat 9.0.0 (2019-12-10)

1. Move recursiveSameTypeUniqueNames from ign.cc to parser.cc and make public.
    * [Pull request 606](https://bitbucket.org/osrf/sdformat/pull-requests/606)

1. Check that joints have valid parent and child names in `ign sdf --check`.
    * [Pull request 609](https://bitbucket.org/osrf/sdformat/pull-requests/609)

1. Model DOM: error when trying to load nested models, which aren't yet supported.
    * [Pull request 610](https://bitbucket.org/osrf/sdformat/pull-requests/610)

1. Use consistent namespaces in Filesystem.
    * [Pull request 567](https://bitbucket.org/osrf/sdformat/pull-requests/567)

1. Enforce rules about reserved names and unique names among sibling elements.
    * [Pull request 600](https://bitbucket.org/osrf/sdformat/pull-requests/600)

1. Relax name checking, so name collisions generate warnings and names are automatically changed.
    * [Pull request 621](https://bitbucket.org/osrf/sdformat/pull-requests/621)

1. Unversioned library name for ign tool commands.
    * [Pull request 612](https://bitbucket.org/osrf/sdformat/pull-requests/612)

1. Initial version of sdformat 1.7 specification.
    * [Pull request 588](https://bitbucket.org/osrf/sdformat/pull-requests/588)

1. Converter: add `<map>` element for converting fixed values.
    * [Pull request 580](https://bitbucket.org/osrf/sdformat/pull-requests/580)

1. Converter: add `descendant_name` attribute to recursively search for elements to convert.
    * [Pull request 596](https://bitbucket.org/osrf/sdformat/pull-requests/596)

1. sdf 1.7: replace `use_parent_model_frame` element with `//axis/xyz/@expressed_in` attribute.
    * [Pull request 589](https://bitbucket.org/osrf/sdformat/pull-requests/589)

1. sdf 1.7: replace `//pose/@frame` attribute with `//pose/@relative_to` attribute.
    * [Pull request 597](https://bitbucket.org/osrf/sdformat/pull-requests/597)

1. sdf 1.7: add `//model/@canonical_link` attribute and require models to have at least one link.
    * [Pull request 601](https://bitbucket.org/osrf/sdformat/pull-requests/601)

1. Static models: allow them to have no links and skip building FrameAttachedToGraph.
    * [Pull request 626](https://bitbucket.org/osrf/sdformat/pull-requests/626)

1. sdf 1.7: add `//frame/attached_to`, only allow frames in model and world, add Frame DOM.
    * [pull request 603](https://bitbucket.org/osrf/sdformat/pull-requests/603)

1. FrameSemantics API: add FrameAttachedToGraph and functions for building graph and resolving attached-to body.
    * [Pull request 613](https://bitbucket.org/osrf/sdformat/pull-requests/613)

1. FrameSemantics API: add PoseRelativeToGraph and functions for building graph and resolving poses.
    * [Pull request 614](https://bitbucket.org/osrf/sdformat/pull-requests/614)

1. Build and validate graphs during Model::Load and World::Load.
    * [Pull request 615](https://bitbucket.org/osrf/sdformat/pull-requests/615)

1. Add SemanticPose class with implementation for Link.
    * [Pull request 616](https://bitbucket.org/osrf/sdformat/pull-requests/616)

1. Add JointAxis::ResolveXyz and Joint::SemanticPose.
    * [Pull request 617](https://bitbucket.org/osrf/sdformat/pull-requests/617)

1. Implement SemanticPose() for Collision, Frame, Light, Model, Sensor, Visual.
    * [Pull request 618](https://bitbucket.org/osrf/sdformat/pull-requests/618)

1. Add Frame::ResolveAttachedToBody API for resolving the attached-to body of a frame.
    * [Pull request 619](https://bitbucket.org/osrf/sdformat/pull-requests/619)

1. DOM API: deprecate `(Set)?PoseFrame` API and replace with `(Set)?PoseRelativeTo`
    * [Pull request 598](https://bitbucket.org/osrf/sdformat/pull-requests/598)

1. DOM API: deprecate `(Set)?Pose` API and replace with `(Set)?RawPose`
    * [Pull request 599](https://bitbucket.org/osrf/sdformat/pull-requests/599)

1. Hide FrameSemantics implementation.
    * [Pull request 622](https://bitbucket.org/osrf/sdformat/pull-requests/622)
    * [Pull request 623](https://bitbucket.org/osrf/sdformat/pull-requests/623)

## SDFormat 8.0

### SDFormat 8.X.X (201X-XX-XX)

### SDFormat 8.7.0 (201X-12-13)

1. Remove some URDF error messages
    * [Pull request 605](https://bitbucket.org/osrf/sdformat/pull-requests/605)

1. Fix parsing URDF without <material> inside <gazebo>
    * [Pull request 608](https://bitbucket.org/osrf/sdformat/pull-requests/608)

1. Backport URDF multiplication and linter
    * [Pull request 632](https://bitbucket.org/osrf/sdformat/pull-requests/632)

1. Add clipping for depth camera on rgbd camera sensor
    * [Pull request 628](https://bitbucket.org/osrf/sdformat/pull-requests/628)

### SDFormat 8.6.1 (2019-12-05)

1. Unversioned lib name for cmds
    * [Pull request 612](https://bitbucket.org/osrf/sdformat/pull-requests/612)

### SDFormat 8.6.0 (2019-11-20)

1. configure.bat: use ign-math6, not gz11
    * [Pull request 595](https://bitbucket.org/osrf/sdformat/pull-requests/595)

1. Set `sdformat8_PKGCONFIG_*` variables in cmake config instead of `SDFormat_PKGCONFIG*`.
    * [Pull request 594](https://bitbucket.org/osrf/sdformat/pull-requests/594)

1. Relax cmake check to allow compiling with gcc-7.
    * [Pull request 592](https://bitbucket.org/osrf/sdformat/pull-requests/592)

1. Use custom callbacks when reading file (support Fuel URIs).
    * [Pull request 591](https://bitbucket.org/osrf/sdformat/pull-requests/591)

1. Update visual DOM to parse `cast_shadows` property of a visual.
    * [Pull request 590](https://bitbucket.org/osrf/sdformat/pull-requests/590)

1. Build `Utils_TEST` with Utils.cc explicitly passed since its symbols are not visible.
    * [Pull request 572](https://bitbucket.org/osrf/sdformat/pull-requests/572)

### SDFormat 8.5.0 (2019-11-06)

1. Add `thermal_camera` sensor type
    * [Pull request 586](https://bitbucket.org/osrf/sdformat/pull-requests/586)

1. Use inline namespaces in Utils.cc
    * [Pull request 574](https://bitbucket.org/osrf/sdformat/pull-requests/574)

1. Convert `ign sdf` file inputs to absolute paths before processing them
    * [Pull request 583](https://bitbucket.org/osrf/sdformat/pull-requests/583)

1. Add `emissive_map` to material sdf
    * [Pull request 585](https://bitbucket.org/osrf/sdformat/pull-requests/585)

1. Converter: fix bug when converting across multiple versions.
    * [Pull request 584](https://bitbucket.org/osrf/sdformat/pull-requests/584)
    * [Pull request 573](https://bitbucket.org/osrf/sdformat/pull-requests/573)

### SDFormat 8.4.0 (2019-10-22)

1. Accept relative path in `<uri>`.
    * [Pull request 558](https://bitbucket.org/osrf/sdformat/pull-requests/558)

1. Element: don't print unset attributes.
    * [Pull request 571](https://bitbucket.org/osrf/sdformat/pull-requests/571)
    * [Pull request 576](https://bitbucket.org/osrf/sdformat/pull-requests/576)

1. Lidar.hh: remove 'using namespace ignition'.
    * [Pull request 577](https://bitbucket.org/osrf/sdformat/pull-requests/577)

1. Parse urdf files to sdf 1.5 instead of 1.4 to avoid `use_parent_model_frame`.
    * [Pull request 575](https://bitbucket.org/osrf/sdformat/pull-requests/575)

1. Set camera intrinsics axis skew (s) default value to 0
    * [Pull request 504](https://bitbucket.org/osrf/sdformat/pull-requests/504)

1. SDF Root DOM: add ActorCount, ActorByIndex, and ActorNameExists.
    * [Pull request 566](https://bitbucket.org/osrf/sdformat/pull-requests/566)

1. Avoid hardcoding /machine:x64 flag on 64-bit on MSVC with CMake >= 3.5.
    * [Pull request 565](https://bitbucket.org/osrf/sdformat/pull-requests/565)

1. Move private headers from include/sdf to src folder.
    * [Pull request 553](https://bitbucket.org/osrf/sdformat/pull-requests/553)

1. Fix ign library path on macOS.
    * [Pull request 542](https://bitbucket.org/osrf/sdformat/pull-requests/542)
    * [Pull request 564](https://bitbucket.org/osrf/sdformat/pull-requests/564)

1. Use `ign sdf --check` to check sibling elements of the same type for non-unique names.
    * [Pull request 554](https://bitbucket.org/osrf/sdformat/pull-requests/554)

1. Converter: remove all matching elements specified by `<remove>` tag.
    * [Pull request 551](https://bitbucket.org/osrf/sdformat/pull-requests/551)

### SDFormat 8.3.0 (2019-08-17)

1. Added Actor DOM
    * [Pull request 547](https://bitbucket.org/osrf/sdformat/pull-requests/547)

1. Print cmake build warnings and errors to std_err
    * [Pull request 549](https://bitbucket.org/osrf/sdformat/pull-requests/549)

### SDFormat 8.2.0 (2019-06-18)

1. Added RGBD Camera Sensor type.
    * [Pull request 540](https://bitbucket.org/osrf/sdformat/pull-requests/540)

### SDFormat 8.1.0 (2019-05-20)

1.  Change installation path of SDF description files to allow side-by-side installation.
    * [pull request 538](https://bitbucket.org/osrf/sdformat/pull-requests/538)

1. Added Lidar Sensor DOM. Also added `lidar` and `gpu_lidar` as sensor
   types. These two types are equivalent to `ray` and `gpu_ray`.
    * [Pull request 536](https://bitbucket.org/osrf/sdformat/pull-requests/536)

1. SDF Sensor DOM: copy update rate in copy constructor.
    * [Pull request 534](https://bitbucket.org/osrf/sdformat/pull-requests/534)

1. Added IMU Sensor DOM.
    * [Pull request 532](https://bitbucket.org/osrf/sdformat/pull-requests/532)

1. Added Camera Sensor DOM.
    * [Pull request 531](https://bitbucket.org/osrf/sdformat/pull-requests/531)

1. Added wind to link dom.
    * [Pull request 530](https://bitbucket.org/osrf/sdformat/pull-requests/530)

1. Added Sensor DOM `==` operator.
    * [Pull request 529](https://bitbucket.org/osrf/sdformat/pull-requests/529)

1. Added AirPressure SDF DOM
    * [Pull request 528](https://bitbucket.org/osrf/sdformat/pull-requests/528)

1. Update sdf noise elements
    * [Pull request 525](https://bitbucket.org/osrf/sdformat/pull-requests/525)
    * [Pull request 522](https://bitbucket.org/osrf/sdformat/pull-requests/522)

1. Apply rule of five for various DOM classes
    * [Pull request 524](https://bitbucket.org/osrf/sdformat/pull-requests/524)

1. Support setting sensor types from a string.
    * [Pull request 523](https://bitbucket.org/osrf/sdformat/pull-requests/523)

1. Added Altimeter SDF DOM
    * [Pull request 527](https://bitbucket.org/osrf/sdformat/pull-requests/527)

1. Added Magnetometer SDF DOM
    * [Pull request 518](https://bitbucket.org/osrf/sdformat/pull-requests/518)
    * [Pull request 519](https://bitbucket.org/osrf/sdformat/pull-requests/519)

1. Add Scene SDF DOM
    * [Pull request 517](https://bitbucket.org/osrf/sdformat/pull-requests/517)

1. Add PBR material SDF element
    * [Pull request 512](https://bitbucket.org/osrf/sdformat/pull-requests/512)
    * [Pull request 520](https://bitbucket.org/osrf/sdformat/pull-requests/520)
    * [Pull request 535](https://bitbucket.org/osrf/sdformat/pull-requests/535)

1. Set geometry shapes
    * [Pull request 515](https://bitbucket.org/osrf/sdformat/pull-requests/515)

1. Clarify names of libsdformat parser and SDF specification in Readme.
    * [Pull request 514](https://bitbucket.org/osrf/sdformat/pull-requests/514)

1. Disable macOS tests failing due to issue 202.
    * [Pull request 511](https://bitbucket.org/osrf/sdformat/pull-requests/511)
    * [Issue 202](https://bitbucket.org/osrf/sdformat/issues/202)

### SDFormat 8.0.0 (2019-03-01)

1. Rename depth camera from 'depth' to 'depth_camera'
    * [Pull request 507](https://bitbucket.org/osrf/sdformat/pull-requests/507)

1. Rename enum Ray to Lidar
    * [Pull request 502](https://bitbucket.org/osrf/sdformat/pull-requests/502)

1. Add support for files that have light tags in the root
    * [Pull request 499](https://bitbucket.org/osrf/sdformat/pull-requests/499)

1. Fix locale problems of std::stringstream and of Param::ValueFromString
    * [Pull request 492](https://bitbucket.org/osrf/sdformat/pull-requests/492)
    * Contribution by Silvio Traversaro

1. Add functions to set visual dom's geometry and material
    * [Pull request 490](https://bitbucket.org/osrf/sdformat/pull-requests/490)

1. Change cmake project name to sdformat8, export cmake targets
    * [Pull request 475](https://bitbucket.org/osrf/sdformat/pull-requests/475)
    * [Pull request 476](https://bitbucket.org/osrf/sdformat/pull-requests/476)

1. SDF DOM: Add copy constructor and assignment operator to Light. Add lights to Link
    * [Pull request 469](https://bitbucket.org/osrf/sdformat/pull-requests/469)

1. Make `<limit>` a required element for `<axis2>`
    * [Pull request #472](https://bitbucket.org/osrf/sdformat/pull-requests/472)

1. SDF DOM: Add DOM methods for setting axis and thread pitch in `sdf::Joint`
    * [Pull request #471](https://bitbucket.org/osrf/sdformat/pull-requests/471)
    * [Pull request #474](https://bitbucket.org/osrf/sdformat/pull-requests/474)

1. SDF DOM: Add copy constructors and assignment operator to JointAxis
    * [Pull request #470](https://bitbucket.org/osrf/sdformat/pull-requests/470)

1. Removed boost
    * [Pull request #438](https://bitbucket.org/osrf/sdformat/pull-requests/438)

1. Versioned namespace
    * [Pull request 464](https://bitbucket.org/osrf/sdformat/pull-requests/464)

1. Versioned library install
    * [Pull request 463](https://bitbucket.org/osrf/sdformat/pull-requests/463)

1. Add SetGeom to Collision
    * [Pull request 465](https://bitbucket.org/osrf/sdformat/pull-requests/465)

1. SDF DOM: Add copy/move constructors and assignment operator to Geometry
    * [Pull request 460](https://bitbucket.org/osrf/sdformat/pull-requests/460)

1. SDF DOM: Add copy/move constructors and assignment operator to Material
    * [Pull request 461](https://bitbucket.org/osrf/sdformat/pull-requests/461)

1. Add collision_detector to dart physics config
    * [Pull request 440](https://bitbucket.org/osrf/sdformat/pull-requests/440)

1. Fix cpack now that project name has version number
    * [Pull request 478](https://bitbucket.org/osrf/sdformat/pull-requests/478)

1. Animation tension
    * [Pull request 466](https://bitbucket.org/osrf/sdformat/pull-requests/466)

1. Add "geometry" for sonar collision shape
    * [Pull request 479](https://bitbucket.org/osrf/sdformat/pull-requests/479)

1. Fix Gui copy constructor
    * [Pull request 486](https://bitbucket.org/osrf/sdformat/pull-requests/486)

1. Sensor DOM
    * [Pull request 488](https://bitbucket.org/osrf/sdformat/pull-requests/488)
    * [Pull request 481](https://bitbucket.org/osrf/sdformat/pull-requests/481)

## SDFormat 7.0

### SDFormat 7.0.0 (xxxx-xx-xx)

1. Build Utils_TEST with Utils.cc explicitly passed since its symbols are not visible.
    * [Pull request 572](https://bitbucket.org/osrf/sdformat/pull-requests/572)

1. Parse urdf files to sdf 1.5 instead of 1.4 to avoid `use_parent_model_frame`.
    * [Pull request 575](https://bitbucket.org/osrf/sdformat/pull-requests/575)

1. Set camera intrinsics axis skew (s) default value to 0
    * [Pull request 504](https://bitbucket.org/osrf/sdformat/pull-requests/504)

1. Avoid hardcoding /machine:x64 flag on 64-bit on MSVC with CMake >= 3.5.
    * [Pull request 565](https://bitbucket.org/osrf/sdformat/pull-requests/565)

1. Prevent duplicate `use_parent_model_frame` tags during file conversion.
    * [Pull request 573](https://bitbucket.org/osrf/sdformat/pull-requests/573)

1. Backport inline versioned namespace from version 8.
    * [Pull request 557](https://bitbucket.org/osrf/sdformat/pull-requests/557)
    * [pull request 464](https://bitbucket.org/osrf/sdformat/pull-requests/464)

1. Backport cmake and sdf spec changes from version 8.
    * [Pull request 550](https://bitbucket.org/osrf/sdformat/pull-requests/550)
    * [pull request 538](https://bitbucket.org/osrf/sdformat/pull-requests/538)
    * [Pull request 525](https://bitbucket.org/osrf/sdformat/pull-requests/525)
    * [Pull request 475](https://bitbucket.org/osrf/sdformat/pull-requests/475)
    * [Pull request 476](https://bitbucket.org/osrf/sdformat/pull-requests/476)
    * [Pull request 463](https://bitbucket.org/osrf/sdformat/pull-requests/463)

1. Fix ign library path on macOS.
    * [Pull request 542](https://bitbucket.org/osrf/sdformat/pull-requests/542)

1. Preserve XML elements that are not part of the SDF specification.
    * [Pull request 449](https://bitbucket.org/osrf/sdformat/pull-requests/449)

1. Embed SDF specification files directly in libsdformat.so.
    * [Pull request 434](https://bitbucket.org/osrf/sdformat/pull-requests/434)

1. Removed support for SDF spec versions 1.0 and 1.2
    * [Pull request #432](https://bitbucket.org/osrf/sdformat/pull-requests/432)

1. SDF DOM: Additions to the document object model.
    * [Pull request 433](https://bitbucket.org/osrf/sdformat/pull-requests/433)
    * [Pull request 441](https://bitbucket.org/osrf/sdformat/pull-requests/441)
    * [Pull request 442](https://bitbucket.org/osrf/sdformat/pull-requests/442)
    * [Pull request 445](https://bitbucket.org/osrf/sdformat/pull-requests/445)
    * [Pull request 451](https://bitbucket.org/osrf/sdformat/pull-requests/451)
    * [Pull request 455](https://bitbucket.org/osrf/sdformat/pull-requests/455)
    * [Pull request 481](https://bitbucket.org/osrf/sdformat/pull-requests/481)

1. SDF DOM: Add Element() accessor to Gui, JointAxis and World classes.
    * [Pull request 450](https://bitbucket.org/osrf/sdformat/pull-requests/450)

1. Adds the equalivent of gz sdf -d to sdformat. The command line option
   will print the full description of the SDF spec.
    * [Pull request 424](https://bitbucket.org/osrf/sdformat/pull-requests/424)

1. Adds the equalivent of gz sdf -p to sdformat. The command line option
   will convert and print the specified sdf file.
    * [Pull request 494](https://bitbucket.org/osrf/sdformat/pull-requests/494)

1. SDF DOM: Additions to the document object model.
    * [Pull request 393](https://bitbucket.org/osrf/sdformat/pull-requests/393)
    * [Pull request 394](https://bitbucket.org/osrf/sdformat/pull-requests/394)
    * [Pull request 395](https://bitbucket.org/osrf/sdformat/pull-requests/395)
    * [Pull request 396](https://bitbucket.org/osrf/sdformat/pull-requests/396)
    * [Pull request 397](https://bitbucket.org/osrf/sdformat/pull-requests/397)
    * [Pull request 406](https://bitbucket.org/osrf/sdformat/pull-requests/406)
    * [Pull request 407](https://bitbucket.org/osrf/sdformat/pull-requests/407)
    * [Pull request 410](https://bitbucket.org/osrf/sdformat/pull-requests/410)
    * [Pull request 415](https://bitbucket.org/osrf/sdformat/pull-requests/415)
    * [Pull request 420](https://bitbucket.org/osrf/sdformat/pull-requests/420)


## SDFormat 6.0

### SDFormat 6.X.X (20XX-XX-XX)

1. Parse urdf files to sdf 1.5 instead of 1.4 to avoid `use_parent_model_frame`.
    * [Pull request 575](https://bitbucket.org/osrf/sdformat/pull-requests/575)

1. Set camera intrinsics axis skew (s) default value to 0
    * [Pull request 504](https://bitbucket.org/osrf/sdformat/pull-requests/504)

1. Avoid hardcoding /machine:x64 flag on 64-bit on MSVC with CMake >= 3.5.
    * [Pull request 565](https://bitbucket.org/osrf/sdformat/pull-requests/565)

1. Fix ign library path on macOS.
    * [Pull request 552](https://bitbucket.org/osrf/sdformat/pull-requests/552)

1. Use `ign sdf --check` to check sibling elements of the same type for non-unique names.
    * [Pull request 554](https://bitbucket.org/osrf/sdformat/pull-requests/554)

1. Converter: remove all matching elements specified by `<remove>` tag.
    * [Pull request 551](https://bitbucket.org/osrf/sdformat/pull-requests/551)

### SDFormat 6.2.0 (2019-01-17)

1. Add geometry for sonar collision shape
    * [Pull request 495](https://bitbucket.org/osrf/sdformat/pull-requests/495)

1. Add camera intrinsics (fx, fy, cx, cy, s)
    * [Pull request 496](https://bitbucket.org/osrf/sdformat/pull-requests/496)

1. Add actor trajectory tension parameter
    * [Pull request 466](https://bitbucket.org/osrf/sdformat/pull-requests/466)


### SDFormat 6.1.0 (2018-10-04)

1. Add collision\_detector to dart physics config
    * [Pull request 440](https://bitbucket.org/osrf/sdformat/pull-requests/440)

1. Fix Windows support for SDFormat6
    * [Pull request 401](https://bitbucket.org/osrf/sdformat/pull-requests/401)

1. root.sdf: default sdf version 1.6
    * [Pull request 425](https://bitbucket.org/osrf/sdformat/pull-requests/425)

1. parser\_urdf: print value of highstop instead of pointer address
    * [Pull request 408](https://bitbucket.org/osrf/sdformat/pull-requests/408)

1. Tweak error output so jenkins doesn't think it's a compiler warning
    * [Pull request 402](https://bitbucket.org/osrf/sdformat/pull-requests/402)


### SDFormat 6.0.0 (2018-01-25)

1. SDF DOM: Added a document object model.
    * [Pull request 387](https://bitbucket.org/osrf/sdformat/pull-requests/387)
    * [Pull request 389](https://bitbucket.org/osrf/sdformat/pull-requests/389)

1. Add simplified ``readFile`` function.
    * [Pull request 347](https://bitbucket.org/osrf/sdformat/pull-requests/347)

1. Remove boost::lexical cast instances
    * [Pull request 342](https://bitbucket.org/osrf/sdformat/pull-requests/342)

1. Remove boost regex and iostreams as dependencies
    * [Pull request 302](https://bitbucket.org/osrf/sdformat/pull-requests/302)

1. Change certain error checks from asserts to throwing
   sdf::AssertionInternalError, which is more appropriate for a library.
    * [Pull request 315](https://bitbucket.org/osrf/sdformat/pull-requests/315)

1. Updated the internal copy of urdfdom to 1.0, removing more of boost.
    * [Pull request 324](https://bitbucket.org/osrf/sdformat/pull-requests/324)

1. urdfdom 1.0 is now required on all platforms.
    * [Pull request 324](https://bitbucket.org/osrf/sdformat/pull-requests/324)

1. Remove boost filesystem as a dependency
    * [Pull request 335](https://bitbucket.org/osrf/sdformat/pull-requests/335)
    * [Pull request 338](https://bitbucket.org/osrf/sdformat/pull-requests/338)
    * [Pull request 339](https://bitbucket.org/osrf/sdformat/pull-requests/339)

1. Deprecated sdf::Color, and switch to use ignition::math::Color
    * [Pull request 330](https://bitbucket.org/osrf/sdformat/pull-requests/330)

## SDFormat 5.x

### SDFormat 5.x.x (2017-xx-xx)

### SDFormat 5.3.0 (2017-11-13)

1. Added wrapper around root SDF for an SDF element
    * [Pull request 378](https://bitbucket.org/osrf/sdformat/pull-request/378)
    * [Pull request 372](https://bitbucket.org/osrf/sdformat/pull-request/372)

1. Add ODE parallelization parameters: threaded islands and position correction
    * [Pull request 380](https://bitbucket.org/osrf/sdformat/pull-request/380)

1. surface.sdf: expand documentation of friction and slip coefficients
    * [Pull request 343](https://bitbucket.org/osrf/sdformat/pull-request/343)

1. Add preserveFixedJoint option to the URDF parser
    * [Pull request 352](https://bitbucket.org/osrf/sdformat/pull-request/352)

1. Add light as child of link
    * [Pull request 373](https://bitbucket.org/osrf/sdformat/pull-request/373)

### SDFormat 5.2.0 (2017-08-03)

1. Added a block for DART-specific physics properties.
    * [Pull request 369](https://bitbucket.org/osrf/sdformat/pull-requests/369)

1. Fix parser to read plugin child elements within an `<include>`
    * [Pull request 350](https://bitbucket.org/osrf/sdformat/pull-request/350)

1. Choosing models with more recent sdf version with `<include>` tag
    * [Pull request 291](https://bitbucket.org/osrf/sdformat/pull-request/291)
    * [Issue 123](https://bitbucket.org/osrf/sdformat/issues/123)

1. Added `<category_bitmask>` to 1.6 surface contact parameters
    * [Pull request 318](https://bitbucket.org/osrf/sdformat/pull-request/318)

1. Support light insertion in state
    * [Pull request 325](https://bitbucket.org/osrf/sdformat/pull-request/325)

1. Case insensitive boolean strings
    * [Pull request 322](https://bitbucket.org/osrf/sdformat/pull-request/322)

1. Enable coverage testing
    * [Pull request 317](https://bitbucket.org/osrf/sdformat/pull-request/317)

1. Add `friction_model` parameter to ode solver
    * [Pull request 294](https://bitbucket.org/osrf/sdformat/pull-request/294)
    * [Gazebo pull request 1522](https://bitbucket.org/osrf/gazebo/pull-request/1522)

1. Add cmake `@PKG_NAME@_LIBRARY_DIRS` variable to cmake config file
    * [Pull request 292](https://bitbucket.org/osrf/sdformat/pull-request/292)

### SDFormat 5.1.0 (2017-02-22)

1. Fixed `sdf::convertFile` and `sdf::convertString` always converting to latest version
    * [Pull request 320](https://bitbucket.org/osrf/sdformat/pull-requests/320)
1. Added back the ability to set sdf version at runtime
    * [Pull request 307](https://bitbucket.org/osrf/sdformat/pull-requests/307)

### SDFormat 5.0.0 (2017-01-25)

1. Removed SDFormat 4 deprecations
    * [Pull request 295](https://bitbucket.org/osrf/sdformat/pull-requests/295)

1. Added an example
    * [Pull request 275](https://bitbucket.org/osrf/sdformat/pull-requests/275)

1. Move functions that use TinyXML classes in private headers
   A contribution from Silvio Traversaro
    * [Pull request 262](https://bitbucket.org/osrf/sdformat/pull-requests/262)

1. Fix issues found by the Coverity tool
   A contribution from Olivier Crave
    * [Pull request 259](https://bitbucket.org/osrf/sdformat/pull-requests/259)

1. Add tag to allow for specification of initial joint position
    * [Pull request 279](https://bitbucket.org/osrf/sdformat/pull-requests/279)

1. Require ignition-math3 as dependency
    * [Pull request 299](https://bitbucket.org/osrf/sdformat/pull-requests/299)

1. Simplifier way of retrieving a value from SDF using Get
    * [Pull request 285](https://bitbucket.org/osrf/sdformat/pull-requests/285)

## SDFormat 4.0

### SDFormat 4.x.x (2017-xx-xx)

### SDFormat 4.4.0 (2017-10-26)

1. Add ODE parallelization parameters: threaded islands and position correction
    * [Pull request 380](https://bitbucket.org/osrf/sdformat/pull-request/380)

1. surface.sdf: expand documentation of friction and slip coefficients
    * [Pull request 343](https://bitbucket.org/osrf/sdformat/pull-request/343)

1. Add preserveFixedJoint option to the URDF parser
    * [Pull request 352](https://bitbucket.org/osrf/sdformat/pull-request/352)

1. Add light as child of link
    * [Pull request 373](https://bitbucket.org/osrf/sdformat/pull-request/373)

### SDFormat 4.3.2 (2017-07-19)

1. Add documentation for `Element::GetFirstElement()` and `Element::GetNextElement()`
    * [Pull request 341](https://bitbucket.org/osrf/sdformat/pull-request/341)

1. Fix parser to read plugin child elements within an `<include>`
    * [Pull request 350](https://bitbucket.org/osrf/sdformat/pull-request/350)

### SDFormat 4.3.1 (2017-03-24)

1. Fix segmentation Fault in `sdf::getBestSupportedModelVersion`
    * [Pull request 327](https://bitbucket.org/osrf/sdformat/pull-requests/327)
    * [Issue 152](https://bitbucket.org/osrf/sdformat/issues/152)

### SDFormat 4.3.0 (2017-03-20)

1. Choosing models with more recent sdf version with `<include>` tag
    * [Pull request 291](https://bitbucket.org/osrf/sdformat/pull-request/291)
    * [Issue 123](https://bitbucket.org/osrf/sdformat/issues/123)

1. Added `<category_bitmask>` to 1.6 surface contact parameters
    * [Pull request 318](https://bitbucket.org/osrf/sdformat/pull-request/318)

1. Support light insertion in state
    * [Pull request 325](https://bitbucket.org/osrf/sdformat/pull-request/325)

1. Case insensitive boolean strings
    * [Pull request 322](https://bitbucket.org/osrf/sdformat/pull-request/322)

1. Enable coverage testing
    * [Pull request 317](https://bitbucket.org/osrf/sdformat/pull-request/317)

1. Add `friction_model` parameter to ode solver
    * [Pull request 294](https://bitbucket.org/osrf/sdformat/pull-request/294)
    * [Gazebo pull request 1522](https://bitbucket.org/osrf/gazebo/pull-request/1522)

1. Added `sampling` parameter to `<heightmap>` SDF element.
    * [Pull request 293](https://bitbucket.org/osrf/sdformat/pull-request/293)

1. Added Migration guide
    * [Pull request 290](https://bitbucket.org/osrf/sdformat/pull-request/290)

1. Add cmake `@PKG_NAME@_LIBRARY_DIRS` variable to cmake config file
    * [Pull request 292](https://bitbucket.org/osrf/sdformat/pull-request/292)

### SDFormat 4.2.0 (2016-10-10)

1. Added tag to specify ODE friction model.
    * [Pull request 294](https://bitbucket.org/osrf/sdformat/pull-request/294)

1. Fix URDF to SDF `self_collide` bug.
    * [Pull request 287](https://bitbucket.org/osrf/sdformat/pull-request/287)

1. Added IMU orientation specification to SDF.
    * [Pull request 284](https://bitbucket.org/osrf/sdformat/pull-request/284)

### SDFormat 4.1.1 (2016-07-08)

1. Added documentation and animation to `<actor>` element.
    * [Pull request 280](https://bitbucket.org/osrf/sdformat/pull-request/280)

1. Added tag to specify initial joint position
    * [Pull request 279](https://bitbucket.org/osrf/sdformat/pull-request/279)

### SDFormat 4.1.0 (2016-04-01)

1. Added SDF conversion functions to parser including sdf::convertFile and sdf::convertString.
    * [Pull request 266](https://bitbucket.org/osrf/sdformat/pull-request/266)

1. Added an upload script
    * [Pull request 256](https://bitbucket.org/osrf/sdformat/pull-request/256)

### SDFormat 4.0.0 (2015-01-12)

1. Boost pointers and boost::function in the public API have been replaced
   by their std::equivalents (C++11 standard)
1. Move gravity and magnetic_field tags from physics to world
    * [Pull request 247](https://bitbucket.org/osrf/sdformat/pull-request/247)
1. Switch lump link prefix from lump:: to lump_
    * [Pull request 245](https://bitbucket.org/osrf/sdformat/pull-request/245)
1. New <wind> element.
   A contribution from Olivier Crave
    * [Pull request 240](https://bitbucket.org/osrf/sdformat/pull-request/240)
1. Add scale to model state
    * [Pull request 246](https://bitbucket.org/osrf/sdformat/pull-request/246)
1. Use stof functions to parse hex strings as floating point params.
   A contribution from Rich Mattes
    * [Pull request 250](https://bitbucket.org/osrf/sdformat/pull-request/250)
1. Fix memory leaks.
   A contribution from Silvio Traversaro
    * [Pull request 249](https://bitbucket.org/osrf/sdformat/pull-request/249)
1. Update SDF to version 1.6: new style for representing the noise properties
   of an `imu`
    * [Pull request 243](https://bitbucket.org/osrf/sdformat/pull-request/243)
    * [Pull request 199](https://bitbucket.org/osrf/sdformat/pull-requests/199)

## SDFormat 3.0

### SDFormat 3.X.X (201X-XX-XX)

1. Improve precision of floating point parameters
     * [Pull request 273](https://bitbucket.org/osrf/sdformat/pull-requests/273)
     * [Pull request 276](https://bitbucket.org/osrf/sdformat/pull-requests/276)

### SDFormat 3.7.0 (2015-11-20)

1. Add spring pass through for sdf3
     * [Design document](https://bitbucket.org/osrf/gazebo_design/pull-requests/23)
     * [Pull request 242](https://bitbucket.org/osrf/sdformat/pull-request/242)

1. Support frame specification in SDF
     * [Pull request 237](https://bitbucket.org/osrf/sdformat/pull-request/237)

1. Remove boost from SDFExtension
     * [Pull request 229](https://bitbucket.org/osrf/sdformat/pull-request/229)

### SDFormat 3.6.0 (2015-10-27)

1. Add light state
    * [Pull request 227](https://bitbucket.org/osrf/sdformat/pull-request/227)
1. redo pull request #222 for sdf3 branch
    * [Pull request 232](https://bitbucket.org/osrf/sdformat/pull-request/232)
1. Fix links in API documentation
    * [Pull request 231](https://bitbucket.org/osrf/sdformat/pull-request/231)

### SDFormat 3.5.0 (2015-10-07)

1. Camera lens description (Replaces #213)
    * [Pull request 215](https://bitbucket.org/osrf/sdformat/pull-request/215)
1. Fix shared pointer reference loop in Element and memory leak (#104)
    * [Pull request 230](https://bitbucket.org/osrf/sdformat/pull-request/230)

### SDFormat 3.4.0 (2015-10-05)

1. Support nested model states
    * [Pull request 223](https://bitbucket.org/osrf/sdformat/pull-request/223)
1. Cleaner way to set SDF_PATH for tests
    * [Pull request 226](https://bitbucket.org/osrf/sdformat/pull-request/226)

### SDFormat 3.3.0 (2015-09-15)

1. Windows Boost linking errors
    * [Pull request 206](https://bitbucket.org/osrf/sdformat/pull-request/206)
1. Nested SDF -> sdf3
    * [Pull request 221](https://bitbucket.org/osrf/sdformat/pull-request/221)
1. Pointer types
    * [Pull request 218](https://bitbucket.org/osrf/sdformat/pull-request/218)
1. Torsional friction default surface radius not infinity
    * [Pull request 217](https://bitbucket.org/osrf/sdformat/pull-request/217)

### SDFormat 3.2.2 (2015-08-24)

1. Added battery element (contribution from Olivier Crave)
     * [Pull request #204](https://bitbucket.org/osrf/sdformat/pull-request/204)
1. Torsional friction backport
     * [Pull request #211](https://bitbucket.org/osrf/sdformat/pull-request/211)
1. Allow Visual Studio 2015
     * [Pull request #208](https://bitbucket.org/osrf/sdformat/pull-request/208)

### SDFormat 3.1.1 (2015-08-03)

1. Fix tinyxml linking error
     * [Pull request #209](https://bitbucket.org/osrf/sdformat/pull-request/209)

### SDFormat 3.1.0 (2015-08-02)

1. Added logical camera sensor to SDF
     * [Pull request #207](https://bitbucket.org/osrf/sdformat/pull-request/207)

### SDFormat 3.0.0 (2015-07-24)

1. Added battery to SDF
     * [Pull request 204](https://bitbucket.org/osrf/sdformat/pull-request/204)
1. Added altimeter sensor to SDF
     * [Pull request #197](https://bitbucket.org/osrf/sdformat/pull-request/197)
1. Added magnetometer sensor to SDF
     * [Pull request 198](https://bitbucket.org/osrf/sdformat/pull-request/198)
1. Fix detection of XML parsing errors
     * [Pull request 190](https://bitbucket.org/osrf/sdformat/pull-request/190)
1. Support for fixed joints
     * [Pull request 194](https://bitbucket.org/osrf/sdformat/pull-request/194)
1. Adding iterations to state
     * [Pull request 188](https://bitbucket.org/osrf/sdformat/pull-request/188)
1. Convert to use ignition-math
     * [Pull request 173](https://bitbucket.org/osrf/sdformat/pull-request/173)
1. Add world origin to scene
     * [Pull request 183](https://bitbucket.org/osrf/sdformat/pull-request/183)
1. Fix collide bitmask
     * [Pull request 182](https://bitbucket.org/osrf/sdformat/pull-request/182)
1. Adding meta information to visuals
     * [Pull request 180](https://bitbucket.org/osrf/sdformat/pull-request/180)
1. Add projection type to gui camera
     * [Pull request 178](https://bitbucket.org/osrf/sdformat/pull-request/178)
1. Fix print description to include attribute description
     * [Pull request 170](https://bitbucket.org/osrf/sdformat/pull-request/170)
1. Add -std=c++11 flag to sdf_config.cmake.in and sdformat.pc.in, needed by downstream code
     * [Pull request 172](https://bitbucket.org/osrf/sdformat/pull-request/172)
1. Added boost::any accessor for Param and Element
     * [Pull request 166](https://bitbucket.org/osrf/sdformat/pull-request/166)
1. Remove tinyxml from dependency list
     * [Pull request 152](https://bitbucket.org/osrf/sdformat/pull-request/152)
1. Added self_collide element for model
     * [Pull request 149](https://bitbucket.org/osrf/sdformat/pull-request/149)
1. Added a collision bitmask field to sdf-1.5 and c++11 support
     * [Pull request 145](https://bitbucket.org/osrf/sdformat/pull-request/145)
1. Fix problems with latin locales and decimal numbers (issue #60)
     * [Pull request 147](https://bitbucket.org/osrf/sdformat/pull-request/147)
     * [Issue 60](https://bitbucket.org/osrf/sdformat/issues/60)

## SDFormat 2.x

1. rename cfm_damping --> implicit_spring_damper
     * [Pull request 59](https://bitbucket.org/osrf/sdformat/pull-request/59)
1. add gear_ratio and reference_body for gearbox joint.
     * [Pull request 62](https://bitbucket.org/osrf/sdformat/pull-request/62)
1. Update joint stop stiffness and dissipation
     * [Pull request 61](https://bitbucket.org/osrf/sdformat/pull-request/61)
1. Support for GNUInstallDirs
     * [Pull request 64](https://bitbucket.org/osrf/sdformat/pull-request/64)
1. `<use_true_size>` element used by DEM heightmaps
     * [Pull request 67](https://bitbucket.org/osrf/sdformat/pull-request/67)
1. Do not export urdf symbols in sdformat 1.4
     * [Pull request 75](https://bitbucket.org/osrf/sdformat/pull-request/75)
1. adding deformable properties per issue #32
     * [Pull request 78](https://bitbucket.org/osrf/sdformat/pull-request/78)
     * [Issue 32](https://bitbucket.org/osrf/sdformat/issues/32)
1. Support to use external URDF
     * [Pull request 77](https://bitbucket.org/osrf/sdformat/pull-request/77)
1. Add lighting element to visual
     * [Pull request 79](https://bitbucket.org/osrf/sdformat/pull-request/79)
1. SDF 1.5: add flag to fix joint axis frame #43 (gazebo issue 494)
     * [Pull request 83](https://bitbucket.org/osrf/sdformat/pull-request/83)
     * [Issue 43](https://bitbucket.org/osrf/sdformat/issues/43)
     * [Gazebo issue 494](https://bitbucket.org/osrf/gazebo/issues/494)
1. Implement SDF_PROTOCOL_VERSION (issue #51)
     * [Pull request 90](https://bitbucket.org/osrf/sdformat/pull-request/90)
1. Port sdformat to compile on Windows (MSVC)
     * [Pull request 101](https://bitbucket.org/osrf/sdformat/pull-request/101)
1. Separate material properties in material.sdf
     * [Pull request 104](https://bitbucket.org/osrf/sdformat/pull-request/104)
1. Add road textures (repeat pull request #104 for sdf_2.0)
     * [Pull request 105](https://bitbucket.org/osrf/sdformat/pull-request/105)
1. Add Extruded Polylines as a model
     * [Pull request 93](https://bitbucket.org/osrf/sdformat/pull-request/93)
1. Added polyline for sdf_2.0
     * [Pull request 106](https://bitbucket.org/osrf/sdformat/pull-request/106)
1. Add spring_reference and spring_stiffness tags to joint axis dynamics
     * [Pull request 102](https://bitbucket.org/osrf/sdformat/pull-request/102)
1. Fix actor static
     * [Pull request 110](https://bitbucket.org/osrf/sdformat/pull-request/110)
1. New <Population> element
     * [Pull request 112](https://bitbucket.org/osrf/sdformat/pull-request/112)
1. Add camera distortion element
     * [Pull request 120](https://bitbucket.org/osrf/sdformat/pull-request/120)
1. Inclusion of magnetic field strength sensor
     * [Pull request 123](https://bitbucket.org/osrf/sdformat/pull-request/123)
1. Properly add URDF gazebo extensions blobs to SDF joint elements
     * [Pull request 125](https://bitbucket.org/osrf/sdformat/pull-request/125)
1. Allow gui plugins to be specified in SDF
     * [Pull request 127](https://bitbucket.org/osrf/sdformat/pull-request/127)
1. Backport magnetometer
     * [Pull request 128](https://bitbucket.org/osrf/sdformat/pull-request/128)
1. Add flag for MOI rescaling to sdf 1.4
     * [Pull request 121](https://bitbucket.org/osrf/sdformat/pull-request/121)
1. Parse urdf joint friction parameters, add corresponding test
     * [Pull request 129](https://bitbucket.org/osrf/sdformat/pull-request/129)
1. Allow reading of boolean values from plugin elements.
     * [Pull request 132](https://bitbucket.org/osrf/sdformat/pull-request/132)
1. Implement generation of XML Schema files (issue #2)
     * [Pull request 91](https://bitbucket.org/osrf/sdformat/pull-request/91)
1. Fix build for OS X 10.10
     * [Pull request 135](https://bitbucket.org/osrf/sdformat/pull-request/135)
1. Improve performance in loading <include> SDF elements
     * [Pull request 138](https://bitbucket.org/osrf/sdformat/pull-request/138)
1. Added urdf gazebo extension option to disable fixed joint lumping
     * [Pull request 133](https://bitbucket.org/osrf/sdformat/pull-request/133)
1. Support urdfdom 0.3 (alternative to pull request #122)
     * [Pull request 141](https://bitbucket.org/osrf/sdformat/pull-request/141)
1. Update list of supported joint types
     * [Pull request 142](https://bitbucket.org/osrf/sdformat/pull-request/142)
1. Ignore unknown elements
     * [Pull request 148](https://bitbucket.org/osrf/sdformat/pull-request/148)
1. Physics preset attributes
     * [Pull request 146](https://bitbucket.org/osrf/sdformat/pull-request/146)
1. Backport fix for latin locales (pull request #147)
     * [Pull request 150](https://bitbucket.org/osrf/sdformat/pull-request/150)

## SDFormat 1.4

### SDFormat 1.4.8 (2013-09-06)

1. Fix inertia transformations when reducing fixed joints in URDF
    * [Pull request 48](https://bitbucket.org/osrf/sdformat/pull-request/48/fix-for-issue-22-reducing-inertia-across/diff)
1. Add <use_terrain_paging> element to support terrain paging in gazebo
    * [Pull request 47](https://bitbucket.org/osrf/sdformat/pull-request/47/add-element-inside-heightmap/diff)
1. Further reduce console output when using URDF models
    * [Pull request 46](https://bitbucket.org/osrf/sdformat/pull-request/46/convert-a-few-more-sdfwarns-to-sdflog-fix/diff)
    * [Commit](https://bitbucket.org/osrf/sdformat/commits/b15d5a1ecc57abee6691618d02d59bbc3d1b84dc)

### SDFormat 1.4.7 (2013-08-22)

1. Direct console messages to std_err
    * [Pull request 44](https://bitbucket.org/osrf/sdformat/pull-request/44/fix-19-direct-all-messages-to-std_err)

### SDFormat 1.4.6 (2013-08-20)

1. Add tags for GPS sensor and sensor noise
    * [Pull request 36](https://bitbucket.org/osrf/sdformat/pull-request/36/gps-sensor-sensor-noise-and-spherical)
1. Add tags for wireless transmitter/receiver models
    * [Pull request 34](https://bitbucket.org/osrf/sdformat/pull-request/34/transceiver-support)
    * [Pull request 43](https://bitbucket.org/osrf/sdformat/pull-request/43/updated-description-of-the-transceiver-sdf)
1. Add tags for playback of audio files in Gazebo
    * [Pull request 26](https://bitbucket.org/osrf/sdformat/pull-request/26/added-audio-tags)
    * [Pull request 35](https://bitbucket.org/osrf/sdformat/pull-request/35/move-audio-to-link-and-playback-on-contact)
1. Add tags for simbody physics parameters
    * [Pull request 32](https://bitbucket.org/osrf/sdformat/pull-request/32/merging-some-updates-from-simbody-branch)
1. Log messages to a file, reduce console output
    * [Pull request 33](https://bitbucket.org/osrf/sdformat/pull-request/33/log-messages-to-file-8)
1. Generalize ode's <provide_feedback> element
    * [Pull request 38](https://bitbucket.org/osrf/sdformat/pull-request/38/add-provide_feedback-for-bullet-joint)
1. Various bug, style and test fixes

### SDFormat 1.4.5 (2013-07-23)

1. Deprecated Gazebo's internal SDF code
1. Use templatized Get functions for retrieving values from SDF files
1. Removed dependency on ROS<|MERGE_RESOLUTION|>--- conflicted
+++ resolved
@@ -2,16 +2,15 @@
 
 ### SDFormat 9.X.X (201X-XX-XX)
 
-### SDFormat 9.1.0 (201X-XX-XX)
-
-1. Add clipping for depth camera on rgbd camera sensor
-    * [Pull request 628](https://bitbucket.org/osrf/sdformat/pull-requests/628)
-
-<<<<<<< HEAD
 1. Added accessors to `ignition::math::[Boxd, Cylinderd, Planed, Sphered]`
    in the matching `sdf::[Box, Cylinder, Plane, Sphere]` classes.
     * [Pull request 639](https://bitbucket.org/osrf/sdformat/pull-requests/639)
-=======
+
+### SDFormat 9.1.0 (201X-XX-XX)
+
+1. Add clipping for depth camera on rgbd camera sensor
+    * [Pull request 628](https://bitbucket.org/osrf/sdformat/pull-requests/628)
+
 1. Add tests to confirm that world is not allowed as child link of a joint.
     * [Pull request 634](https://bitbucket.org/osrf/sdformat/pull-requests/634)
 
@@ -23,7 +22,6 @@
 
 1. Converter: fix memory leak pointed out by ASan.
     * [Pull request 638](https://bitbucket.org/osrf/sdformat/pull-requests/638)
->>>>>>> 2d65c80f
 
 ### SDFormat 9.0.0 (2019-12-10)
 
