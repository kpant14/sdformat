--- conflicted
+++ resolved
@@ -7,13 +7,11 @@
 1. Use consistent namespaces in Filesystem.
     * [Pull request 567](https://bitbucket.org/osrf/sdformat/pull-requests/567)
 
-<<<<<<< HEAD
+1. Initial version of sdformat 1.7 specification.
+    * [Pull request 588](https://bitbucket.org/osrf/sdformat/pull-requests/588)
+
 1. Converter: add `<map>` element for converting fixed values.
     * [Pull request 580](https://bitbucket.org/osrf/sdformat/pull-requests/580)
-=======
-1. Initial version of sdformat 1.7 specification.
-    * [Pull request 588](https://bitbucket.org/osrf/sdformat/pull-requests/588)
->>>>>>> e7e30f14
 
 ## SDFormat 8.0
 
