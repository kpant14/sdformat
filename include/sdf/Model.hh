--- conflicted
+++ resolved
@@ -415,7 +415,6 @@
     public: const NestedInclude *InterfaceModelNestedIncludeByIndex(
                 const uint64_t _index) const;
 
-<<<<<<< HEAD
     /// \brief Create and return an SDF element filled with data from this
     /// model.
     /// \param[in] _useIncludeTag When true, the model's URI is used to create
@@ -429,51 +428,6 @@
     /// \return SDF element pointer with updated model values.
     public: sdf::ElementPtr ToElement(bool _useIncludeTag = true) const;
 
-    /// \brief Add a link to the model.
-    /// \param[in] _link Link to add.
-    /// \return True if successful, false if a link with the name already
-    /// exists.
-    public: bool AddLink(const Link &_link);
-
-    /// \brief Add a joint to the model.
-    /// \param[in] _link Joint to add.
-    /// \return True if successful, false if a joint with the name already
-    /// exists.
-    public: bool AddJoint(const Joint &_joint);
-
-    /// \brief Add a model to the model.
-    /// \param[in] _model Model to add.
-    /// \return True if successful, false if a model with the name already
-    /// exists.
-    public: bool AddModel(const Model &_model);
-
-    /// \brief Add a frame to the model.
-    /// \param[in] _frame Frame to add.
-    /// \return True if successful, false if a frame with the name already
-    /// exists.
-    public: bool AddFrame(const Frame &_frame);
-
-    /// \brief Remove all links.
-    public: void ClearLinks();
-
-    /// \brief Remove all joints.
-    public: void ClearJoints();
-
-    /// \brief Remove all models.
-    public: void ClearModels();
-
-    /// \brief Remove all frames.
-    public: void ClearFrames();
-
-    /// \brief Get the URI associated with this model
-    /// \return The model's URI, or empty string if it has not been set.
-    public: std::string Uri() const;
-
-    /// \brief Set the URI associated with this model.
-    /// \param[in] _uri The model's URI.
-    public: void SetUri(const std::string &_uri);
-=======
-
     /// \brief Check if a given name exists in the FrameAttachedTo graph at the
     /// scope of the model.
     /// \param[in] _name Name of the implicit or explicit frame to check.
@@ -485,7 +439,50 @@
     /// It will return false if the graph is invalid.
     public: bool NameExistsInFrameAttachedToGraph(
                 const std::string &_name) const;
->>>>>>> 82ba3711
+
+    /// \brief Add a link to the model.
+    /// \param[in] _link Link to add.
+    /// \return True if successful, false if a link with the name already
+    /// exists.
+    public: bool AddLink(const Link &_link);
+
+    /// \brief Add a joint to the model.
+    /// \param[in] _link Joint to add.
+    /// \return True if successful, false if a joint with the name already
+    /// exists.
+    public: bool AddJoint(const Joint &_joint);
+
+    /// \brief Add a model to the model.
+    /// \param[in] _model Model to add.
+    /// \return True if successful, false if a model with the name already
+    /// exists.
+    public: bool AddModel(const Model &_model);
+
+    /// \brief Add a frame to the model.
+    /// \param[in] _frame Frame to add.
+    /// \return True if successful, false if a frame with the name already
+    /// exists.
+    public: bool AddFrame(const Frame &_frame);
+
+    /// \brief Remove all links.
+    public: void ClearLinks();
+
+    /// \brief Remove all joints.
+    public: void ClearJoints();
+
+    /// \brief Remove all models.
+    public: void ClearModels();
+
+    /// \brief Remove all frames.
+    public: void ClearFrames();
+
+    /// \brief Get the URI associated with this model
+    /// \return The model's URI, or empty string if it has not been set.
+    public: std::string Uri() const;
+
+    /// \brief Set the URI associated with this model.
+    /// \param[in] _uri The model's URI.
+    public: void SetUri(const std::string &_uri);
 
     /// \brief Give the scoped PoseRelativeToGraph to be used for resolving
     /// poses. This is private and is intended to be called by Root::Load or
