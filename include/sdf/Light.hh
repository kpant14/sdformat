--- conflicted
+++ resolved
@@ -19,14 +19,9 @@
 
 #include <memory>
 #include <string>
-<<<<<<< HEAD
-#include <ignition/math/Pose3.hh>
-#include <ignition/math/Angle.hh>
-#include <ignition/utils/ImplPtr.hh>
-=======
 #include <gz/math/Pose3.hh>
 #include <gz/math/Angle.hh>
->>>>>>> 686476b2
+#include <gz/utils/ImplPtr.hh>
 
 #include "sdf/Element.hh"
 #include "sdf/SemanticPose.hh"
@@ -92,27 +87,7 @@
 
     /// \brief Set the name of the light.
     /// \param[in] _name Name of the light.
-<<<<<<< HEAD
     public: void SetName(const std::string &_name);
-=======
-    public: void SetName(const std::string &_name) const;
-
-    /// \brief Get the pose of the light. This is the pose of the light
-    /// as specified in SDF (<light> <pose> ... </pose></light>), and is
-    /// typically used to express the position and rotation of a light in a
-    /// global coordinate frame.
-    /// \return The pose of the light.
-    /// \deprecated See RawPose.
-    public: const gz::math::Pose3d &Pose() const
-        SDF_DEPRECATED(9.0);
-
-    /// \brief Set the pose of the light.
-    /// \sa const gz::math::Pose3d &Pose() const
-    /// \param[in] _pose The new light pose.
-    /// \deprecated See SetRawPose.
-    public: void SetPose(const gz::math::Pose3d &_pose)
-        SDF_DEPRECATED(9.0);
->>>>>>> 686476b2
 
     /// \brief Get the pose of the light. This is the pose of the light
     /// as specified in SDF (<light> <pose> ... </pose></light>), and is
@@ -185,11 +160,7 @@
     /// specified by a set of three numbers representing red/green/blue,
     /// each in the range of [0,1].
     /// \param[in] _color Diffuse color.
-<<<<<<< HEAD
-    public: void SetDiffuse(const ignition::math::Color &_color);
-=======
-    public: void SetDiffuse(const gz::math::Color &_color) const;
->>>>>>> 686476b2
+    public: void SetDiffuse(const gz::math::Color &_color);
 
     /// \brief Get the specular color. The specular color is
     /// specified by a set of three numbers representing red/green/blue,
@@ -201,11 +172,7 @@
     /// specified by a set of three numbers representing red/green/blue,
     /// each in the range of [0,1].
     /// \param[in] _color Specular color.
-<<<<<<< HEAD
-    public: void SetSpecular(const ignition::math::Color &_color);
-=======
-    public: void SetSpecular(const gz::math::Color &_color) const;
->>>>>>> 686476b2
+    public: void SetSpecular(const gz::math::Color &_color);
 
     /// \brief Get the range of the light source in meters.
     /// \return Range of the light source in meters.
