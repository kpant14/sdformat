/*
 * Copyright 2015 Open Source Robotics Foundation
 *
 * Licensed under the Apache License, Version 2.0 (the "License");
 * you may not use this file except in compliance with the License.
 * You may obtain a copy of the License at
 *
 *     http://www.apache.org/licenses/LICENSE-2.0
 *
 * Unless required by applicable law or agreed to in writing, software
 * distributed under the License is distributed on an "AS IS" BASIS,
 * WITHOUT WARRANTIES OR CONDITIONS OF ANY KIND, either express or implied.
 * See the License for the specific language governing permissions and
 * limitations under the License.
 *
*/

#ifndef _SDFORMAT_SDFEXTENSION_HH_
#define _SDFORMAT_SDFEXTENSION_HH_

#include <tinyxml.h>
#include <memory>
#include <string>
#include <vector>
#include <ignition/math/Pose3.hh>

/// \todo Remove this diagnositic push/pop in version 5
#ifndef _WIN32
#pragma GCC diagnostic push
#pragma GCC diagnostic ignored "-Wdeprecated-declarations"
#endif
#include "sdf/Types.hh"
#ifndef _WIN32
#pragma GCC diagnostic pop
#endif

namespace sdf
{
  /// \internal
  /// \brief A class for holding sdf extension elements in urdf
  class SDFExtension
  {
    /// \brief Constructor
    public: SDFExtension();

    /// \brief Copy constructor
    /// \param[in] _ge SDFExtension to copy.
    public: SDFExtension(const SDFExtension &_ge);

    /// \brief Destructor
    public: virtual ~SDFExtension() = default;

    // for reducing fixed joints and removing links
    public: std::string oldLinkName;
    public: ignition::math::Pose3d reductionTransform;

    // visual material
    public: std::string material;
<<<<<<< HEAD
    public: std::vector<std::shared_ptr<TiXmlElement> > visual_blobs;
=======

    /// \brief blobs of xml to be copied into the visual sdf element
    public: std::vector<std::shared_ptr<TiXmlElement> > visual_blobs;

    /// \brief blobs of xml to be copied into the collision sdf element
    /// An example might be:
    /// <gazebo reference="link-1">
    ///   <collision>
    ///     <max_contacts>10</max_contacts>
    ///     <surface>
    ///       <contact>
    ///         <ode>
    ///           <kp>1e+06</kp>
    ///           <kd>100</kd>
    ///           <max_vel>100</max_vel>
    ///           <min_depth>0.001</min_depth>
    ///         </ode>
    ///       </contact>
    ///       <friction>
    ///         <ode>
    ///           <mu>1</mu>
    ///           <mu2>1</mu2>
    ///         </ode>
    ///       </friction>
    ///     </surface>
    ///   </collision>
    /// </gazebo>
    /// where all the contents of `<collision>` element is copied into the
    /// resulting collision sdf.
    public: std::vector<std::shared_ptr<TiXmlElement> > collision_blobs;
>>>>>>> e90eddfb

    // body, default off
    public: bool setStaticFlag;
    public: bool gravity;
    public: bool isDampingFactor;
    public: double dampingFactor;
    public: bool isMaxContacts;
    public: int maxContacts;
    public: bool isMaxVel;
    public: double maxVel;
    public: bool isMinDepth;
    public: double minDepth;
    public: bool selfCollide;

    // geom, contact dynamics
    public: bool isMu1, isMu2, isKp, isKd;
    public: double mu1, mu2, kp, kd;
    public: std::string fdir1;
    public: bool isLaserRetro;
    public: double laserRetro;

    // joint, joint limit dynamics
    public: bool isStopCfm, isStopErp, isInitialJointPosition, isFudgeFactor;
    public: double stopCfm, stopErp, initialJointPosition, fudgeFactor;
    public: bool isProvideFeedback;
    public: bool provideFeedback;
    public: bool isImplicitSpringDamper;
    public: bool implicitSpringDamper;
    public: bool isStopKp, isStopKd;
    public: double stopKp, stopKd;

    // blobs into body or robot
    public: std::vector<std::shared_ptr<TiXmlElement> > blobs;

    friend class SDFORMAT_VISIBLE URDF2SDF;
  };
}
#endif<|MERGE_RESOLUTION|>--- conflicted
+++ resolved
@@ -56,9 +56,6 @@
 
     // visual material
     public: std::string material;
-<<<<<<< HEAD
-    public: std::vector<std::shared_ptr<TiXmlElement> > visual_blobs;
-=======
 
     /// \brief blobs of xml to be copied into the visual sdf element
     public: std::vector<std::shared_ptr<TiXmlElement> > visual_blobs;
@@ -89,7 +86,6 @@
     /// where all the contents of `<collision>` element is copied into the
     /// resulting collision sdf.
     public: std::vector<std::shared_ptr<TiXmlElement> > collision_blobs;
->>>>>>> e90eddfb
 
     // body, default off
     public: bool setStaticFlag;
