--- conflicted
+++ resolved
@@ -19,12 +19,8 @@
 
 #include <memory>
 #include <string>
-<<<<<<< HEAD
-#include <ignition/math/Pose3.hh>
-#include <ignition/utils/ImplPtr.hh>
-=======
 #include <gz/math/Pose3.hh>
->>>>>>> 686476b2
+#include <gz/utils/ImplPtr.hh>
 #include "sdf/Box.hh"
 #include "sdf/Cylinder.hh"
 #include "sdf/Element.hh"
@@ -99,26 +95,7 @@
     /// visual as specified in SDF
     /// (<visual><pose> ... </pose></visual>).
     /// \return The pose of the visual object.
-<<<<<<< HEAD
-    public: const ignition::math::Pose3d &RawPose() const;
-=======
-    /// \deprecated See SetRawPose.
-    public: const gz::math::Pose3d &Pose() const
-        SDF_DEPRECATED(9.0);
-
-    /// \brief Set the pose of the visual object.
-    /// \sa const gz::math::Pose3d &Pose() const
-    /// \param[in] _pose The pose of the visual object.
-    /// \deprecated See SetRawPose.
-    public: void SetPose(const gz::math::Pose3d &_pose)
-        SDF_DEPRECATED(9.0);
-
-    /// \brief Get the pose of the visual object. This is the pose of the
-    /// visual as specified in SDF
-    /// (<visual><pose> ... </pose></visual>).
-    /// \return The pose of the visual object.
     public: const gz::math::Pose3d &RawPose() const;
->>>>>>> 686476b2
 
     /// \brief Set the pose of the visual object.
     /// \sa const gz::math::Pose3d &RawPose() const
