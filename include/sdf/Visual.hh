--- conflicted
+++ resolved
@@ -18,12 +18,9 @@
 #define SDF_VISUAL_HH_
 
 #include <string>
-<<<<<<< HEAD
+#include <ignition/math/Pose3.hh>
 #include "sdf/Box.hh"
 #include "sdf/Cylinder.hh"
-=======
-#include <ignition/math/Pose3.hh>
->>>>>>> effc62a6
 #include "sdf/Element.hh"
 #include "sdf/Plane.hh"
 #include "sdf/Sphere.hh"
@@ -66,11 +63,10 @@
     /// \param[in] _name Name of the visual.
     public: void SetName(const std::string &_name) const;
 
-<<<<<<< HEAD
     /// \brief Get a pointer to the visual's geometry.
     /// \return The visual's geometry.
     public: const Geometry *Geom() const;
-=======
+
     /// \brief Get the pose of the visual object. This is the pose of the
     /// visual as specified in SDF
     /// (<visual><pose> ... </pose></visual>).
@@ -93,7 +89,6 @@
     /// the parent link.
     /// \return The name of the pose frame.
     public: void SetPoseFrame(const std::string &_pose);
->>>>>>> effc62a6
 
     /// \brief Private data pointer.
     private: VisualPrivate *dataPtr = nullptr;
