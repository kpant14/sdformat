--- conflicted
+++ resolved
@@ -18,7 +18,7 @@
 #define SDF_MATERIAL_HH_
 
 #include <string>
-#include <ignition/utils/ImplPtr.hh>
+#include <gz/utils/ImplPtr.hh>
 #include "sdf/Element.hh"
 #include "sdf/Types.hh"
 #include "sdf/sdf_config.h"
@@ -65,11 +65,7 @@
     /// specified by a set of three numbers representing red/green/blue,
     /// each in the range of [0,1].
     /// \param[in] _color Ambient color.
-<<<<<<< HEAD
-    public: void SetAmbient(const ignition::math::Color &_color);
-=======
-    public: void SetAmbient(const gz::math::Color &_color) const;
->>>>>>> 686476b2
+    public: void SetAmbient(const gz::math::Color &_color);
 
     /// \brief Get the diffuse color. The diffuse color is
     /// specified by a set of three numbers representing red/green/blue,
@@ -81,11 +77,7 @@
     /// specified by a set of three numbers representing red/green/blue,
     /// each in the range of [0,1].
     /// \param[in] _color Diffuse color.
-<<<<<<< HEAD
-    public: void SetDiffuse(const ignition::math::Color &_color);
-=======
-    public: void SetDiffuse(const gz::math::Color &_color) const;
->>>>>>> 686476b2
+    public: void SetDiffuse(const gz::math::Color &_color);
 
     /// \brief Get the specular color. The specular color is
     /// specified by a set of three numbers representing red/green/blue,
@@ -97,11 +89,7 @@
     /// specified by a set of three numbers representing red/green/blue,
     /// each in the range of [0,1].
     /// \param[in] _color Specular color.
-<<<<<<< HEAD
-    public: void SetSpecular(const ignition::math::Color &_color);
-=======
-    public: void SetSpecular(const gz::math::Color &_color) const;
->>>>>>> 686476b2
+    public: void SetSpecular(const gz::math::Color &_color);
 
     /// \brief Get the specular exponent.
     /// \return Specular exponent.
@@ -121,8 +109,7 @@
     /// specified by a set of three numbers representing red/green/blue,
     /// each in the range of [0,1].
     /// \param[in] _color Emissive color.
-<<<<<<< HEAD
-    public: void SetEmissive(const ignition::math::Color &_color);
+    public: void SetEmissive(const gz::math::Color &_color);
 
     /// \brief Get render order for coplanar polygons. The higher value will
     /// be rendered on top of the other coplanar polygons. The default value
@@ -134,9 +121,6 @@
     /// \param[in] _renderOrder render order
     /// \sa float RenderOrder() const
     public: void SetRenderOrder(const float _renderOrder);
-=======
-    public: void SetEmissive(const gz::math::Color &_color) const;
->>>>>>> 686476b2
 
     /// \brief Get whether dynamic lighting is enabled. The default
     /// value is true.
