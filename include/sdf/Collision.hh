/*
 * Copyright 2018 Open Source Robotics Foundation
 *
 * Licensed under the Apache License, Version 2.0 (the "License");
 * you may not use this file except in compliance with the License.
 * You may obtain a copy of the License at
 *
 *     http://www.apache.org/licenses/LICENSE-2.0
 *
 * Unless required by applicable law or agreed to in writing, software
 * distributed under the License is distributed on an "AS IS" BASIS,
 * WITHOUT WARRANTIES OR CONDITIONS OF ANY KIND, either express or implied.
 * See the License for the specific language governing permissions and
 * limitations under the License.
 *
 */
#ifndef SDF_COLLISION_HH_
#define SDF_COLLISION_HH_

#include <memory>
#include <string>
<<<<<<< HEAD
#include <ignition/math/Pose3.hh>
#include <ignition/utils/ImplPtr.hh>
=======
#include <gz/math/Pose3.hh>
>>>>>>> 686476b2
#include "sdf/Element.hh"
#include "sdf/SemanticPose.hh"
#include "sdf/Types.hh"
#include "sdf/sdf_config.h"
#include "sdf/system_util.hh"

namespace sdf
{
  // Inline bracket to help doxygen filtering.
  inline namespace SDF_VERSION_NAMESPACE {
  //
  // Forward declaration.
  class Geometry;
  class Surface;
  struct PoseRelativeToGraph;
  template <typename T> class ScopedGraph;

  /// \brief A collision element descibes the collision properties associated
  /// with a link. This can be different from the visual properties of a link.
  /// For example, simple collision models are often used to reduce
  /// computation time.
  class SDFORMAT_VISIBLE Collision
  {
    /// \brief Default constructor
    public: Collision();

    /// \brief Load the collision based on a element pointer. This is *not* the
    /// usual entry point. Typical usage of the SDF DOM is through the Root
    /// object.
    /// \param[in] _sdf The SDF Element pointer
    /// \return Errors, which is a vector of Error objects. Each Error includes
    /// an error code and message. An empty vector indicates no error.
    public: Errors Load(ElementPtr _sdf);

    /// \brief Get the name of the collision.
    /// The name of the collision must be unique within the scope of a Link.
    /// \return Name of the collision.
    public: std::string Name() const;

    /// \brief Set the name of the collision.
    /// The name of the collision must be unique within the scope of a Link.
    /// \param[in] _name Name of the collision.
    public: void SetName(const std::string &_name);

    /// \brief Get a pointer to the collisions's geometry.
    /// \return The collision's geometry.
    public: const Geometry *Geom() const;

    /// \brief Set the collision's geometry
    /// \param[in] _geom The geometry of the collision object
    public: void SetGeom(const Geometry &_geom);

    /// \brief Get a pointer to the collisions's surface parameters.
    /// \return The collision's surface parameters.
    public: const sdf::Surface *Surface() const;

    /// \brief Set the collision's surface parameters
    /// \param[in] _surface The surface parameters of the collision object
    public: void SetSurface(const sdf::Surface &_surface);

    /// \brief Get the pose of the collision object. This is the pose of the
<<<<<<< HEAD
=======
    /// collision as specified in SDF
    /// (<collision><pose> ... </pose></collision>).
    /// \return The pose of the collision object.
    /// \deprecated See RawPose.
    public: const gz::math::Pose3d &Pose() const
        SDF_DEPRECATED(9.0);

    /// \brief Set the pose of the collision object.
    /// \sa const gz::math::Pose3d &Pose() const
    /// \param[in] _pose The pose of the collision object.
    /// \deprecated See SetRawPose.
    public: void SetPose(const gz::math::Pose3d &_pose)
        SDF_DEPRECATED(9.0);

    /// \brief Get the pose of the collision object. This is the pose of the
>>>>>>> 686476b2
    /// collison as specified in SDF
    /// (<collision><pose> ... </pose></collision>).
    /// \return The pose of the collision object.
    public: const gz::math::Pose3d &RawPose() const;

    /// \brief Set the pose of the collision object.
    /// \sa const gz::math::Pose3d &RawPose() const
    /// \param[in] _pose The pose of the collision object.
    public: void SetRawPose(const gz::math::Pose3d &_pose);

    /// \brief Get the name of the coordinate frame relative to which this
    /// object's pose is expressed. An empty value indicates that the frame is
    /// relative to the parent link.
    /// \return The name of the pose relative-to frame.
    public: const std::string &PoseRelativeTo() const;

    /// \brief Set the name of the coordinate frame relative to which this
    /// object's pose is expressed. An empty value indicates that the frame is
    /// relative to the parent link.
    /// \param[in] _frame The name of the pose relative-to frame.
    public: void SetPoseRelativeTo(const std::string &_frame);

    /// \brief Get SemanticPose object of this object to aid in resolving
    /// poses.
    /// \return SemanticPose object for this link.
    public: sdf::SemanticPose SemanticPose() const;

    /// \brief Get a pointer to the SDF element that was used during
    /// load.
    /// \return SDF element pointer. The value will be nullptr if Load has
    /// not been called.
    public: sdf::ElementPtr Element() const;

    /// \brief Create and return an SDF element filled with data from this
    /// collision.
    /// Note that parameter passing functionality is not captured with this
    /// function.
    /// \return SDF element pointer with updated collision values.
    public: sdf::ElementPtr ToElement() const;

    /// \brief Give the name of the xml parent of this object, to be used
    /// for resolving poses. This is private and is intended to be called by
    /// Link::SetPoseRelativeToGraph.
    /// \param[in] _xmlParentName Name of xml parent object.
    private: void SetXmlParentName(const std::string &_xmlParentName);

    /// \brief Give the scoped PoseRelativeToGraph to be used for resolving
    /// poses. This is private and is intended to be called by
    /// Link::SetPoseRelativeToGraph.
    /// \param[in] _graph scoped PoseRelativeToGraph object.
    private: void SetPoseRelativeToGraph(
        sdf::ScopedGraph<PoseRelativeToGraph> _graph);

    /// \brief Allow Link::SetPoseRelativeToGraph to call SetXmlParentName
    /// and SetPoseRelativeToGraph, but Link::SetPoseRelativeToGraph is
    /// a private function, so we need to befriend the entire class.
    friend class Link;

    /// \brief Private data pointer.
    IGN_UTILS_IMPL_PTR(dataPtr)
  };
  }
}
#endif<|MERGE_RESOLUTION|>--- conflicted
+++ resolved
@@ -19,12 +19,8 @@
 
 #include <memory>
 #include <string>
-<<<<<<< HEAD
-#include <ignition/math/Pose3.hh>
-#include <ignition/utils/ImplPtr.hh>
-=======
 #include <gz/math/Pose3.hh>
->>>>>>> 686476b2
+#include <gz/utils/ImplPtr.hh>
 #include "sdf/Element.hh"
 #include "sdf/SemanticPose.hh"
 #include "sdf/Types.hh"
@@ -86,24 +82,6 @@
     public: void SetSurface(const sdf::Surface &_surface);
 
     /// \brief Get the pose of the collision object. This is the pose of the
-<<<<<<< HEAD
-=======
-    /// collision as specified in SDF
-    /// (<collision><pose> ... </pose></collision>).
-    /// \return The pose of the collision object.
-    /// \deprecated See RawPose.
-    public: const gz::math::Pose3d &Pose() const
-        SDF_DEPRECATED(9.0);
-
-    /// \brief Set the pose of the collision object.
-    /// \sa const gz::math::Pose3d &Pose() const
-    /// \param[in] _pose The pose of the collision object.
-    /// \deprecated See SetRawPose.
-    public: void SetPose(const gz::math::Pose3d &_pose)
-        SDF_DEPRECATED(9.0);
-
-    /// \brief Get the pose of the collision object. This is the pose of the
->>>>>>> 686476b2
     /// collison as specified in SDF
     /// (<collision><pose> ... </pose></collision>).
     /// \return The pose of the collision object.
