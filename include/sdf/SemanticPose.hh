/*
 * Copyright 2019 Open Source Robotics Foundation
 *
 * Licensed under the Apache License, Version 2.0 (the "License");
 * you may not use this file except in compliance with the License.
 * You may obtain a copy of the License at
 *
 *     http://www.apache.org/licenses/LICENSE-2.0
 *
 * Unless required by applicable law or agreed to in writing, software
 * distributed under the License is distributed on an "AS IS" BASIS,
 * WITHOUT WARRANTIES OR CONDITIONS OF ANY KIND, either express or implied.
 * See the License for the specific language governing permissions and
 * limitations under the License.
 *
 */
#ifndef SDF_SEMANTIC_POSE_HH_
#define SDF_SEMANTIC_POSE_HH_

#include <memory>
#include <string>
<<<<<<< HEAD
#include <ignition/math/Pose3.hh>
#include <ignition/utils/ImplPtr.hh>
=======
#include <gz/math/Pose3.hh>
>>>>>>> 686476b2

#include <sdf/Error.hh>
#include <sdf/Element.hh>
#include <sdf/sdf_config.h>
#include "sdf/system_util.hh"

#ifdef _WIN32
// Disable warning C4251 which is triggered by
// std::unique_ptr
#pragma warning(push)
#pragma warning(disable: 4251)
#endif

namespace sdf
{
  // Inline bracket to help doxygen filtering.
  inline namespace SDF_VERSION_NAMESPACE {
  //

  // Forward declare private data class.
  struct PoseRelativeToGraph;
  template <typename T> class ScopedGraph;

  /// \brief SemanticPose is a data structure that can be used by different
  /// DOM objects to resolve poses on a PoseRelativeToGraph. This object holds
  /// a Pose3 object, the name of the frame relative to which it is defined,
  /// a pointer to a PoseRelativeToGraph, and a default frame to resolve to.
  /// The name of the default frame to resolve to must not be empty.
  /// This class only has a private constructor, and may only be accessed from
  /// its friend DOM classes.
  class SDFORMAT_VISIBLE SemanticPose
  {
    /// \brief Get the raw Pose3 transform.
    /// \return The raw Pose3 transform.
    public: const gz::math::Pose3d &RawPose() const;

    /// \brief Get the name of the coordinate frame relative to which this
    /// object's pose is expressed. An empty value indicates that the frame is
    /// relative to the default parent object.
    /// \return The name of the pose relative-to frame.
    public: const std::string &RelativeTo() const;

    /// \brief Resolve pose of this object with respect to another named frame.
    /// If there are any errors resolving the pose, the output will not be
    /// modified.
    /// \param[out] _pose The resolved pose.
    /// \param[in] _resolveTo The pose will be resolved with respect to this
    /// frame. If unset or empty, the default resolve-to frame will be used.
    /// \return Errors in resolving pose.
    public: Errors Resolve(gz::math::Pose3d &_pose,
                           const std::string &_resolveTo = "") const;

    /// \brief Private constructor.
    /// \param[in] _pose Raw pose of object.
    /// \param[in] _relativeTo Name of frame in graph relative-to which the
    /// raw pose is applied.
    /// \param[in] _defaultResolveTo Default frame to resolve-to in Resolve()
    /// if no frame is specified.
    /// \param[in] _graph A scoped PoseRelativeToGraph object.
    private: SemanticPose(
        const gz::math::Pose3d &_pose,
        const std::string &_relativeTo,
        const std::string &_defaultResolveTo,
        const sdf::ScopedGraph<sdf::PoseRelativeToGraph> &_graph);

    /// \brief Private constructor that is used by object that represent a frame
    /// in the PoseRelativeTo graph. Examples are Model, Frame, Link and not
    /// Collision or Visual.
    /// \param[in] _name Name of object. This should also be the name of the
    /// frame represented by this object in the PoseRelativeTo graph.
    /// \param[in] _pose Raw pose of object.
    /// \param[in] _relativeTo Name of frame in graph relative-to which the
    /// raw pose is applied.
    /// \param[in] _defaultResolveTo Default frame to resolve-to in Resolve()
    /// if no frame is specified.
    /// \param[in] _graph A scoped PoseRelativeToGraph object.
    private: SemanticPose(
        const std::string &_name,
        const ignition::math::Pose3d &_pose,
        const std::string &_relativeTo,
        const std::string &_defaultResolveTo,
        const sdf::ScopedGraph<sdf::PoseRelativeToGraph> &_graph);

    friend class Collision;
    friend class Frame;
    friend class Joint;
    friend class Light;
    friend class Link;
    friend class ParticleEmitter;
    friend class Model;
    friend class Sensor;
    friend class Visual;

    /// \brief Private data pointer.
    IGN_UTILS_IMPL_PTR(dataPtr)
  };
  }
}

#ifdef _WIN32
#pragma warning(pop)
#endif

#endif<|MERGE_RESOLUTION|>--- conflicted
+++ resolved
@@ -19,12 +19,8 @@
 
 #include <memory>
 #include <string>
-<<<<<<< HEAD
-#include <ignition/math/Pose3.hh>
-#include <ignition/utils/ImplPtr.hh>
-=======
 #include <gz/math/Pose3.hh>
->>>>>>> 686476b2
+#include <gz/utils/ImplPtr.hh>
 
 #include <sdf/Error.hh>
 #include <sdf/Element.hh>
@@ -103,7 +99,7 @@
     /// \param[in] _graph A scoped PoseRelativeToGraph object.
     private: SemanticPose(
         const std::string &_name,
-        const ignition::math::Pose3d &_pose,
+        const gz::math::Pose3d &_pose,
         const std::string &_relativeTo,
         const std::string &_defaultResolveTo,
         const sdf::ScopedGraph<sdf::PoseRelativeToGraph> &_graph);
