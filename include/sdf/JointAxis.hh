--- conflicted
+++ resolved
@@ -19,12 +19,8 @@
 
 #include <memory>
 #include <string>
-<<<<<<< HEAD
-#include <ignition/math/Vector3.hh>
-#include <ignition/utils/ImplPtr.hh>
-=======
 #include <gz/math/Vector3.hh>
->>>>>>> 686476b2
+#include <gz/utils/ImplPtr.hh>
 #include "sdf/Element.hh"
 #include "sdf/Exception.hh"
 #include "sdf/Types.hh"
@@ -57,16 +53,10 @@
     public: Errors Load(ElementPtr _sdf);
 
     /// \brief Get the x,y,z components of the axis unit vector.
-<<<<<<< HEAD
     /// The axis is expressed in the frame named in XyzExpressedIn() and
     /// defaults to the joint frame if that method returns an empty string.
     /// The vector should be normalized.
-    /// The default value is ignition::math::Vector3d::UnitZ which equals
-=======
-    /// The axis is expressed in the joint frame unless UseParentModelFrame
-    /// is true. The vector should be normalized.
     /// The default value is gz::math::Vector3d::UnitZ which equals
->>>>>>> 686476b2
     /// (0, 0, 1).
     /// \return The x,y,z components of the axis unit vector.
     /// \sa void SetXyz(const gz::math::Vector3d &_xyz)
@@ -74,31 +64,10 @@
 
     /// \brief Set the x,y,z components of the axis unit vector.
     /// \param[in] _xyz The x,y,z components of the axis unit vector.
-<<<<<<< HEAD
-    /// \sa ignition::math::Vector3d Xyz() const
+    /// \sa gz::math::Vector3d Xyz() const
     /// \return Errors will have an entry if the norm of the xyz vector is 0.
     public: [[nodiscard]] sdf::Errors SetXyz(
-                const ignition::math::Vector3d &_xyz);
-=======
-    /// \sa gz::math::Vector3d Xyz() const
-    public: void SetXyz(const gz::math::Vector3d &_xyz);
-
-    /// \brief Get whether to interpret the axis xyz value in the parent model
-    /// frame instead of joint frame. The default value is false.
-    /// \return True to interpret the axis xyz value in the parent model
-    /// frame, false to use the joint frame.
-    /// \sa void SetUseParentModelFrame(const bool _parentModelFrame)
-    public: bool UseParentModelFrame() const
-        SDF_DEPRECATED(9.0);
-
-    /// \brief Set whether to interpret the axis xyz value in the parent model
-    /// instead of the joint frame.
-    /// \param[in] _parentModelFrame True to interpret the axis xyz value in
-    /// the parent model frame, false to use the joint frame.
-    /// \sa bool UseParentModelFrame() const
-    public: void SetUseParentModelFrame(const bool _parentModelFrame)
-        SDF_DEPRECATED(9.0);
->>>>>>> 686476b2
+                const gz::math::Vector3d &_xyz);
 
     /// \brief Get the physical velocity dependent viscous damping coefficient
     /// of the joint axis. The default value is zero (0.0).
