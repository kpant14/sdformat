--- conflicted
+++ resolved
@@ -19,12 +19,8 @@
 
 #include <memory>
 #include <string>
-<<<<<<< HEAD
-#include <ignition/math/Pose3.hh>
-#include <ignition/utils/ImplPtr.hh>
-=======
 #include <gz/math/Pose3.hh>
->>>>>>> 686476b2
+#include <gz/utils/ImplPtr.hh>
 #include "sdf/Element.hh"
 #include "sdf/SemanticPose.hh"
 #include "sdf/Types.hh"
@@ -168,27 +164,7 @@
     /// Transformations have not been applied to the return value.
     /// \return The pose of the joint. This is the raw pose value, as set in
     /// the SDF file.
-<<<<<<< HEAD
-    public: const ignition::math::Pose3d &RawPose() const;
-=======
-    /// \deprecated See RawPose.
-    public: const gz::math::Pose3d &Pose() const
-        SDF_DEPRECATED(9.0);
-
-    /// \brief Set the pose of the joint.
-    /// \sa const gz::math::Pose3d &Pose() const;
-    /// \param[in] _pose The pose of the joint.
-    /// \deprecated See SetRawPose.
-    public: void SetPose(const gz::math::Pose3d &_pose)
-        SDF_DEPRECATED(9.0);
-
-    /// \brief Get the pose of the joint. This is the pose of the joint
-    /// as specified in SDF (<joint> <pose> ... </pose></joint>).
-    /// Transformations have not been applied to the return value.
-    /// \return The pose of the joint. This is the raw pose value, as set in
-    /// the SDF file.
     public: const gz::math::Pose3d &RawPose() const;
->>>>>>> 686476b2
 
     /// \brief Set the pose of the joint.
     /// \sa const gz::math::Pose3d &RawPose() const;
