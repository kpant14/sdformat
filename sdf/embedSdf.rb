#!/usr/bin/env ruby

# The list of supported SDF specification versions. This will let us drop
# versions without removing the directories.
supportedSdfVersions = ['1.6', '1.5', '1.4', '1.3', '1.2']

puts %q!
#ifndef SDF_INTERNAL_EMBEDDEDSDF_HH_
#define SDF_INTERNAL_EMBEDDEDSDF_HH_

// An empty SDF string is returned if a query into the embeddedSdf map fails.
static const std::string emptySdfString = "";

// A map of maps where the keys in the first/parent map are SDF version
// strings, keys in the second/child map are SDF specification filenames and
// values are the contents of the SDF specification files.
static const std::map<std::string, std::map<std::string, std::string>> embeddedSdf = {
!

# Iterate over each version
supportedSdfVersions.each do |version|
  # Make sure the directory exists. Quietly fail so that we don't pollute
  # the output, which gets included in EmbeddedSdf.hh
  if Dir.exist?(version)
    puts "{\"#{version}\", {"

    # Iterate over each .sdf file in the version directory
    Dir.glob("#{version}/*.sdf") do |file|

      # Store the contents of the file in the child map
      puts "{\"#{File.basename(file)}\", R\"__sdf_literal__("
      infile = File.open(file)
      puts infile.read
      puts ")__sdf_literal__\"},"
    end
    puts "}},"
  end
end

<<<<<<< HEAD
puts "};"

puts "static const std::map<std::string, std::pair<std::string, std::string>> conversionMap = {"

# Iterate over each version
supportedSdfVersions.each do |version|
  # from-to
  # Make sure the directory exists. Quietly fail so that we don't pollute
  # the output, which gets included in EmbeddedSdf.hh
  if Dir.exist?(version)

    # Iterate over each .sdf file in the version directory
    Dir.glob("#{version}/*.convert") do |file|

      basename = File.basename(file, ".*").gsub(/_/, '.')
      # Store the contents of the file in the child map
      puts "{\"#{basename}\", {\"#{version}\", R\"__sdf_literal__("
      infile = File.open(file)
      puts infile.read
      puts ")__sdf_literal__\"}},"
    end
  end
end

puts "};"

puts "#endif"
=======
puts %q!
};
#endif
!
>>>>>>> eea8b3a9
<|MERGE_RESOLUTION|>--- conflicted
+++ resolved
@@ -37,7 +37,6 @@
   end
 end
 
-<<<<<<< HEAD
 puts "};"
 
 puts "static const std::map<std::string, std::pair<std::string, std::string>> conversionMap = {"
@@ -61,13 +60,7 @@
     end
   end
 end
-
-puts "};"
-
-puts "#endif"
-=======
 puts %q!
 };
 #endif
-!
->>>>>>> eea8b3a9
+!